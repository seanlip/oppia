// Copyright 2020 The Oppia Authors. All Rights Reserved.
//
// Licensed under the Apache License, Version 2.0 (the "License");
// you may not use this file except in compliance with the License.
// You may obtain a copy of the License at
//
//      http://www.apache.org/licenses/LICENSE-2.0
//
// Unless required by applicable law or agreed to in writing, software
// distributed under the License is distributed on an "AS-IS" BASIS,
// WITHOUT WARRANTIES OR CONDITIONS OF ANY KIND, either express or implied.
// See the License for the specific language governing permissions and
// limitations under the License.

/**
 * @fileoverview Unit tests for previewTab.
 */

import { ParamChange } from 'domain/exploration/ParamChange.model';
import { EventEmitter } from '@angular/core';

// TODO(#7222): Remove usage of importAllAngularServices once upgraded to
// Angular 8.
import { importAllAngularServices } from 'tests/unit-test-utils';

describe('Preview Tab Component', function() {
  importAllAngularServices();

  var ctrl = null;
  var $flushPendingTasks = null;
  var $q = null;
  var $rootScope = null;
  var $scope = null;
  var $uibModal = null;
  var contextService = null;
  var editableExplorationBackendApiService = null;
  var explorationEngineService = null;
  var explorationInitStateNameService = null;
  var explorationFeaturesService = null;
  var explorationPlayerStateService = null;
  var learnerParamsService = null;
  var numberAttemptsService = null;
  var routerService = null;
  var stateEditorService = null;
  var parameterMetadataService = null;
  var mockUpdateActiveStateIfInEditorEventEmitter = new EventEmitter();
  var mockPlayerStateChangeEventEmitter = new EventEmitter();

  var explorationId = 'exp1';
  var stateName = 'State1';
  var exploration = {
    init_state_name: stateName,
    param_changes: [],
    param_specs: {},
    states: {},
    title: 'Exploration Title',
    language_code: 'en',
    correctness_feedback_enabled: true
  };
  var parameters = [{
    paramName: 'paramName1'
  }, {
    paramName: 'paramName2'
  }];

<<<<<<< HEAD
  beforeEach(angular.mock.module('oppia', function($provide) {
    const ugs = new UpgradedServices();
    for (const [key, value] of Object.entries(ugs.getUpgradedServices())) {
      $provide.value(key, value);
    }
  }));
=======
  beforeEach(function() {
    paramChangeObjectFactory = TestBed.get(ParamChangeObjectFactory);
  });
>>>>>>> 2048c950

  beforeEach(angular.mock.module(function($provide) {
    $provide.value('ExplorationDataService', {
      getData: () => $q.resolve()
    });
  }));

  describe('when there are manual param changes', function() {
    beforeEach(angular.mock.inject(function($injector, $componentController) {
      $flushPendingTasks = $injector.get('$flushPendingTasks');
      $rootScope = $injector.get('$rootScope');
      $q = $injector.get('$q');
      $uibModal = $injector.get('$uibModal');
      contextService = $injector.get('ContextService');
      spyOn(contextService, 'getExplorationId').and.returnValue(explorationId);

      editableExplorationBackendApiService = $injector.get(
        'EditableExplorationBackendApiService');
      explorationEngineService = $injector.get('ExplorationEngineService');
      explorationFeaturesService = $injector.get('ExplorationFeaturesService');
      explorationPlayerStateService = $injector.get(
        'ExplorationPlayerStateService');
      learnerParamsService = $injector.get('LearnerParamsService');
      parameterMetadataService = $injector.get('ParameterMetadataService');
      routerService = $injector.get('RouterService');
      stateEditorService = $injector.get('StateEditorService');
      spyOn(stateEditorService, 'getActiveStateName').and.returnValue(
        stateName);
      spyOn(parameterMetadataService, 'getUnsetParametersInfo').and
        .returnValue(parameters);
      spyOn(editableExplorationBackendApiService, 'fetchApplyDraftExploration')
        .and.returnValue($q.resolve(exploration));
      spyOnProperty(
        explorationEngineService,
        'onUpdateActiveStateIfInEditor').and.returnValue(
        mockUpdateActiveStateIfInEditorEventEmitter);
      spyOnProperty(
        explorationPlayerStateService,
        'onPlayerStateChange').and.returnValue(
        mockPlayerStateChangeEventEmitter);
      $scope = $rootScope.$new();
      ctrl = $componentController('previewTab', {
        $scope: $scope
      });
      ctrl.$onInit();
    }));

    afterEach(() => {
      ctrl.$onDestroy();
    });

    it('should initialize controller properties after its initialization',
      function() {
        // Get data from exploration data service.
        $scope.$apply();

        expect(ctrl.isExplorationPopulated).toBe(false);
        expect(ctrl.previewWarning).toBe('Preview started from \"State1\"');
      });

    it('should set active state name when broadcasting' +
      ' updateActiveStateIfInEditor', function() {
      spyOn(stateEditorService, 'setActiveStateName');

      mockUpdateActiveStateIfInEditorEventEmitter.emit('State2');

      expect(stateEditorService.setActiveStateName).toHaveBeenCalledWith(
        'State2');
    });

    it('should get all learner params when broadcasting playerStateChange',
      function() {
        spyOn(learnerParamsService, 'getAllParams').and.returnValue({
          foo: []
        });
        mockPlayerStateChangeEventEmitter.emit();

        expect(ctrl.allParams).toEqual({
          foo: []
        });
      });

    it('should evaluate whenever parameter summary is shown', function() {
      spyOn(explorationFeaturesService, 'areParametersEnabled')
        .and.returnValue(true);
      expect(ctrl.showParameterSummary()).toBe(false);

      spyOn(learnerParamsService, 'getAllParams').and.returnValue({
        foo: []
      });
      mockPlayerStateChangeEventEmitter.emit();
      expect(ctrl.showParameterSummary()).toBe(true);
    });

    it('should open set params modal', function() {
      spyOn($uibModal, 'open').and.callThrough();

      // Get data from exploration data service.
      $scope.$apply();

      expect($uibModal.open).toHaveBeenCalled();
    });

    it('should load preview state when closing set params modal', function() {
      spyOn($uibModal, 'open').and.returnValue({
        result: $q.resolve()
      });
      spyOn(explorationEngineService, 'initSettingsFromEditor');

      // Get data from exploration data service and resolve promise in open
      // modal.
      $scope.$apply();

      var expectedParamChanges = parameters.map(parameter => (
        ParamChange.createEmpty(parameter.paramName)));
      expect(
        explorationEngineService.initSettingsFromEditor).toHaveBeenCalledWith(
        stateName, expectedParamChanges);
      expect(ctrl.isExplorationPopulated).toBe(true);
    });

    it('should go to main tab when dismissing set params modal', function() {
      spyOn($uibModal, 'open').and.returnValue({
        result: $q.reject()
      });
      spyOn(routerService, 'navigateToMainTab');

      // Get data from exploration data service and resolve promise in open
      // modal.
      $scope.$apply();

      expect(routerService.navigateToMainTab).toHaveBeenCalled();
    });
  });

  describe('when there are no manual param changes', function() {
    beforeEach(angular.mock.inject(function($injector, $componentController) {
      $flushPendingTasks = $injector.get('$flushPendingTasks');
      var $rootScope = $injector.get('$rootScope');
      $q = $injector.get('$q');
      $uibModal = $injector.get('$uibModal');
      contextService = $injector.get('ContextService');
      spyOn(contextService, 'getExplorationId').and.returnValue(explorationId);
      editableExplorationBackendApiService = $injector.get(
        'EditableExplorationBackendApiService');
      explorationInitStateNameService = $injector.get(
        'ExplorationInitStateNameService');
      explorationEngineService = $injector.get('ExplorationEngineService');
      numberAttemptsService = $injector.get('NumberAttemptsService');
      parameterMetadataService = $injector.get('ParameterMetadataService');
      routerService = $injector.get('RouterService');
      stateEditorService = $injector.get('StateEditorService');

      explorationInitStateNameService.init(stateName);

      spyOn(stateEditorService, 'getActiveStateName').and.returnValue(
        stateName);
      spyOn(parameterMetadataService, 'getUnsetParametersInfo')
        .and.returnValue([]);
      spyOn(editableExplorationBackendApiService, 'fetchApplyDraftExploration')
        .and.returnValue($q.resolve(exploration));

      // Mock init just to call the callback directly.
      spyOn(explorationEngineService, 'init').and.callFake(function(
          explorationDict, explorationVersion, preferredAudioLanguage,
          autoTtsEnabled, successCallback) {
        successCallback();
      });

      $scope = $rootScope.$new();
      ctrl = $componentController('previewTab', {
        $scope: $scope
      });
      ctrl.$onInit();
    }));

    it('should initialize controller properties after its initialization',
      function() {
        // Get data from exploration data service.
        $scope.$apply();

        expect(ctrl.isExplorationPopulated).toBe(false);
        expect(ctrl.previewWarning).toBe('');
      });

    it('should load preview state when closing set params modal', function() {
      spyOn($uibModal, 'open');
      spyOn(explorationEngineService, 'initSettingsFromEditor');

      // Get data from exploration data service and resolve promise in open
      // modal.
      $scope.$apply();

      expect($uibModal.open).not.toHaveBeenCalled();
      expect(
        explorationEngineService.initSettingsFromEditor)
        .toHaveBeenCalledWith(stateName, []);
      expect(ctrl.isExplorationPopulated).toBe(true);
    });

    it('should reset preview settings', function() {
      spyOn($uibModal, 'open').and.returnValue({
        result: $q.reject()
      });
      spyOn(numberAttemptsService, 'reset').and.callThrough();
      spyOn(explorationEngineService, 'initSettingsFromEditor');

      // Get data from exploration data service and resolve promise in open
      // modal.
      $scope.$apply();

      ctrl.resetPreview();

      $flushPendingTasks();

      expect(numberAttemptsService.reset).toHaveBeenCalled();
      expect(
        explorationEngineService.initSettingsFromEditor)
        .toHaveBeenCalledWith(stateName, []);
      expect(ctrl.isExplorationPopulated).toBe(true);
    });
  });
});<|MERGE_RESOLUTION|>--- conflicted
+++ resolved
@@ -62,19 +62,6 @@
   }, {
     paramName: 'paramName2'
   }];
-
-<<<<<<< HEAD
-  beforeEach(angular.mock.module('oppia', function($provide) {
-    const ugs = new UpgradedServices();
-    for (const [key, value] of Object.entries(ugs.getUpgradedServices())) {
-      $provide.value(key, value);
-    }
-  }));
-=======
-  beforeEach(function() {
-    paramChangeObjectFactory = TestBed.get(ParamChangeObjectFactory);
-  });
->>>>>>> 2048c950
 
   beforeEach(angular.mock.module(function($provide) {
     $provide.value('ExplorationDataService', {
