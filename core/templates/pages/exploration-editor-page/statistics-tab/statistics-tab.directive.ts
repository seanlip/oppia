// Copyright 2014 The Oppia Authors. All Rights Reserved.
//
// Licensed under the Apache License, Version 2.0 (the "License");
// you may not use this file except in compliance with the License.
// You may obtain a copy of the License at
//
//      http://www.apache.org/licenses/LICENSE-2.0
//
// Unless required by applicable law or agreed to in writing, software
// distributed under the License is distributed on an "AS-IS" BASIS,
// WITHOUT WARRANTIES OR CONDITIONS OF ANY KIND, either express or implied.
// See the License for the specific language governing permissions and
// limitations under the License.

/**
 * @fileoverview Directive for the exploration statistics tab in the
 * exploration editor.
 */

require(
  'pages/exploration-editor-page/statistics-tab/templates/' +
  'state-stats-modal.controller.ts');

require('domain/exploration/read-only-exploration-backend-api.service.ts');
require('domain/exploration/StatesObjectFactory.ts');
require('domain/utilities/url-interpolation.service.ts');
require('pages/exploration-editor-page/services/exploration-data.service.ts');
require('pages/exploration-editor-page/services/exploration-states.service.ts');
require(
  'pages/exploration-editor-page/statistics-tab/services/' +
  'state-improvement-suggestion.service.ts'
);
require('services/alerts.service.ts');
require('services/compute-graph.service.ts');
require('services/date-time-format.service.ts');
require('services/state-interaction-stats.service.ts');
require('visualizations/oppia-visualization-bar-chart.directive.ts');
require(
  'visualizations/oppia-visualization-enumerated-frequency-table.directive.ts');
require('visualizations/oppia-visualization-frequency-table.directive.ts');
require('visualizations/oppia-visualization-sorted-tiles.directive.ts');

require(
  'pages/exploration-editor-page/exploration-editor-page.constants.ajs.ts');

angular.module('oppia').directive('statisticsTab', [
  'UrlInterpolationService', function(UrlInterpolationService) {
    return {
      restrict: 'E',
      scope: {},
      bindToController: {},
      templateUrl: UrlInterpolationService.getDirectiveTemplateUrl(
        '/pages/exploration-editor-page/statistics-tab/' +
        'statistics-tab.directive.html'),
      controllerAs: '$ctrl',
      controller: [
        '$http', '$scope', '$uibModal', 'AlertsService', 'ComputeGraphService',
        'DateTimeFormatService', 'ExplorationDataService',
        'ExplorationStatesService', 'ReadOnlyExplorationBackendApiService',
        'StateImprovementSuggestionService', 'StateInteractionStatsService',
        'StatesObjectFactory', 'UrlInterpolationService',
        'IMPROVE_TYPE_INCOMPLETE',
        function(
            $http, $scope, $uibModal, AlertsService, ComputeGraphService,
            DateTimeFormatService, ExplorationDataService,
            ExplorationStatesService, ReadOnlyExplorationBackendApiService,
            StateImprovementSuggestionService, StateInteractionStatsService,
            StatesObjectFactory, UrlInterpolationService,
            IMPROVE_TYPE_INCOMPLETE) {
          var ctrl = this;
          var _EXPLORATION_STATS_VERSION_ALL = 'all';
          var stateStatsModalIsOpen = false;

          ctrl.getLocaleAbbreviatedDatetimeString = function(millisSinceEpoch) {
            return DateTimeFormatService.getLocaleAbbreviatedDatetimeString(
              millisSinceEpoch);
          };
          ctrl.refreshExplorationStatistics = function(version) {
            ctrl.explorationStatisticsUrl = (
              '/createhandler/statistics/' +
              ExplorationDataService.explorationId);

            $http.get(ctrl.explorationStatisticsUrl).then(function(
                statsResponse) {
              var data = statsResponse.data;
              var numStarts = data.num_starts;
              var numActualStarts = data.num_actual_starts;
              var numCompletions = data.num_completions;
              ctrl.stateStats = data.state_stats_mapping;

              ReadOnlyExplorationBackendApiService.loadLatestExploration(
                ExplorationDataService.explorationId).then(function(response) {
                var statesDict = response.exploration.states;
                var states = StatesObjectFactory.createFromBackendDict(
                  statesDict);
                var initStateName = response.exploration.init_state_name;

                ctrl.statsGraphData = ComputeGraphService.compute(
                  initStateName, states);
                var improvements = (
                  StateImprovementSuggestionService.getStateImprovements(
                    states, ctrl.stateStats));
                ctrl.highlightStates = {};
                improvements.forEach(function(impItem) {
                  // TODO(bhenning): This is the feedback for improvement types
                  // and should be included with the definitions of the
                  // improvement types.
                  if (impItem.type === IMPROVE_TYPE_INCOMPLETE) {
                    ctrl.highlightStates[impItem.stateName] = (
                      'May be confusing');
                  }
                });
              });

              if (numActualStarts > 0) {
                ctrl.explorationHasBeenVisited = true;
              }

              ctrl.numPassersby = numStarts - numActualStarts;
              ctrl.pieChartData = [
                ['Type', 'Number'],
                ['Completions', numCompletions],
                ['Non-Completions', numActualStarts - numCompletions]
              ];
            });
          };
          ctrl.onClickStateInStatsGraph = function(stateName) {
            if (!stateStatsModalIsOpen) {
              stateStatsModalIsOpen = true;
              ctrl.showStateStatsModal(
                stateName, ctrl.highlightStates[stateName]);
            }
          };

          ctrl.showStateStatsModal = function(stateName, improvementType) {
            AlertsService.clearWarnings();

            StateInteractionStatsService.computeStats(
              ExplorationStatesService.getState(stateName)
            ).then(stats => $uibModal.open({
              controller: 'StateStatsModalController',
              templateUrl: UrlInterpolationService.getDirectiveTemplateUrl(
                '/pages/exploration-editor-page/statistics-tab/templates/' +
                'state-stats-modal.template.html'),
              backdrop: true,
              resolve: {
                improvementType: function() {
                  return improvementType;
<<<<<<< HEAD
                },
                stateName: function() {
                  return stateName;
                },
                stateStats: function() {
                  return ctrl.stateStats[stateName];
                },
                stateStatsModalIsOpen: function() {
                  return stateStatsModalIsOpen;
                },
=======
                },
                stateName: function() {
                  return stateName;
                },
                stateStats: function() {
                  return ctrl.stateStats[stateName];
                },
                stateStatsModalIsOpen: function() {
                  return stateStatsModalIsOpen;
                },
>>>>>>> d2fa593c
                visualizationsInfo: function() {
                  return stats.visualizations_info;
                }
              },
<<<<<<< HEAD
            }).result.then(null, () => AlertsService.clearWarnings()));
=======
            }).result.then(
              () => {
                stateStatsModalIsOpen = false;
              },
              () => {
                AlertsService.clearWarnings();
                stateStatsModalIsOpen = false;
              }));
>>>>>>> d2fa593c
          };

          ctrl.$onInit = function() {
            $scope.$on('refreshStatisticsTab', function() {
              ctrl.refreshExplorationStatistics(_EXPLORATION_STATS_VERSION_ALL);
            });
            ctrl.COMPLETION_RATE_CHART_OPTIONS = {
              chartAreaWidth: 300,
              colors: ['green', 'firebrick'],
              height: 100,
              legendPosition: 'right',
              width: 500
            };
            ctrl.COMPLETION_RATE_PIE_CHART_OPTIONS = {
              title: '',
              left: 230,
              pieHole: 0.6,
              pieSliceTextStyleColor: 'black',
              pieSliceBorderColor: 'black',
              chartAreaWidth: 500,
              colors: ['#008808', '#d8d8d8'],
              height: 300,
              legendPosition: 'right',
              width: 600
            };
            ctrl.currentVersion = _EXPLORATION_STATS_VERSION_ALL;

            ctrl.hasTabLoaded = false;

            ctrl.explorationHasBeenVisited = false;
          };
        }
      ]
    };
  }]);<|MERGE_RESOLUTION|>--- conflicted
+++ resolved
@@ -146,7 +146,6 @@
               resolve: {
                 improvementType: function() {
                   return improvementType;
-<<<<<<< HEAD
                 },
                 stateName: function() {
                   return stateName;
@@ -157,25 +156,10 @@
                 stateStatsModalIsOpen: function() {
                   return stateStatsModalIsOpen;
                 },
-=======
-                },
-                stateName: function() {
-                  return stateName;
-                },
-                stateStats: function() {
-                  return ctrl.stateStats[stateName];
-                },
-                stateStatsModalIsOpen: function() {
-                  return stateStatsModalIsOpen;
-                },
->>>>>>> d2fa593c
                 visualizationsInfo: function() {
                   return stats.visualizations_info;
                 }
               },
-<<<<<<< HEAD
-            }).result.then(null, () => AlertsService.clearWarnings()));
-=======
             }).result.then(
               () => {
                 stateStatsModalIsOpen = false;
@@ -184,7 +168,6 @@
                 AlertsService.clearWarnings();
                 stateStatsModalIsOpen = false;
               }));
->>>>>>> d2fa593c
           };
 
           ctrl.$onInit = function() {
