--- conflicted
+++ resolved
@@ -156,7 +156,6 @@
                   'state-stats-modal.template.html'),
                 backdrop: true,
                 resolve: {
-<<<<<<< HEAD
                   stateName: () => stateName,
                   stateStats: () => ctrl.stateStats[stateName],
                   customizationArgs: expDataPromise.then(() => {
@@ -164,41 +163,17 @@
                     return Object.entries(state.interaction.customizationArgs);
                   }),
                   improvementType: () => improvementType,
-                  visualizationsInfo: () => stateRulesStats.visualizations_info,
+                  visualizationsInfo: () => stats.visualizations_info,
                 },
                 controller: [
-                  '$scope', '$uibModalInstance', '$filter', '$injector',
+                  '$controller', '$scope', '$uibModalInstance', '$filter',
                   'customizationArgs', 'stateName', 'stateStats',
                   'improvementType', 'visualizationsInfo', 'HtmlEscaperService',
                   'AngularNameService', 'AnswerClassificationService',
                   function(
-                      $scope, $uibModalInstance, $filter, $injector,
+                      $controller, $scope, $uibModalInstance, $filter,
                       customizationArgs, stateName, stateStats,
                       improvementType, visualizationsInfo, HtmlEscaperService,
-=======
-                  stateName: function() {
-                    return stateName;
-                  },
-                  stateStats: function() {
-                    return ctrl.stateStats[stateName];
-                  },
-                  improvementType: function() {
-                    return improvementType;
-                  },
-                  visualizationsInfo: function() {
-                    return stats.visualizations_info;
-                  }
-                },
-                controller: [
-                  '$controller', '$scope', '$uibModalInstance', '$filter',
-                  '$injector', 'stateName', 'stateStats', 'improvementType',
-                  'visualizationsInfo', 'HtmlEscaperService',
-                  'AngularNameService', 'AnswerClassificationService',
-                  function(
-                      $controller, $scope, $uibModalInstance, $filter,
-                      $injector, stateName, stateStats, improvementType,
-                      visualizationsInfo, HtmlEscaperService,
->>>>>>> f94e647b
                       AngularNameService, AnswerClassificationService) {
                     $controller('ConfirmOrCancelModalController', {
                       $scope: $scope,
