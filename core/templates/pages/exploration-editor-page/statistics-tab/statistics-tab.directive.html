<div ng-cloak>
  <md-card class="oppia-editor-card" ng-if="!loadingMessage">
    <div ng-if="explorationHasBeenVisited">
      <div class="oppia-statistics-display">
        <h3>Exploration Completion Rate</h3>
        <pie-chart data="pieChartData" options="pieChartOptions">
        </pie-chart>
<<<<<<< HEAD
        <p class="oppia-num-passer-by-container"><span ng-if="$ctrl.numPassersby" class="oppia-num-passer-by protractor-test-num-passersby"><[$ctrl.numPassersby]></span><span ng-if="!$ctrl.numPassersby" class="oppia-num-passer-by">0</span> learners browsed this exploration. They left before reaching the second card.</p>

        <h3>Card statistics</h3>
        <div class="oppia-last-updated-text" ng-if="lastUpdated">
          <em>Last updated: <[$ctrl.getLocaleAbbreviatedDatetimeString(lastUpdated)]></em>
        </div>
=======
        <p style="text-align: center;">
          <span ng-if="numPassersby"
                style="font-weight: bold;" class="protractor-test-num-passersby">
            <[numPassersby]> learners browsed this exploration. They left before reaching the second card.
          </span>
          <span ng-if="!numPassersby" style="font-weight: bold;">
            No learners have browsed this exploration yet.
          </span>
        </p>

        <h3>Card statistics</h3>
>>>>>>> baaf74cf
        <div class="container">
          <div class="row">
            <div class="col-lg-12 col-md-12 col-sm-12">
              <div state-graph-visualization
                   graph-data="statsGraphData"
                   node-fill="darkseagreen"
                   on-click-function="onClickStateInStatsGraph">
              </div>
            </div>
          </div>
        </div>
      </div>
    </div>
    <div ng-if="!explorationHasBeenVisited">
      <em>
        This exploration has not been visited by anyone yet, so there are no statistics to display.
      </em>
    </div>
  </md-card>
</div>

<style>
  .oppia-num-passer-by-container {
    text-align: center;
  }
  .oppia-num-passer-by {
    font-weight: bold;
  }
  .oppia-last-updated-text {
    font-size: smaller;
  }
</style><|MERGE_RESOLUTION|>--- conflicted
+++ resolved
@@ -5,14 +5,6 @@
         <h3>Exploration Completion Rate</h3>
         <pie-chart data="pieChartData" options="pieChartOptions">
         </pie-chart>
-<<<<<<< HEAD
-        <p class="oppia-num-passer-by-container"><span ng-if="$ctrl.numPassersby" class="oppia-num-passer-by protractor-test-num-passersby"><[$ctrl.numPassersby]></span><span ng-if="!$ctrl.numPassersby" class="oppia-num-passer-by">0</span> learners browsed this exploration. They left before reaching the second card.</p>
-
-        <h3>Card statistics</h3>
-        <div class="oppia-last-updated-text" ng-if="lastUpdated">
-          <em>Last updated: <[$ctrl.getLocaleAbbreviatedDatetimeString(lastUpdated)]></em>
-        </div>
-=======
         <p style="text-align: center;">
           <span ng-if="numPassersby"
                 style="font-weight: bold;" class="protractor-test-num-passersby">
@@ -24,7 +16,6 @@
         </p>
 
         <h3>Card statistics</h3>
->>>>>>> baaf74cf
         <div class="container">
           <div class="row">
             <div class="col-lg-12 col-md-12 col-sm-12">
