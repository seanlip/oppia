// Copyright 2020 The Oppia Authors. All Rights Reserved.
//
// Licensed under the Apache License, Version 2.0 (the "License");
// you may not use this file except in compliance with the License.
// You may obtain a copy of the License at
//
//      http://www.apache.org/licenses/LICENSE-2.0
//
// Unless required by applicable law or agreed to in writing, software
// distributed under the License is distributed on an "AS-IS" BASIS,
// WITHOUT WARRANTIES OR CONDITIONS OF ANY KIND, either express or implied.
// See the License for the specific language governing permissions and
// limitations under the License.

/**
 * @fileoverview Component for welcome modal.
 */
import {Component, Input, OnInit, ViewChild, ElementRef} from '@angular/core';
import {NgbActiveModal} from '@ng-bootstrap/ng-bootstrap';
import {ConfirmOrCancelModal} from 'components/common-layout-directives/common-elements/confirm-or-cancel-modal.component';
import {ContextService} from 'services/context.service';
import {SiteAnalyticsService} from 'services/site-analytics.service';
import {UrlInterpolationService} from 'domain/utilities/url-interpolation.service';

@Component({
  selector: 'oppia-welcome-modal',
  templateUrl: './welcome-modal.component.html',
})
export class WelcomeModalComponent
  extends ConfirmOrCancelModal
  implements OnInit
{
  // These properties are initialized using Angular lifecycle hooks
  // and we need to do non-null assertion. For more information, see
  // https://github.com/oppia/oppia/wiki/Guide-on-defining-types#ts-7-1
  @Input() explorationId!: string;
  @Input() editorWelcomeImgUrl!: string;
  @ViewChild('welcome') welcomeHeading!: ElementRef;

  constructor(
    private ngbActiveModal: NgbActiveModal,
    private contextService: ContextService,
    private siteAnalyticsService: SiteAnalyticsService,
    private urlInterpolationService: UrlInterpolationService
  ) {
    super(ngbActiveModal);
  }

  ngOnInit(): void {
    this.explorationId = this.contextService.getExplorationId();
    this.siteAnalyticsService.registerTutorialModalOpenEvent(
<<<<<<< HEAD
      this.explorationId);
    this.editorWelcomeImgUrl = (
      this.urlInterpolationService.getStaticCopyrightedImageUrl(
        '/general/editor_welcome.svg'));
=======
      this.explorationId
    );
    this.editorWelcomeImgUrl = this.urlInterpolationService.getStaticImageUrl(
      '/general/editor_welcome.svg'
    );
    this.welcomeHeading?.nativeElement.focus();
>>>>>>> d54f9069
  }

  cancel(): void {
    this.ngbActiveModal.dismiss();
  }
}<|MERGE_RESOLUTION|>--- conflicted
+++ resolved
@@ -49,19 +49,13 @@
   ngOnInit(): void {
     this.explorationId = this.contextService.getExplorationId();
     this.siteAnalyticsService.registerTutorialModalOpenEvent(
-<<<<<<< HEAD
-      this.explorationId);
-    this.editorWelcomeImgUrl = (
-      this.urlInterpolationService.getStaticCopyrightedImageUrl(
-        '/general/editor_welcome.svg'));
-=======
       this.explorationId
     );
-    this.editorWelcomeImgUrl = this.urlInterpolationService.getStaticImageUrl(
-      '/general/editor_welcome.svg'
-    );
+    this.editorWelcomeImgUrl =
+      this.urlInterpolationService.getStaticCopyrightedImageUrl(
+        '/general/editor_welcome.svg'
+      );
     this.welcomeHeading?.nativeElement.focus();
->>>>>>> d54f9069
   }
 
   cancel(): void {
