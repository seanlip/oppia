// Copyright 2021 The Oppia Authors. All Rights Reserved.
//
// Licensed under the Apache License, Version 2.0 (the "License");
// you may not use this file except in compliance with the License.
// You may obtain a copy of the License at
//
//      http://www.apache.org/licenses/LICENSE-2.0
//
// Unless required by applicable law or agreed to in writing, software
// distributed under the License is distributed on an "AS-IS" BASIS,
// WITHOUT WARRANTIES OR CONDITIONS OF ANY KIND, either express or implied.
// See the License for the specific language governing permissions and
// limitations under the License.

/**
 * @fileoverview Component for state diff modal.
 */

import { OnInit } from '@angular/core';
import { Component } from '@angular/core';
import { NgbActiveModal } from '@ng-bootstrap/ng-bootstrap';
import { ConfirmOrCancelModal } from 'components/common-layout-directives/common-elements/confirm-or-cancel-modal.component';
import { State } from 'domain/state/StateObjectFactory';
import { UrlInterpolationService } from 'domain/utilities/url-interpolation.service';
import { ContextService } from 'services/context.service';
import { StateDiffModalBackendApiService } from '../services/state-diff-modal-backend-api.service';

interface headersAndYamlStrs {
  leftPane: string;
  rightPane: string;
}

interface mergeviewOptions {
  lineNumbers: boolean;
  readOnly: boolean;
  mode: string;
  viewportMargin: number;
}

@Component({
  selector: 'oppia-state-diff',
  templateUrl: './state-diff-modal.component.html',
})
export class StateDiffModalComponent
<<<<<<< HEAD
  extends ConfirmOrCancelModal implements OnInit {
    newState: State | null;
    oldState: State | null;
    newStateName: string;
    oldStateName: string;
    headers: headersAndYamlStrs;
    yamlStrs: headersAndYamlStrs = {
      leftPane: '',
      rightPane: '',
    };

    CODEMIRROR_MERGEVIEW_OPTIONS: mergeviewOptions = {
      lineNumbers: true,
      readOnly: true,
      mode: 'yaml',
      viewportMargin: 100
    };
=======
    extends ConfirmOrCancelModal implements OnInit {
  newState: State | null;
  oldState: State | null;
  newStateName: string;
  oldStateName: string;
  headers: headersAndYamlStrs;
  yamlStrs: headersAndYamlStrs = {
    leftPane: '',
    rightPane: '',
  };
  CODEMIRROR_MERGEVIEW_OPTIONS: mergeviewOptions = {
    lineNumbers: true,
    readOnly: true,
    mode: 'yaml',
    viewportMargin: 100
  };
>>>>>>> 475103c5

  constructor(
      private ngbActiveModal: NgbActiveModal,
      private contextService: ContextService,
      private urlInterpolationService: UrlInterpolationService,
      private stateDiffModalBackendApiService:
      StateDiffModalBackendApiService,
  ) {
    super(ngbActiveModal);
  }

  ngOnInit(): void {
    const url = this.urlInterpolationService.interpolateUrl(
      '/createhandler/state_yaml/<exploration_id>', {
        exploration_id: (
          this.contextService.getExplorationId())
      });

    if (this.oldState) {
      this.stateDiffModalBackendApiService.fetchYaml(
        this.oldState.toBackendDict(), 50, url).then(response => {
        this.yamlStrs.leftPane = response.yaml;
      });
    } else {
      // Note: the timeout is needed or the string will be sent
      // before codemirror has fully loaded and will not be
      // displayed. This causes issues with the e2e tests.
      setTimeout(() => {
        this.yamlStrs.leftPane = '';
      }, 200);
    }

    if (this.newState) {
      this.stateDiffModalBackendApiService.fetchYaml(
        this.newState.toBackendDict(), 50, url).then(response => {
        this.yamlStrs.rightPane = response.yaml;
      });
    } else {
      // Note: the timeout is needed or the string will be sent
      // before codemirror has fully loaded and will not be
      // displayed. This causes issues with the e2e tests.
      setTimeout(() => {
        this.yamlStrs.rightPane = '';
      }, 200);
    }
  }
}<|MERGE_RESOLUTION|>--- conflicted
+++ resolved
@@ -42,7 +42,6 @@
   templateUrl: './state-diff-modal.component.html',
 })
 export class StateDiffModalComponent
-<<<<<<< HEAD
   extends ConfirmOrCancelModal implements OnInit {
     newState: State | null;
     oldState: State | null;
@@ -60,24 +59,6 @@
       mode: 'yaml',
       viewportMargin: 100
     };
-=======
-    extends ConfirmOrCancelModal implements OnInit {
-  newState: State | null;
-  oldState: State | null;
-  newStateName: string;
-  oldStateName: string;
-  headers: headersAndYamlStrs;
-  yamlStrs: headersAndYamlStrs = {
-    leftPane: '',
-    rightPane: '',
-  };
-  CODEMIRROR_MERGEVIEW_OPTIONS: mergeviewOptions = {
-    lineNumbers: true,
-    readOnly: true,
-    mode: 'yaml',
-    viewportMargin: 100
-  };
->>>>>>> 475103c5
 
   constructor(
       private ngbActiveModal: NgbActiveModal,
