// Copyright 2020 The Oppia Authors. All Rights Reserved.
//
// Licensed under the Apache License, Version 2.0 (the "License");
// you may not use this file except in compliance with the License.
// You may obtain a copy of the License at
//
//      http://www.apache.org/licenses/LICENSE-2.0
//
// Unless required by applicable law or agreed to in writing, software
// distributed under the License is distributed on an "AS-IS" BASIS,
// WITHOUT WARRANTIES OR CONDITIONS OF ANY KIND, either express or implied.
// See the License for the specific language governing permissions and
// limitations under the License.

/**
 * @fileoverview Unit tests for exploration editor page component.
 */

import { EventEmitter, NO_ERRORS_SCHEMA } from '@angular/core';
import { TestBed, fakeAsync, flushMicrotasks } from '@angular/core/testing';
import { BrowserDynamicTestingModule } from '@angular/platform-browser-dynamic/testing';
import { NgbModule } from '@ng-bootstrap/ng-bootstrap';

import { StateEditorService } from
  // eslint-disable-next-line max-len
  'components/state-editor/state-editor-properties-services/state-editor.service';
import { ParamChangesObjectFactory } from
  'domain/exploration/ParamChangesObjectFactory';
import { ParamSpecsObjectFactory } from
  'domain/exploration/ParamSpecsObjectFactory';
import { UrlInterpolationService } from
  'domain/utilities/url-interpolation.service';
import { StateEditorRefreshService } from
  'pages/exploration-editor-page/services/state-editor-refresh.service';
import { UserExplorationPermissionsService } from
  'pages/exploration-editor-page/services/user-exploration-permissions.service';
import { StateClassifierMappingService } from
  'pages/exploration-player-page/services/state-classifier-mapping.service';
import { AlertsService } from 'services/alerts.service';
<<<<<<< HEAD
import { ConnectionService } from 'services/connection-service.service';
=======
import { InternetConnectivityService } from 'services/internet-connectivity.service';
>>>>>>> 6be60dc1
import { ContextService } from 'services/context.service';
import { EditabilityService } from 'services/editability.service';
import { ExplorationFeaturesBackendApiService } from
  'services/exploration-features-backend-api.service';
import { ExplorationFeaturesService } from
  'services/exploration-features.service';
import { LoaderService } from 'services/loader.service';
import { PageTitleService } from 'services/page-title.service';
import { SiteAnalyticsService } from 'services/site-analytics.service';
import { StateTopAnswersStatsBackendApiService } from
  'services/state-top-answers-stats-backend-api.service';
import { FocusManagerService } from 'services/stateful/focus-manager.service';
import { importAllAngularServices } from 'tests/unit-test-utils.ajs';
import { LostChangesModalComponent } from './modal-templates/lost-changes-modal.component';
import { AutosaveInfoModalsService } from './services/autosave-info-modals.service';
import { ChangeListService } from './services/change-list.service';
import { ExplorationDataService } from './services/exploration-data.service';
import { UserInfo } from 'domain/user/user-info.model';

require('pages/exploration-editor-page/exploration-editor-page.component.ts');
require(
  'pages/exploration-editor-page/services/' +
  'state-tutorial-first-time.service.ts');

describe('Exploration editor page component', function() {
  importAllAngularServices();

  var ctrl = null;

  var $q = null;
  var $rootScope = null;
  var $scope = null;
  var $uibModal = null;
  let aims: AutosaveInfoModalsService = null;
  let cls: ChangeListService = null;
  let as: AlertsService = null;
  var cs = null;
  var efbas = null;
  var eis = null;
  var ers = null;
  var es = null;
  var eps = null;
  var ess = null;
  var esaves = null;
  var ets = null;
  var ews = null;
  var gds = null;
  var pts = null;
  var rs = null;
  var sas = null;
  var sers = null;
  var ses = null;
  var sts = null;
  var stfts = null;
  var tds = null;
  var userService = null;
  var ueps = null;
<<<<<<< HEAD
  var cns = null;
=======
  var ics = null;
>>>>>>> 6be60dc1
  var mockEnterEditorForTheFirstTime = null;
  var registerAcceptTutorialModalEventSpy;
  var registerDeclineTutorialModalEventSpy;
  var focusManagerService = null;

  var refreshGraphEmitter = new EventEmitter();

  var autosaveIsInProgress = new EventEmitter();
  var mockConnectionServiceEmitter = new EventEmitter<boolean>();
  var mockOpenEditorTutorialEmitter = new EventEmitter();
  var mockOpenTranslationTutorialEmitter = new EventEmitter();

  var mockInitExplorationPageEmitter = new EventEmitter();

  var explorationId = 'exp1';
  var explorationData = {
    exploration_is_linked_to_story: true,
    states: {
      Introduction: {
        param_changes: [],
        content: {
          html: '',
        },
        unresolved_answers: {},
        interaction: {
          customization_args: {},
          answer_groups: [],
          default_outcome: {
            param_changes: [],
            dest: 'Final',
            feedback: {
              content_id: 'content_1',
              html: ''
            },
          },
          confirmed_unclassified_answers: [],
          id: null,
          hints: [],
        },
        recorded_voiceovers: {
          voiceovers_mapping: {}
        },
        written_translations: {
          translations_mapping: {}
        },
      },
      Final: {
        param_changes: [],
        content: {
          html: '',
          audio_translations: {}
        },
        unresolved_answers: {},
        interaction: {
          customization_args: {},
          answer_groups: [],
          default_outcome: {
            param_changes: [],
            dest: 'Final',
            feedback: {
              html: '',
              audio_translations: {}
            }
          },
          confirmed_unclassified_answers: [],
          id: null,
          hints: []
        },
        recorded_voiceovers: {
          voiceovers_mapping: {}
        },
        written_translations: {
          translations_mapping: {}
        },
      }
    },
    title: 'Exploration Title',
    category: 'Exploration Category',
    objective: 'Exploration Objective',
    language_code: 'en',
    init_state_name: 'Introduction',
    tags: [],
    param_specs: [],
    param_changes: [],
    auto_tts_enabled: {},
    correctness_feedback_enabled: {},
    state_classifier_mapping: [],
    user: {},
    version: '1',
    rights: {},
    email_preferences: {},
    draft_changes: [{}, {}, {}],
    is_version_of_draft_valid: null,
    show_state_editor_tutorial_on_load: true,
    show_state_translation_tutorial_on_load: true
  };

  beforeEach(() => {
    TestBed.configureTestingModule({
      imports: [
        NgbModule
      ],
      declarations: [
        LostChangesModalComponent
      ],
      providers: [
        AlertsService,
        AutosaveInfoModalsService,
        ChangeListService,
        ContextService,
        ConnectionService,
        EditabilityService,
        ExplorationFeaturesBackendApiService,
        ExplorationFeaturesService,
        InternetConnectivityService,
        PageTitleService,
        LoaderService,
        ParamChangesObjectFactory,
        ParamSpecsObjectFactory,
        SiteAnalyticsService,
        StateClassifierMappingService,
        StateEditorRefreshService,
        StateEditorService,
        StateTopAnswersStatsBackendApiService,
        UserExplorationPermissionsService,
        UrlInterpolationService,
        FocusManagerService,
        {
          provide: ExplorationDataService,
          useValue: {
            getDataAsync: function(callback) {
              callback();
              return $q.resolve(explorationData);
            },
            autosaveChangeListAsync: function() {
              return;
            }
          }
        }
      ],
      schemas: [NO_ERRORS_SCHEMA]
    }).overrideModule(BrowserDynamicTestingModule, {
      set: {
        entryComponents: [LostChangesModalComponent]
      }
    });

    aims = TestBed.inject(AutosaveInfoModalsService);
    cls = TestBed.inject(ChangeListService);
    as = TestBed.inject(AlertsService);
  });

  beforeEach(angular.mock.inject(function($injector, $componentController) {
    $q = $injector.get('$q');
    $rootScope = $injector.get('$rootScope');
    $uibModal = $injector.get('$uibModal');
    cs = $injector.get('ContextService');
    efbas = $injector.get('ExplorationFeaturesBackendApiService');
<<<<<<< HEAD
    cns = $injector.get('ConnectionService');
=======
    ics = $injector.get('InternetConnectivityService');
>>>>>>> 6be60dc1
    eis = $injector.get('ExplorationImprovementsService');
    ers = $injector.get('ExplorationRightsService');
    es = $injector.get('EditabilityService');
    eps = $injector.get('ExplorationPropertyService');
    ess = $injector.get('ExplorationStatesService');
    esaves = $injector.get('ExplorationSaveService');
    ets = $injector.get('ExplorationTitleService');
    ews = $injector.get('ExplorationWarningsService');
    gds = $injector.get('GraphDataService');
    pts = $injector.get('PageTitleService');
    rs = $injector.get('RouterService');
    sas = $injector.get('SiteAnalyticsService');
    sers = $injector.get('StateEditorRefreshService');
    ses = $injector.get('StateEditorService');
    sts = $injector.get('StateTutorialFirstTimeService');
    stfts = $injector.get('StateTutorialFirstTimeService');
    tds = $injector.get('ThreadDataBackendApiService');
    userService = $injector.get('UserService');
    ueps = $injector.get('UserExplorationPermissionsService');
    focusManagerService = $injector.get('FocusManagerService');

    $scope = $rootScope.$new();
    ctrl = $componentController('explorationEditorPage');
  }));

  afterEach(() => {
    ctrl.$onDestroy();
  });

  describe('when user permission is true and draft changes not valid', () => {
    beforeEach(() => {
      registerAcceptTutorialModalEventSpy = (
        spyOn(sas, 'registerAcceptTutorialModalEvent'));
      registerDeclineTutorialModalEventSpy = (
        spyOn(sas, 'registerDeclineTutorialModalEvent'));
      spyOn(cs, 'getExplorationId').and.returnValue(explorationId);
      spyOn(efbas, 'fetchExplorationFeaturesAsync')
        .and.returnValue($q.resolve({}));
      spyOn(eis, 'initAsync').and.returnValue(Promise.resolve());
      spyOn(eis, 'flushUpdatedTasksToBackend')
        .and.returnValue(Promise.resolve());
      spyOn(ews, 'updateWarnings').and.callThrough();
      spyOn(gds, 'recompute').and.callThrough();
      spyOn(pts, 'setPageTitle').and.callThrough();
      spyOn(tds, 'getOpenThreadsCountAsync').and.returnValue($q.resolve(0));
      spyOn(ueps, 'getPermissionsAsync')
        .and.returnValue($q.resolve({canEdit: true, canVoiceover: true}));
      spyOn(userService, 'getUserInfoAsync')
        .and.returnValue($q.resolve(new UserInfo(
          ['USER_ROLE'], true, true, false, false, false, null, null, null,
          false)));
      spyOnProperty(stfts, 'onOpenEditorTutorial').and.returnValue(
        mockOpenEditorTutorialEmitter);
      spyOnProperty(stfts, 'onOpenTranslationTutorial').and.returnValue(
        mockOpenTranslationTutorialEmitter);

      explorationData.is_version_of_draft_valid = false;

      ctrl.$onInit();
    });

    afterEach(() => {
      ctrl.$onDestroy();
    });

    it('should start editor tutorial when on main page', () => {
      spyOn(ctrl, 'startEditorTutorial').and.callThrough();
      spyOn(sers.onRefreshStateEditor, 'emit');
      rs.navigateToMainTab();
      $scope.$apply();
      mockOpenEditorTutorialEmitter.emit();
      expect(ctrl.startEditorTutorial).toHaveBeenCalled();
      expect(sers.onRefreshStateEditor.emit).toHaveBeenCalled();
    });

    it('should start editor tutorial when not on main page', () => {
      spyOn(ctrl, 'startEditorTutorial').and.callThrough();
      spyOn(rs, 'navigateToMainTab');
      rs.navigateToSettingsTab();
      $scope.$apply();
      expect(rs.getActiveTabName()).toBe('settings');
      mockOpenEditorTutorialEmitter.emit();
      expect(ctrl.startEditorTutorial).toHaveBeenCalled();
      expect(rs.navigateToMainTab).toHaveBeenCalled();
    });

    it('should start translation tutorial when on translation page', () => {
      spyOn(ctrl, 'startTranslationTutorial').and.callThrough();
      spyOn(rs.onRefreshTranslationTab, 'emit');
      rs.navigateToTranslationTab();
      $scope.$apply();
      mockOpenTranslationTutorialEmitter.emit();
      expect(ctrl.startTranslationTutorial).toHaveBeenCalled();
      expect(rs.onRefreshTranslationTab.emit).toHaveBeenCalled();
    });

    it('should start translation tutorial when not on translation page', () => {
      spyOn(ctrl, 'startTranslationTutorial').and.callThrough();
      spyOn(rs, 'navigateToTranslationTab');
      rs.navigateToSettingsTab();
      $scope.$apply();
      mockOpenTranslationTutorialEmitter.emit();
      expect(ctrl.startTranslationTutorial).toHaveBeenCalled();
      expect(rs.navigateToTranslationTab).toHaveBeenCalled();
    });

    it('should mark exploration as editable and translatable', () => {
      spyOn(es, 'markEditable').and.callThrough();
      spyOn(es, 'markTranslatable').and.callThrough();
      $scope.$apply();

      expect(es.markEditable).toHaveBeenCalled();
      expect(es.markTranslatable).toHaveBeenCalled();
    });

    it('should return navbar text', () => {
      expect(ctrl.getNavbarText()).toEqual('Exploration Editor');
    });

    it('should return warning count, warnings list & critical warning',
      () => {
        spyOn(ews, 'countWarnings').and.returnValue(1);
        expect(ctrl.countWarnings()).toEqual(1);
        spyOn(ews, 'getWarnings').and.returnValue([]);
        expect(ctrl.getWarnings()).toEqual([]);
        // This approach was choosen because spyOn() doesn't work on properties
        // that doesn't have a get access type.
        // eslint-disable-next-line max-len
        // ref: https://developer.mozilla.org/pt-BR/docs/Web/JavaScript/Reference/Global_Objects/Object/defineProperty
        Object.defineProperty(ews, 'hasCriticalWarnings', {
          get: () => true
        });
        spyOnProperty(ews, 'hasCriticalWarnings')
          .and.returnValue(true);

        expect(ctrl.hasCriticalWarnings()).toEqual(true);
      });

    it('should return the thread count', () => {
      spyOn(tds, 'getOpenThreadsCount').and.returnValue(1);
      expect(ctrl.getOpenThreadsCount()).toEqual(1);
    });

    it('should set active state name when active state name does not exist' +
      ' on exploration', () => {
      spyOn(ses, 'getActiveStateName').and.returnValue(
        'State2');
      spyOn(ses, 'setActiveStateName').and.callThrough();
      $scope.$apply();

      expect(ses.setActiveStateName).toHaveBeenCalledWith(
        'Introduction');
    });

    it('should load change list by draft changes successfully', () => {
      const loadSpy = spyOn(cls, 'loadAutosavedChangeList').and.returnValue();
      $scope.$apply();

      expect(loadSpy).toHaveBeenCalledWith(
        explorationData.draft_changes);
    });

    it('should show mismatch version modal when draft change exists', () => {
      spyOn(aims, 'showVersionMismatchModal').and.returnValue(null);
      $scope.$apply();

      expect(aims.showVersionMismatchModal)
        .toHaveBeenCalled();
    });

    it('should navigate to main tab', () => {
      spyOn(rs, 'isLocationSetToNonStateEditorTab').and.returnValue(null);
      spyOn(rs, 'getCurrentStateFromLocationPath').and.returnValue(null);
      spyOn(rs, 'navigateToMainTab').and.callThrough();
      $scope.$apply();

      expect(rs.navigateToMainTab).toHaveBeenCalled();
    });

    it('should navigate between tabs', () => {
      var focusSpy = spyOn(ctrl, 'setFocusOnActiveTab');
      spyOn(rs, 'navigateToMainTab').and.stub();
      ctrl.selectMainTab();
      expect(rs.navigateToMainTab).toHaveBeenCalled();

      spyOn(rs, 'navigateToTranslationTab').and.stub();
      ctrl.selectTranslationTab();
      expect(rs.navigateToTranslationTab).toHaveBeenCalled();

      spyOn(rs, 'navigateToPreviewTab').and.stub();
      ctrl.selectPreviewTab();
      expect(rs.navigateToPreviewTab).toHaveBeenCalled();

      spyOn(rs, 'navigateToSettingsTab').and.stub();
      ctrl.selectSettingsTab();
      expect(rs.navigateToSettingsTab).toHaveBeenCalled();

      spyOn(rs, 'navigateToStatsTab').and.stub();
      ctrl.selectStatsTab();
      expect(rs.navigateToStatsTab).toHaveBeenCalled();

      spyOn(rs, 'navigateToImprovementsTab').and.stub();
      ctrl.selectImprovementsTab();
      expect(rs.navigateToImprovementsTab).toHaveBeenCalled();

      spyOn(rs, 'navigateToHistoryTab').and.stub();
      ctrl.selectHistoryTab();
      expect(rs.navigateToHistoryTab).toHaveBeenCalled();
      expect(focusSpy).toHaveBeenCalledWith('history');

      spyOn(rs, 'navigateToFeedbackTab').and.stub();
      ctrl.selectFeedbackTab();
      expect(rs.navigateToFeedbackTab).toHaveBeenCalled();
      expect(focusSpy).toHaveBeenCalledWith('feedback');
    });

    it('should set focus on active tab', () => {
      var focusSpy = spyOn(focusManagerService, 'setFocus');
      ctrl.setFocusOnActiveTab('history');
      expect(focusSpy).toHaveBeenCalledWith('usernameInputField');
      ctrl.activeThread = true;
      ctrl.setFocusOnActiveTab('feedback');
      expect(focusSpy).toHaveBeenCalledWith('tmpMessageText');
      ctrl.activeThread = false;
      ctrl.setFocusOnActiveTab('feedback');
      expect(focusSpy).toHaveBeenCalledWith('newThreadButton');
    });

    it('should show the user help modal for editor tutorial', () => {
      spyOn($uibModal, 'open').and.returnValue({
        result: $q.resolve('editor')
      });
      ctrl.showUserHelpModal();
      $rootScope.$apply();
      expect($uibModal.open).toHaveBeenCalled();
    });

    it('should show the user help modal for editor tutorial', () => {
      spyOn($uibModal, 'open').and.returnValue({
        result: $q.resolve('translation')
      });
      ctrl.showUserHelpModal();
      $rootScope.$apply();
      expect($uibModal.open).toHaveBeenCalled();
    });
  });
  describe('Checking internet Connection', () => {
    beforeEach(() => {
      registerAcceptTutorialModalEventSpy = (
        spyOn(sas, 'registerAcceptTutorialModalEvent'));
      registerDeclineTutorialModalEventSpy = (
        spyOn(sas, 'registerDeclineTutorialModalEvent'));
      spyOn(cs, 'getExplorationId').and.returnValue(explorationId);
      spyOn(efbas, 'fetchExplorationFeaturesAsync')
        .and.returnValue($q.resolve({}));
      spyOn(eis, 'initAsync').and.returnValue(Promise.resolve());
      spyOn(eis, 'flushUpdatedTasksToBackend')
        .and.returnValue(Promise.resolve());
      spyOn(ews, 'updateWarnings').and.callThrough();
      spyOn(gds, 'recompute').and.callThrough();
      spyOn(pts, 'setPageTitle').and.callThrough();
      spyOn(tds, 'getOpenThreadsCountAsync').and.returnValue($q.resolve(0));
      spyOn(ueps, 'getPermissionsAsync')
        .and.returnValue($q.resolve({canEdit: true, canVoiceover: true}));
      spyOnProperty(stfts, 'onOpenEditorTutorial').and.returnValue(
        mockOpenEditorTutorialEmitter);
      spyOnProperty(cns, 'onInternetStateChange').and.returnValue(
        mockConnectionServiceEmitter);
      spyOnProperty(stfts, 'onOpenTranslationTutorial').and.returnValue(
        mockOpenTranslationTutorialEmitter);
      spyOn(as, 'addInfoMessage');
      spyOn(as, 'addSuccessMessage');
      explorationData.is_version_of_draft_valid = false;

      ctrl.$onInit();
    });

    afterEach(() => {
      ctrl.$onDestroy();
    });

    it('should change status to ONLINE when internet is connected', () => {
      mockConnectionServiceEmitter.emit(true);
      $scope.$apply();
      expect(as.addSuccessMessage).toHaveBeenCalled();
    });

    it('should change status to OFFLINE when internet disconnects', () => {
      mockConnectionServiceEmitter.emit(false);
      $scope.$apply();
      expect(as.addInfoMessage).toHaveBeenCalled();
    });
  });

  describe('Checking internet Connection', () => {
    beforeEach(() => {
      registerAcceptTutorialModalEventSpy = (
        spyOn(sas, 'registerAcceptTutorialModalEvent'));
      registerDeclineTutorialModalEventSpy = (
        spyOn(sas, 'registerDeclineTutorialModalEvent'));
      spyOn(cs, 'getExplorationId').and.returnValue(explorationId);
      spyOn(efbas, 'fetchExplorationFeaturesAsync')
        .and.returnValue($q.resolve({}));
      spyOn(eis, 'initAsync').and.returnValue(Promise.resolve());
      spyOn(eis, 'flushUpdatedTasksToBackend')
        .and.returnValue(Promise.resolve());
      spyOn(ews, 'updateWarnings').and.callThrough();
      spyOn(gds, 'recompute').and.callThrough();
      spyOn(pts, 'setPageTitle').and.callThrough();
      spyOn(tds, 'getOpenThreadsCountAsync').and.returnValue($q.resolve(0));
      spyOn(ueps, 'getPermissionsAsync')
        .and.returnValue($q.resolve({canEdit: true, canVoiceover: true}));
      spyOnProperty(stfts, 'onOpenEditorTutorial').and.returnValue(
        mockOpenEditorTutorialEmitter);
      spyOnProperty(ics, 'onInternetStateChange').and.returnValue(
        mockConnectionServiceEmitter);
      spyOnProperty(stfts, 'onOpenTranslationTutorial').and.returnValue(
        mockOpenTranslationTutorialEmitter);
      spyOn(as, 'addInfoMessage');
      spyOn(as, 'addSuccessMessage');
      explorationData.is_version_of_draft_valid = false;

      ctrl.$onInit();
    });

    afterEach(() => {
      ctrl.$onDestroy();
    });

    it('should change status to ONLINE when internet is connected', () => {
      mockConnectionServiceEmitter.emit(true);
      $scope.$apply();
      expect(as.addSuccessMessage).toHaveBeenCalled();
    });

    it('should change status to OFFLINE when internet disconnects', () => {
      mockConnectionServiceEmitter.emit(false);
      $scope.$apply();
      expect(as.addInfoMessage).toHaveBeenCalled();
    });
  });

  describe('when user permission is false and draft changes are true', () => {
    var mockExplorationPropertyChangedEventEmitter = new EventEmitter();

    beforeEach(() => {
      registerAcceptTutorialModalEventSpy = (
        spyOn(sas, 'registerAcceptTutorialModalEvent'));
      registerDeclineTutorialModalEventSpy = (
        spyOn(sas, 'registerDeclineTutorialModalEvent'));
      spyOn(cs, 'getExplorationId').and.returnValue(explorationId);
      spyOn(efbas, 'fetchExplorationFeaturesAsync')
        .and.returnValue($q.resolve({}));
      spyOn(eis, 'initAsync').and.returnValue(Promise.resolve());
      spyOn(eis, 'flushUpdatedTasksToBackend')
        .and.returnValue(Promise.resolve());
      spyOnProperty(eps, 'onExplorationPropertyChanged').and.returnValue(
        mockExplorationPropertyChangedEventEmitter);
      spyOn(ews, 'updateWarnings');
      spyOn(gds, 'recompute');
      spyOn(pts, 'setPageTitle').and.callThrough();
      spyOn(tds, 'getOpenThreadsCountAsync').and.returnValue($q.resolve(1));
      spyOn(ueps, 'getPermissionsAsync')
        .and.returnValue($q.resolve({canEdit: false}));
      spyOn(userService, 'getUserInfoAsync')
        .and.returnValue($q.resolve(new UserInfo(
          ['USER_ROLE'], true, true, false, false, false, null, null, null,
          false)));
      spyOnProperty(ess, 'onRefreshGraph').and.returnValue(refreshGraphEmitter);
      spyOnProperty(cls, 'autosaveIsInProgress$').and.returnValue(
        autosaveIsInProgress);
      spyOnProperty(esaves, 'onInitExplorationPage').and.returnValue(
        mockInitExplorationPageEmitter);
      explorationData.is_version_of_draft_valid = true;

      ctrl.$onInit();
    });

    afterEach(() => {
      ctrl.$onDestroy();
    });

    it('should change the value of autosavingIsInProgress', () => {
      autosaveIsInProgress.emit(true);
      $scope.$apply();
      ctrl.autosaveIsInProgress = true;
    });

    it('should link exploration to story when initing exploration page', () => {
      spyOn(cs, 'setExplorationIsLinkedToStory').and.callThrough();
      $scope.$apply();

      expect(cs.setExplorationIsLinkedToStory)
        .toHaveBeenCalled();
    });

    it('should have ctrl properties correspond to backend data', () => {
      $scope.$apply();
      expect(ctrl.explorationUrl).toBe('/create/' + explorationId);
      expect(ctrl.explorationDownloadUrl).toBe(
        '/createhandler/download/' + explorationId);
      expect(ctrl.revertExplorationUrl).toBe(
        '/createhandler/revert/' + explorationId);
      expect(ctrl.areExplorationWarningsVisible).toBeFalse();

      expect(ctrl.currentUserIsCurriculumAdmin).toBeTrue();
      expect(ctrl.currentUserIsModerator).toBeTrue();
      expect(ctrl.currentUser).toEqual(explorationData.user);
      expect(ctrl.currentVersion).toBe(explorationData.version);
    });

    it('should navigate to feedback tab', () => {
      spyOn(rs, 'isLocationSetToNonStateEditorTab').and.returnValue(null);
      spyOn(rs, 'getCurrentStateFromLocationPath').and.returnValue(null);
      spyOn(rs, 'navigateToFeedbackTab').and.callThrough();
      $scope.$apply();

      expect(rs.navigateToFeedbackTab).toHaveBeenCalled();
    });

    it('should react when exploration property changes', () => {
      ets.init('Exploration Title');
      mockExplorationPropertyChangedEventEmitter.emit();

      expect(pts.setPageTitle).toHaveBeenCalledWith(
        'Exploration Title - Oppia Editor');
    });

    it('should react when untitled exploration property changes', () => {
      ets.init('');
      mockExplorationPropertyChangedEventEmitter.emit();

      expect(pts.setPageTitle).toHaveBeenCalledWith(
        'Untitled Exploration - Oppia Editor');
    });

    it('should react when refreshing graph', () => {
      refreshGraphEmitter.emit();

      expect(gds.recompute).toHaveBeenCalled();
      expect(ews.updateWarnings).toHaveBeenCalled();
    });

    it('should react to initExplorationPage broadcasts', fakeAsync(() => {
      $scope.$apply();
<<<<<<< HEAD
      spyOn(cns, 'checkInternetState');
=======
      spyOn(ics, 'startCheckingConnection');
>>>>>>> 6be60dc1
      var successCallback = jasmine.createSpy('success');
      mockInitExplorationPageEmitter.emit(successCallback);
      // Need to flush and $apply twice to fire the callback. In practice, this
      // will occur seamlessly.
      flushMicrotasks();
      $scope.$apply();
      flushMicrotasks();
      $scope.$apply();

      expect(successCallback).toHaveBeenCalled();
    }));

    it('should start editor tutorial when closing welcome exploration' +
      ' modal', () => {
      spyOn(ctrl, 'startEditorTutorial').and.callThrough();
      spyOn($uibModal, 'open').and.returnValue({
        result: $q.resolve(explorationId)
      });

      ctrl.showWelcomeExplorationModal();
      $scope.$apply();

      expect(registerAcceptTutorialModalEventSpy)
        .toHaveBeenCalledWith(explorationId);
      expect(ctrl.startEditorTutorial).toHaveBeenCalled();
    });

    it('should dismiss tutorial when dismissing welcome exploration' +
      ' modal', () => {
      spyOn(ctrl, 'startEditorTutorial').and.callThrough();
      spyOn($uibModal, 'open').and.returnValue({
        result: $q.reject(explorationId)
      });

      ctrl.showWelcomeExplorationModal();
      $scope.$apply();

      expect(registerDeclineTutorialModalEventSpy)
        .toHaveBeenCalled();
      expect(ctrl.startEditorTutorial).not.toHaveBeenCalled();
    });

    it('should toggle exploration warning visibility', () => {
      expect(ctrl.areExplorationWarningsVisible).toBeFalse();

      ctrl.toggleExplorationWarningVisibility();
      expect(ctrl.areExplorationWarningsVisible).toBeTrue();

      ctrl.toggleExplorationWarningVisibility();
      expect(ctrl.areExplorationWarningsVisible).toBeFalse();
    });

    it('should get exploration url', () => {
      expect(ctrl.getExplorationUrl(explorationId)).toBe('/explore/exp1');
      expect(ctrl.getExplorationUrl()).toBe('');
    });

    it('should get active tab name', () => {
      var activeTabNameSpy = spyOn(rs, 'getActiveTabName');

      activeTabNameSpy.and.returnValue('preview');
      expect(ctrl.getActiveTabName(activeTabNameSpy)).toBe('preview');

      activeTabNameSpy.and.returnValue('history');
      expect(ctrl.getActiveTabName(activeTabNameSpy)).toBe('history');
    });
  });

  describe('Initializing improvements tab', () => {
    beforeEach(() => {
      registerAcceptTutorialModalEventSpy = (
        spyOn(sas, 'registerAcceptTutorialModalEvent'));
      registerDeclineTutorialModalEventSpy = (
        spyOn(sas, 'registerDeclineTutorialModalEvent'));
      mockEnterEditorForTheFirstTime = new EventEmitter();
      spyOn(cs, 'getExplorationId').and.returnValue(explorationId);
      spyOn(efbas, 'fetchExplorationFeaturesAsync')
        .and.returnValue(Promise.resolve({}));
      spyOn(eis, 'initAsync').and.returnValue(Promise.resolve());
      spyOn(eis, 'flushUpdatedTasksToBackend')
        .and.returnValue(Promise.resolve());
      spyOn(ers, 'isPublic').and.returnValue(true);
      spyOn(ews, 'updateWarnings').and.callThrough();
      spyOn(gds, 'recompute').and.callThrough();
      spyOn(pts, 'setPageTitle').and.callThrough();
      spyOn(tds, 'getOpenThreadsCountAsync')
        .and.returnValue(Promise.resolve(1));
      spyOn(ueps, 'getPermissionsAsync')
        .and.returnValue(Promise.resolve({canEdit: true}));
      spyOnProperty(sts, 'onEnterEditorForTheFirstTime').and.returnValue(
        mockEnterEditorForTheFirstTime);

      explorationData.is_version_of_draft_valid = true;
    });

    afterEach(() => {
      ctrl.$onDestroy();
    });

    it('should recognize when improvements tab is enabled', fakeAsync(() => {
<<<<<<< HEAD
      spyOn(cns, 'checkInternetState');
=======
      spyOn(ics, 'startCheckingConnection');
>>>>>>> 6be60dc1
      spyOn(eis, 'isImprovementsTabEnabledAsync').and.returnValue(
        Promise.resolve(true));

      ctrl.$onInit();
      flushMicrotasks();
      $scope.$apply();

      expect(ctrl.isImprovementsTabEnabled()).toBeTrue();
    }));

    it('should recognize when improvements tab is disabled', fakeAsync(() => {
<<<<<<< HEAD
      spyOn(cns, 'checkInternetState');
=======
      spyOn(ics, 'startCheckingConnection');
>>>>>>> 6be60dc1
      spyOn(eis, 'isImprovementsTabEnabledAsync').and.returnValue(
        Promise.resolve(false));

      ctrl.$onInit();
      flushMicrotasks();
      $scope.$apply();

      expect(ctrl.isImprovementsTabEnabled()).toBeFalse();
    }));

    it('should react to enterEditorForTheFirstTime event', () => {
      spyOn(ctrl, 'showWelcomeExplorationModal').and.callThrough();
      ctrl.$onInit();
      mockEnterEditorForTheFirstTime.emit();
      expect(ctrl.showWelcomeExplorationModal).toHaveBeenCalled();
    });
  });
});<|MERGE_RESOLUTION|>--- conflicted
+++ resolved
@@ -37,11 +37,7 @@
 import { StateClassifierMappingService } from
   'pages/exploration-player-page/services/state-classifier-mapping.service';
 import { AlertsService } from 'services/alerts.service';
-<<<<<<< HEAD
-import { ConnectionService } from 'services/connection-service.service';
-=======
 import { InternetConnectivityService } from 'services/internet-connectivity.service';
->>>>>>> 6be60dc1
 import { ContextService } from 'services/context.service';
 import { EditabilityService } from 'services/editability.service';
 import { ExplorationFeaturesBackendApiService } from
@@ -99,11 +95,7 @@
   var tds = null;
   var userService = null;
   var ueps = null;
-<<<<<<< HEAD
-  var cns = null;
-=======
   var ics = null;
->>>>>>> 6be60dc1
   var mockEnterEditorForTheFirstTime = null;
   var registerAcceptTutorialModalEventSpy;
   var registerDeclineTutorialModalEventSpy;
@@ -214,7 +206,6 @@
         AutosaveInfoModalsService,
         ChangeListService,
         ContextService,
-        ConnectionService,
         EditabilityService,
         ExplorationFeaturesBackendApiService,
         ExplorationFeaturesService,
@@ -262,11 +253,7 @@
     $uibModal = $injector.get('$uibModal');
     cs = $injector.get('ContextService');
     efbas = $injector.get('ExplorationFeaturesBackendApiService');
-<<<<<<< HEAD
-    cns = $injector.get('ConnectionService');
-=======
     ics = $injector.get('InternetConnectivityService');
->>>>>>> 6be60dc1
     eis = $injector.get('ExplorationImprovementsService');
     ers = $injector.get('ExplorationRightsService');
     es = $injector.get('EditabilityService');
@@ -533,7 +520,7 @@
         .and.returnValue($q.resolve({canEdit: true, canVoiceover: true}));
       spyOnProperty(stfts, 'onOpenEditorTutorial').and.returnValue(
         mockOpenEditorTutorialEmitter);
-      spyOnProperty(cns, 'onInternetStateChange').and.returnValue(
+      spyOnProperty(ics, 'onInternetStateChange').and.returnValue(
         mockConnectionServiceEmitter);
       spyOnProperty(stfts, 'onOpenTranslationTutorial').and.returnValue(
         mockOpenTranslationTutorialEmitter);
@@ -712,11 +699,7 @@
 
     it('should react to initExplorationPage broadcasts', fakeAsync(() => {
       $scope.$apply();
-<<<<<<< HEAD
-      spyOn(cns, 'checkInternetState');
-=======
       spyOn(ics, 'startCheckingConnection');
->>>>>>> 6be60dc1
       var successCallback = jasmine.createSpy('success');
       mockInitExplorationPageEmitter.emit(successCallback);
       // Need to flush and $apply twice to fire the callback. In practice, this
@@ -817,11 +800,7 @@
     });
 
     it('should recognize when improvements tab is enabled', fakeAsync(() => {
-<<<<<<< HEAD
-      spyOn(cns, 'checkInternetState');
-=======
       spyOn(ics, 'startCheckingConnection');
->>>>>>> 6be60dc1
       spyOn(eis, 'isImprovementsTabEnabledAsync').and.returnValue(
         Promise.resolve(true));
 
@@ -833,11 +812,7 @@
     }));
 
     it('should recognize when improvements tab is disabled', fakeAsync(() => {
-<<<<<<< HEAD
-      spyOn(cns, 'checkInternetState');
-=======
       spyOn(ics, 'startCheckingConnection');
->>>>>>> 6be60dc1
       spyOn(eis, 'isImprovementsTabEnabledAsync').and.returnValue(
         Promise.resolve(false));
 
