--- conflicted
+++ resolved
@@ -99,7 +99,7 @@
 import { TranslationTabComponent } from './translation-tab/translation-tab.component';
 import { ValueGeneratorEditorComponent } from './param-changes-editor/value-generator-editor.component';
 import { ParamChangesEditorComponent } from './param-changes-editor/param-changes-editor.component';
-import { ExplorationEditorPageComponent } from './exploration-editor-page.component';
+import { ExplorationEditorPageComponent } from './exploration-editor-page.component'
 
 @NgModule({
   imports: [
@@ -176,12 +176,8 @@
     StatisticsTabComponent,
     AddAudioTranslationModalComponent,
     AudioTranslationBarComponent,
-<<<<<<< HEAD
-=======
-    StateTranslationEditorComponent,
     ValueGeneratorEditorComponent,
     ParamChangesEditorComponent,
->>>>>>> 82bc285e
     StateTranslationComponent,
     TranslatorOverviewComponent,
     StateTranslationStatusGraphComponent,
@@ -244,12 +240,8 @@
     StatisticsTabComponent,
     AddAudioTranslationModalComponent,
     AudioTranslationBarComponent,
-<<<<<<< HEAD
-=======
-    StateTranslationEditorComponent,
     ValueGeneratorEditorComponent,
     ParamChangesEditorComponent,
->>>>>>> 82bc285e
     StateTranslationComponent,
     TranslatorOverviewComponent,
     StateTranslationStatusGraphComponent,
