--- conflicted
+++ resolved
@@ -40,11 +40,8 @@
 import { WelcomeModalComponent } from './modal-templates/welcome-modal.component';
 import { BrowserAnimationsModule } from '@angular/platform-browser/animations';
 import { StateDiffModalComponent } from './modal-templates/state-diff-modal.component';
-<<<<<<< HEAD
 import { PostPublishModalComponent } from './modal-templates/post-publish-modal.component';
-=======
 import { EditorReloadingModalComponent } from './modal-templates/editor-reloading-modal.component';
->>>>>>> 3a4b5f7b
 
 @NgModule({
   imports: [
@@ -67,11 +64,8 @@
     LostChangesModalComponent,
     WelcomeModalComponent,
     StateDiffModalComponent,
-<<<<<<< HEAD
     PostPublishModalComponent,
-=======
     EditorReloadingModalComponent
->>>>>>> 3a4b5f7b
   ],
   entryComponents: [
     CkEditorCopyToolbarComponent,
@@ -84,11 +78,8 @@
     LostChangesModalComponent,
     WelcomeModalComponent,
     StateDiffModalComponent,
-<<<<<<< HEAD
     PostPublishModalComponent,
-=======
     EditorReloadingModalComponent
->>>>>>> 3a4b5f7b
   ],
   providers: [
     {
