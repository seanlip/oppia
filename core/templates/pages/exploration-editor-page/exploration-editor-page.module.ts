// Copyright 2019 The Oppia Authors. All Rights Reserved.
//
// Licensed under the Apache License, Version 2.0 (the "License");
// you may not use this file except in compliance with the License.
// You may obtain a copy of the License at
//
//      http://www.apache.org/licenses/LICENSE-2.0
//
// Unless required by applicable law or agreed to in writing, software
// distributed under the License is distributed on an "AS-IS" BASIS,
// WITHOUT WARRANTIES OR CONDITIONS OF ANY KIND, either express or implied.
// See the License for the specific language governing permissions and
// limitations under the License.

/**
 * @fileoverview Module for the exploration editor page.
 */

import { APP_INITIALIZER, NgModule, StaticProvider } from '@angular/core';
import { BrowserModule, HAMMER_GESTURE_CONFIG } from '@angular/platform-browser';
import { downgradeComponent } from '@angular/upgrade/static';
import { HttpClientModule } from '@angular/common/http';
import { HTTP_INTERCEPTORS } from '@angular/common/http';
import { RouterModule } from '@angular/router';
import { APP_BASE_HREF } from '@angular/common';
<<<<<<< HEAD
import { MatMenuModule} from '@angular/material/menu';
import { MatPaginatorModule } from '@angular/material/paginator';
=======
import { JoyrideModule } from 'ngx-joyride';

>>>>>>> 85613ee0
import { SharedComponentsModule } from 'components/shared-component.module';
import { CkEditorCopyToolbarComponent } from 'components/ck-editor-helpers/ck-editor-copy-toolbar/ck-editor-copy-toolbar.component';
import { OppiaAngularRootComponent } from
  'components/oppia-angular-root.component';
import { platformFeatureInitFactory, PlatformFeatureService } from
  'services/platform-feature.service';
import { RequestInterceptor } from 'services/request-interceptor.service';
import { StateParamChangesEditorComponent } from './editor-tab/state-param-changes-editor/state-param-changes-editor.component';
import { DeleteStateSkillModalComponent } from './editor-tab/templates/modal-templates/delete-state-skill-modal.component';
import { ParamChangesEditorDirective } from './param-changes-editor/param-changes-editor.component';
import { SwitchContentLanguageRefreshRequiredModalComponent } from 'pages/exploration-player-page/switch-content-language-refresh-required-modal.component';
import { InteractionExtensionsModule } from 'interactions/interactions.module';
import { SaveVersionMismatchModalComponent } from './modal-templates/save-version-mismatch-modal.component';
import { SaveValidationFailModalComponent } from './modal-templates/save-validation-fail-modal.component';
import { ChangesInHumanReadableFormComponent } from './changes-in-human-readable-form/changes-in-human-readable-form.component';
import { LostChangesModalComponent } from './modal-templates/lost-changes-modal.component';
import { WelcomeModalComponent } from './modal-templates/welcome-modal.component';
import { BrowserAnimationsModule } from '@angular/platform-browser/animations';
import { StateDiffModalComponent } from './modal-templates/state-diff-modal.component';
import { PostPublishModalComponent } from './modal-templates/post-publish-modal.component';
import { ExplorationPublishModalComponent } from 'pages/exploration-editor-page/modal-templates/exploration-publish-modal.component';
import { EditorReloadingModalComponent } from './modal-templates/editor-reloading-modal.component';
import { ConfirmDiscardChangesModalComponent } from './modal-templates/confirm-discard-changes-modal.component';
import { CreateFeedbackThreadModalComponent } from './feedback-tab/templates/create-feedback-thread-modal.component';
import { PreviewSummaryTileModalComponent } from './settings-tab/templates/preview-summary-tile-modal.component';
import { WelcomeTranslationModalComponent } from './translation-tab/modal-templates/welcome-translation-modal.component';
import { DeleteExplorationModalComponent } from './settings-tab/templates/delete-exploration-modal.component';
import { RemoveRoleConfirmationModalComponent } from './settings-tab/templates/remove-role-confirmation-modal.component';
import { ReassignRoleConfirmationModalComponent } from './settings-tab/templates/reassign-role-confirmation-modal.component';
import { ModeratorUnpublishExplorationModalComponent } from './settings-tab/templates/moderator-unpublish-exploration-modal.component';
import { TransferExplorationOwnershipModalComponent } from './settings-tab/templates/transfer-exploration-ownership-modal.component';
import { HelpModalComponent } from './modal-templates/help-modal.component';
import { DeleteAudioTranslationModalComponent } from './translation-tab/modal-templates/delete-audio-translation-modal.component';
import { TranslationTabBusyModalComponent } from './translation-tab/modal-templates/translation-tab-busy-modal.component';
import { ConfirmDeleteStateModalComponent } from './editor-tab/templates/modal-templates/confirm-delete-state-modal.component';
import { PreviewSetParametersModalComponent } from './preview-tab/templates/preview-set-parameters-modal.component';
import { CheckRevertExplorationModalComponent } from './history-tab/modal-templates/check-revert-exploration-modal.component';
import { RevertExplorationModalComponent } from './history-tab/modal-templates/revert-exploration-modal.component';
import { ExplorationMetadataDiffModalComponent } from './modal-templates/exploration-metadata-diff-modal.component';
import { SmartRouterModule } from 'hybrid-router-module-provider';
import { AppErrorHandlerProvider } from 'pages/oppia-root/app-error-handler';
import { ExplorationTitleEditorComponent } from './exploration-title-editor/exploration-title-editor.component';
import { ExplorationObjectiveEditorComponent } from './exploration-objective-editor/exploration-objective-editor.component';
import { ExplorationMetadataModalComponent } from 'pages/exploration-editor-page/modal-templates/exploration-metadata-modal.component';
import { MatAutocompleteModule } from '@angular/material/autocomplete';
import { ExplorationSaveModalComponent } from './modal-templates/exploration-save-modal.component';
import { EditorNavbarBreadcrumbComponent } from './editor-navigation/editor-navbar-breadcrumb.component';
import { ExplorationGraphModalComponent } from './editor-tab/templates/modal-templates/exploration-graph-modal.component';
import { ExplorationGraphComponent } from './editor-tab/graph-directives/exploration-graph.component';
import { StateNameEditorComponent } from './editor-tab/state-name-editor/state-name-editor.component';
import { EditorNavigationComponent } from './editor-navigation/editor-navigation.component';
import { TeachOppiaModalComponent } from './editor-tab/templates/modal-templates/teach-oppia-modal.component';
import { SettingsTabComponent } from './settings-tab/settings-tab.component';
import { UnresolvedAnswersOverviewComponent } from './editor-tab/unresolved-answers-overview/unresolved-answers-overview.component';
<<<<<<< HEAD
import { PreviewTabComponent } from './preview-tab/preview-tab.component';
import { HistoryTabComponent } from './history-tab/history-tab.component';
import { ImprovementsTabComponent } from './improvements-tab/improvements-tab.component';
import { ExplorationEditorSuggestionModalComponent } from './suggestion-modal-for-editor-view/exploration-editor-suggestion-modal.component';
import { FeedbackTabComponent } from './feedback-tab/feedback-tab.component';
import { ExplorationSavePromptModalComponent } from './modal-templates/exploration-save-prompt-modal.component';
import { ExplorationSaveAndPublishButtonsComponent } from './exploration-save-and-publish-buttons/exploration-save-and-publish-buttons.component';
import { StatisticsTabComponent } from './statistics-tab/statistics-tab.component';
import { StateStatsModalComponent } from './statistics-tab/templates/state-stats-modal.component';
import { AddAudioTranslationModalComponent } from './translation-tab/modal-templates/add-audio-translation-modal.component';
import { AudioTranslationBarComponent } from './translation-tab/audio-translation-bar/audio-translation-bar.component';
import { StateTranslationEditorComponent } from './translation-tab/state-translation-editor/state-translation-editor.component';
import { StateTranslationComponent } from './translation-tab/state-translation/state-translation.component';
import { StateTranslationStatusGraphComponent } from './translation-tab/state-translation-status-graph/state-translation-status-graph.component';
import { TranslatorOverviewComponent } from './translation-tab/translator-overview/translator-overview.component';
import { TranslationTabComponent } from './translation-tab/translation-tab.component';
=======
import { ExplorationEditorTabComponent } from './editor-tab/exploration-editor-tab.component';
>>>>>>> 85613ee0

@NgModule({
  imports: [
    BrowserModule,
    BrowserAnimationsModule,
    HttpClientModule,
    InteractionExtensionsModule,
    // TODO(#13443): Remove smart router module provider once all pages are
    // migrated to angular router.
    SmartRouterModule,
    MatAutocompleteModule,
    ReactiveFormsModule,
    FormsModule,
<<<<<<< HEAD
    MatMenuModule,
    MatPaginatorModule,
=======
    JoyrideModule.forRoot(),
>>>>>>> 85613ee0
    RouterModule.forRoot([]),
    SharedComponentsModule,
    ToastrModule.forRoot(toastrConfig)
  ],
  declarations: [
    CkEditorCopyToolbarComponent,
    DeleteStateSkillModalComponent,
    ParamChangesEditorDirective,
    StateParamChangesEditorComponent,
    SwitchContentLanguageRefreshRequiredModalComponent,
    SaveVersionMismatchModalComponent,
    SaveValidationFailModalComponent,
    ChangesInHumanReadableFormComponent,
    LostChangesModalComponent,
    WelcomeModalComponent,
    StateDiffModalComponent,
    PostPublishModalComponent,
    ConfirmDiscardChangesModalComponent,
    ExplorationPublishModalComponent,
    EditorReloadingModalComponent,
    CreateFeedbackThreadModalComponent,
    PreviewSummaryTileModalComponent,
    DeleteExplorationModalComponent,
    RemoveRoleConfirmationModalComponent,
    ReassignRoleConfirmationModalComponent,
    ModeratorUnpublishExplorationModalComponent,
    TransferExplorationOwnershipModalComponent,
    HelpModalComponent,
    ConfirmDeleteStateModalComponent,
    PreviewSetParametersModalComponent,
    CheckRevertExplorationModalComponent,
    RevertExplorationModalComponent,
    WelcomeTranslationModalComponent,
    DeleteAudioTranslationModalComponent,
    TranslationTabBusyModalComponent,
    ExplorationMetadataDiffModalComponent,
    ExplorationTitleEditorComponent,
    ExplorationObjectiveEditorComponent,
    ExplorationMetadataModalComponent,
    ExplorationSaveModalComponent,
    EditorNavbarBreadcrumbComponent,
    ExplorationGraphModalComponent,
    ExplorationGraphComponent,
    StateNameEditorComponent,
    EditorNavigationComponent,
    TeachOppiaModalComponent,
    SettingsTabComponent,
    UnresolvedAnswersOverviewComponent,
<<<<<<< HEAD
    PreviewTabComponent,
    HistoryTabComponent,
    ImprovementsTabComponent,
    ExplorationEditorSuggestionModalComponent,
    FeedbackTabComponent,
    ExplorationSavePromptModalComponent,
    ExplorationSaveAndPublishButtonsComponent,
    StatisticsTabComponent,
    StateStatsModalComponent,
    AddAudioTranslationModalComponent,
    AudioTranslationBarComponent,
    StateTranslationEditorComponent,
    StateTranslationComponent,
    StateTranslationStatusGraphComponent,
    TranslatorOverviewComponent,
    TranslationTabComponent
=======
    ExplorationEditorTabComponent
>>>>>>> 85613ee0
  ],
  entryComponents: [
    CkEditorCopyToolbarComponent,
    DeleteStateSkillModalComponent,
    StateParamChangesEditorComponent,
    SwitchContentLanguageRefreshRequiredModalComponent,
    SaveVersionMismatchModalComponent,
    SaveValidationFailModalComponent,
    ChangesInHumanReadableFormComponent,
    LostChangesModalComponent,
    WelcomeModalComponent,
    StateDiffModalComponent,
    PostPublishModalComponent,
    ConfirmDiscardChangesModalComponent,
    ExplorationPublishModalComponent,
    EditorReloadingModalComponent,
    CreateFeedbackThreadModalComponent,
    PreviewSummaryTileModalComponent,
    DeleteExplorationModalComponent,
    RemoveRoleConfirmationModalComponent,
    ReassignRoleConfirmationModalComponent,
    ModeratorUnpublishExplorationModalComponent,
    TransferExplorationOwnershipModalComponent,
    HelpModalComponent,
    ConfirmDeleteStateModalComponent,
    PreviewSetParametersModalComponent,
    CheckRevertExplorationModalComponent,
    RevertExplorationModalComponent,
    WelcomeTranslationModalComponent,
    DeleteAudioTranslationModalComponent,
    TranslationTabBusyModalComponent,
    ExplorationMetadataDiffModalComponent,
    ExplorationTitleEditorComponent,
    ExplorationObjectiveEditorComponent,
    ExplorationMetadataModalComponent,
    ExplorationSaveModalComponent,
    EditorNavbarBreadcrumbComponent,
    ExplorationGraphModalComponent,
    ExplorationGraphComponent,
    StateNameEditorComponent,
    EditorNavigationComponent,
    TeachOppiaModalComponent,
    SettingsTabComponent,
    UnresolvedAnswersOverviewComponent,
<<<<<<< HEAD
    PreviewTabComponent,
    HistoryTabComponent,
    ImprovementsTabComponent,
    ExplorationEditorSuggestionModalComponent,
    FeedbackTabComponent,
    ExplorationSavePromptModalComponent,
    ExplorationSaveAndPublishButtonsComponent,
    StatisticsTabComponent,
    StateStatsModalComponent,
    AddAudioTranslationModalComponent,
    AudioTranslationBarComponent,
    StateTranslationEditorComponent,
    StateTranslationComponent,
    StateTranslationStatusGraphComponent,
    TranslatorOverviewComponent,
    TranslationTabComponent
=======
    ExplorationEditorTabComponent
>>>>>>> 85613ee0
  ],
  providers: [
    {
      provide: HTTP_INTERCEPTORS,
      useClass: RequestInterceptor,
      multi: true
    },
    {
      provide: APP_INITIALIZER,
      useFactory: platformFeatureInitFactory,
      deps: [PlatformFeatureService],
      multi: true
    },
    {
      provide: HAMMER_GESTURE_CONFIG,
      useClass: MyHammerConfig
    },
    AppErrorHandlerProvider,
    {
      provide: APP_BASE_HREF,
      useValue: '/'
    }
  ]
})
class ExplorationEditorPageModule {
  // Empty placeholder method to satisfy the `Compiler`.
  ngDoBootstrap() {}
}

import { platformBrowserDynamic } from '@angular/platform-browser-dynamic';
import { downgradeModule } from '@angular/upgrade/static';
import { ToastrModule } from 'ngx-toastr';
import { MyHammerConfig, toastrConfig } from 'pages/oppia-root/app.module';
import { FormsModule, ReactiveFormsModule } from '@angular/forms';

const bootstrapFnAsync = async(extraProviders: StaticProvider[]) => {
  const platformRef = platformBrowserDynamic(extraProviders);
  return platformRef.bootstrapModule(ExplorationEditorPageModule);
};
const downgradedModule = downgradeModule(bootstrapFnAsync);

declare var angular: ng.IAngularStatic;

angular.module('oppia').requires.push(downgradedModule);

angular.module('oppia').directive(
  // This directive is the downgraded version of the Angular component to
  // bootstrap the Angular 8.
  'oppiaAngularRoot',
  downgradeComponent({
    component: OppiaAngularRootComponent
  }) as angular.IDirectiveFactory);<|MERGE_RESOLUTION|>--- conflicted
+++ resolved
@@ -23,13 +23,10 @@
 import { HTTP_INTERCEPTORS } from '@angular/common/http';
 import { RouterModule } from '@angular/router';
 import { APP_BASE_HREF } from '@angular/common';
-<<<<<<< HEAD
 import { MatMenuModule} from '@angular/material/menu';
 import { MatPaginatorModule } from '@angular/material/paginator';
-=======
 import { JoyrideModule } from 'ngx-joyride';
 
->>>>>>> 85613ee0
 import { SharedComponentsModule } from 'components/shared-component.module';
 import { CkEditorCopyToolbarComponent } from 'components/ck-editor-helpers/ck-editor-copy-toolbar/ck-editor-copy-toolbar.component';
 import { OppiaAngularRootComponent } from
@@ -84,7 +81,6 @@
 import { TeachOppiaModalComponent } from './editor-tab/templates/modal-templates/teach-oppia-modal.component';
 import { SettingsTabComponent } from './settings-tab/settings-tab.component';
 import { UnresolvedAnswersOverviewComponent } from './editor-tab/unresolved-answers-overview/unresolved-answers-overview.component';
-<<<<<<< HEAD
 import { PreviewTabComponent } from './preview-tab/preview-tab.component';
 import { HistoryTabComponent } from './history-tab/history-tab.component';
 import { ImprovementsTabComponent } from './improvements-tab/improvements-tab.component';
@@ -101,9 +97,8 @@
 import { StateTranslationStatusGraphComponent } from './translation-tab/state-translation-status-graph/state-translation-status-graph.component';
 import { TranslatorOverviewComponent } from './translation-tab/translator-overview/translator-overview.component';
 import { TranslationTabComponent } from './translation-tab/translation-tab.component';
-=======
 import { ExplorationEditorTabComponent } from './editor-tab/exploration-editor-tab.component';
->>>>>>> 85613ee0
+import { ExplorationEditorPageComponent } from './exploration-editor-page.component';
 
 @NgModule({
   imports: [
@@ -117,12 +112,9 @@
     MatAutocompleteModule,
     ReactiveFormsModule,
     FormsModule,
-<<<<<<< HEAD
     MatMenuModule,
     MatPaginatorModule,
-=======
     JoyrideModule.forRoot(),
->>>>>>> 85613ee0
     RouterModule.forRoot([]),
     SharedComponentsModule,
     ToastrModule.forRoot(toastrConfig)
@@ -171,7 +163,6 @@
     TeachOppiaModalComponent,
     SettingsTabComponent,
     UnresolvedAnswersOverviewComponent,
-<<<<<<< HEAD
     PreviewTabComponent,
     HistoryTabComponent,
     ImprovementsTabComponent,
@@ -187,10 +178,9 @@
     StateTranslationComponent,
     StateTranslationStatusGraphComponent,
     TranslatorOverviewComponent,
-    TranslationTabComponent
-=======
-    ExplorationEditorTabComponent
->>>>>>> 85613ee0
+    TranslationTabComponent,
+    ExplorationEditorTabComponent,
+    ExplorationEditorPageComponent
   ],
   entryComponents: [
     CkEditorCopyToolbarComponent,
@@ -235,7 +225,6 @@
     TeachOppiaModalComponent,
     SettingsTabComponent,
     UnresolvedAnswersOverviewComponent,
-<<<<<<< HEAD
     PreviewTabComponent,
     HistoryTabComponent,
     ImprovementsTabComponent,
@@ -251,10 +240,9 @@
     StateTranslationComponent,
     StateTranslationStatusGraphComponent,
     TranslatorOverviewComponent,
-    TranslationTabComponent
-=======
-    ExplorationEditorTabComponent
->>>>>>> 85613ee0
+    TranslationTabComponent,
+    ExplorationEditorTabComponent,
+    ExplorationEditorPageComponent
   ],
   providers: [
     {
