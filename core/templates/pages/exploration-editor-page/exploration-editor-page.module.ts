--- conflicted
+++ resolved
@@ -178,10 +178,8 @@
     AddAudioTranslationModalComponent,
     AudioTranslationBarComponent,
     StateTranslationEditorComponent,
-<<<<<<< HEAD
     StateVersionHistoryModalComponent,
-    MetadataVersionHistoryModalComponent
-=======
+    MetadataVersionHistoryModalComponent,
     ValueGeneratorEditorComponent,
     ParamChangesEditorComponent,
     StateTranslationComponent,
@@ -189,7 +187,6 @@
     StateTranslationStatusGraphComponent,
     TranslationTabComponent,
     ExplorationEditorPageComponent
->>>>>>> 912b4156
   ],
   entryComponents: [
     CkEditorCopyToolbarComponent,
@@ -248,10 +245,8 @@
     AddAudioTranslationModalComponent,
     AudioTranslationBarComponent,
     StateTranslationEditorComponent,
-<<<<<<< HEAD
     StateVersionHistoryModalComponent,
-    MetadataVersionHistoryModalComponent
-=======
+    MetadataVersionHistoryModalComponent,
     ValueGeneratorEditorComponent,
     ParamChangesEditorComponent,
     StateTranslationComponent,
@@ -259,7 +254,6 @@
     StateTranslationStatusGraphComponent,
     TranslationTabComponent,
     ExplorationEditorPageComponent
->>>>>>> 912b4156
   ],
   providers: [
     {
