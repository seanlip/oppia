--- conflicted
+++ resolved
@@ -84,11 +84,8 @@
     ReassignRoleConfirmationModalComponent,
     ModeratorUnpublishExplorationModalComponent,
     TransferExplorationOwnershipModalComponent,
-<<<<<<< HEAD
-    WelcomeTranslationModalComponent
-=======
+    WelcomeTranslationModalComponent,
     ConfirmDeleteStateModalComponent
->>>>>>> 3dba46a3
   ],
   entryComponents: [
     CkEditorCopyToolbarComponent,
@@ -111,11 +108,8 @@
     ReassignRoleConfirmationModalComponent,
     ModeratorUnpublishExplorationModalComponent,
     TransferExplorationOwnershipModalComponent,
-<<<<<<< HEAD
-    WelcomeTranslationModalComponent
-=======
+    WelcomeTranslationModalComponent,
     ConfirmDeleteStateModalComponent
->>>>>>> 3dba46a3
   ],
   providers: [
     {
