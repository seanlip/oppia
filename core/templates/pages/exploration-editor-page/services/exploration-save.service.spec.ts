--- conflicted
+++ resolved
@@ -552,18 +552,10 @@
 
   let statesBackendDict: StateObjectsBackendDict = {
     Hola: {
-<<<<<<< HEAD
-      classifier_model_id: null,
-      solicit_answer_details: null,
-      card_is_checkpoint: null,
-      linked_skill_id: null,
-=======
       classifier_model_id: '',
       solicit_answer_details: false,
       card_is_checkpoint: true,
       linked_skill_id: '',
-      next_content_id_index: 0,
->>>>>>> a4b176c8
       content: {
         content_id: 'content',
         html: '{{HtmlValue}}'
@@ -613,18 +605,10 @@
       }
     },
     State: {
-<<<<<<< HEAD
-      classifier_model_id: null,
-      solicit_answer_details: null,
-      card_is_checkpoint: null,
-      linked_skill_id: null,
-=======
       classifier_model_id: '',
       solicit_answer_details: false,
       card_is_checkpoint: true,
       linked_skill_id: '',
-      next_content_id_index: 0,
->>>>>>> a4b176c8
       content: {
         content_id: 'content',
         html: 'content'
@@ -674,18 +658,10 @@
       }
     },
     State2: {
-<<<<<<< HEAD
-      classifier_model_id: null,
-      solicit_answer_details: null,
-      card_is_checkpoint: null,
-      linked_skill_id: null,
-=======
       classifier_model_id: '',
       solicit_answer_details: false,
       card_is_checkpoint: true,
       linked_skill_id: '',
-      next_content_id_index: 0,
->>>>>>> a4b176c8
       content: {
         content_id: 'content',
         html: 'content'
@@ -735,18 +711,10 @@
       }
     },
     State3: {
-<<<<<<< HEAD
-      classifier_model_id: null,
-      solicit_answer_details: null,
-      card_is_checkpoint: null,
-      linked_skill_id: null,
-=======
       classifier_model_id: '',
       solicit_answer_details: false,
       card_is_checkpoint: true,
       linked_skill_id: '',
-      next_content_id_index: 0,
->>>>>>> a4b176c8
       content: {
         content_id: 'content',
         html: 'content'
