// Copyright 2021 The Oppia Authors. All Rights Reserved.
//
// Licensed under the Apache License, Version 2.0 (the "License");
// you may not use this file except in compliance with the License.
// You may obtain a copy of the License at
//
//      http://www.apache.org/licenses/LICENSE-2.0
//
// Unless required by applicable law or agreed to in writing, software
// distributed under the License is distributed on an "AS-IS" BASIS,
// WITHOUT WARRANTIES OR CONDITIONS OF ANY KIND, either express or implied.
// See the License for the specific language governing permissions and
// limitations under the License.


/**
 * @fileoverview Unit tests for the Exploration save service.
 */

// TODO(#7222): Remove the following block of unnnecessary imports once
// the code corresponding to the spec is upgraded to Angular 8.
import { HttpClientTestingModule } from '@angular/common/http/testing';
import { EventEmitter } from '@angular/core';
import { fakeAsync, flush, TestBed, tick } from '@angular/core/testing';
import { EditabilityService } from 'services/editability.service';
import { FocusManagerService } from 'services/stateful/focus-manager.service';
import { importAllAngularServices } from 'tests/unit-test-utils.ajs';
import { AutosaveInfoModalsService } from './autosave-info-modals.service';
import { ChangeListService } from './change-list.service';
import { ExplorationDataService } from './exploration-data.service';
import { ExplorationLanguageCodeService } from './exploration-language-code.service';
import { ExplorationTagsService } from './exploration-tags.service';
// ^^^ This block is to be removed.

describe('Exploration save service ' +
  'when draft changes are present and there ' +
  'is version mismatch it', function() {
  let $rootScope = null;
  let $uibModal = null;
  let explorationSaveService = null;
  let autosaveInfoModalsService: AutosaveInfoModalsService = null;
  let changeListService: ChangeListService = null;
  let ExplorationRightsService = null;
  let ExplorationTitleService = null;

  importAllAngularServices();
  beforeEach(angular.mock.module('oppia'));

  beforeEach(() => {
    TestBed.configureTestingModule({
      imports: [HttpClientTestingModule],
      providers: [
        {
          provide: ExplorationDataService,
          useValue: {
            save(changeList, message, successCb, errorCb) {
              successCb(false, [
                {
                  cmd: 'add_state',
                  state_name: 'StateName'
                }]);
            }
          }
        },
      ]
    });
  });

  beforeEach(angular.mock.module('oppia', function($provide) {
    $provide.value('$window', {
      location: {
        reload() {}
      }
    });

    $provide.value('NgbModal', {
      open: () => {
        return {
          result: Promise.resolve()
        };
      }
    });
  }));

  beforeEach(angular.mock.inject(function($injector) {
    explorationSaveService = $injector.get('ExplorationSaveService');
    $rootScope = $injector.get('$rootScope');
    $uibModal = $injector.get('$uibModal');
    autosaveInfoModalsService = $injector.get('AutosaveInfoModalsService');
    changeListService = $injector.get('ChangeListService');
    ExplorationRightsService = $injector.get('ExplorationRightsService');
    ExplorationTitleService = $injector.get('ExplorationTitleService');
  }));

  it('should open version mismatch modal', fakeAsync(function() {
    let modalSpy = spyOn(
      autosaveInfoModalsService, 'showVersionMismatchModal')
      .and.returnValue(null);
    let startLoadingCb = jasmine.createSpy('startLoadingCb');
    let endLoadingCb = jasmine.createSpy('endLoadingCb');
    spyOn($uibModal, 'open').and.returnValue(
      {
        opened: Promise.resolve(),
        result: Promise.resolve(['1'])
      });
    spyOn(ExplorationRightsService, 'isPrivate')
      .and.returnValue(true);

    explorationSaveService.showPublishExplorationModal(
      startLoadingCb, endLoadingCb);
    // We need multiple '$rootScope.$apply()' here since, the source code
    // consists of nested promises.
    $rootScope.$apply();
    tick();
    $rootScope.$apply();
    tick();
    $rootScope.$apply();

    expect(modalSpy).toHaveBeenCalled();
  }));

  it('should restore all memento\'s after modal was ' +
    'closed', fakeAsync(function() {
    let startLoadingCb = jasmine.createSpy('startLoadingCb');
    let endLoadingCb = jasmine.createSpy('endLoadingCb');
    let restoreSpy = spyOn(ExplorationTitleService, 'restoreFromMemento')
      .and.returnValue(null);
    spyOn($uibModal, 'open').and.returnValue(
      {
        opened: Promise.resolve(),
        result: Promise.reject()
      });

    explorationSaveService.showPublishExplorationModal(
      startLoadingCb, endLoadingCb);
    $rootScope.$apply();
    tick();

    expect(restoreSpy).toHaveBeenCalled();
  }));

  it('should open confirm discard changes modal when clicked ' +
    'on discard changes button', fakeAsync(function() {
    let modalSpy = spyOn($uibModal, 'open').and.returnValue(
      {
        result: Promise.resolve()
      });
    spyOn(changeListService, 'discardAllChanges')
      .and.returnValue(Promise.resolve(null));

    explorationSaveService.discardChanges();
    // We need multiple '$rootScope.$apply()' here since, the source code
    // consists of nested promises.
    $rootScope.$apply();
    tick();
    $rootScope.$apply();
    tick();
    $rootScope.$apply();

    expect(modalSpy).toHaveBeenCalled();
  }));

  it('should return \'initExplorationPageEventEmitter\' ' +
    'when calling \'onInitExplorationPage\'', fakeAsync(function() {
    let mockEventEmitter = new EventEmitter();

    expect(explorationSaveService.onInitExplorationPage)
      .toEqual(mockEventEmitter);
  }));
});

describe('Exploration save service ' +
  'when there are no pending draft changes it', function() {
  let $uibModal = null;
  let $rootScope = null;
  let explorationSaveService = null;
  let autosaveInfoModalsService: AutosaveInfoModalsService = null;
  let changeListService: ChangeListService = null;
  let editabilityService: EditabilityService = null;
  let ExplorationCategoryService = null;
  let explorationLanguageCodeService: ExplorationLanguageCodeService = null;
  let ExplorationObjectiveService = null;
  let ExplorationRightsService = null;
  let explorationTagsService: ExplorationTagsService = null;
  let ExplorationTitleService = null;

  importAllAngularServices();
  beforeEach(angular.mock.module('oppia'));

  beforeEach(() => {
    TestBed.configureTestingModule({
      imports: [HttpClientTestingModule],
      providers: [
        {
          provide: ExplorationDataService,
          useValue: {
            save(changeList, message, successCb, errorCb) {
              successCb(true, []);
            }
          }
        },
      ]
    });
  });

  beforeEach(angular.mock.module('oppia', function($provide) {
    $provide.value('NgbModal', {
      open: () => {
        return {
          result: Promise.resolve()
        };
      }
    });
  }));

  beforeEach(angular.mock.inject(function($injector) {
    explorationSaveService = $injector.get('ExplorationSaveService');
    $uibModal = $injector.get('$uibModal');
    $rootScope = $injector.get('$rootScope');
    autosaveInfoModalsService = $injector.get('AutosaveInfoModalsService');
    changeListService = $injector.get('ChangeListService');
    editabilityService = $injector.get('EditabilityService');
    ExplorationCategoryService = $injector.get('ExplorationCategoryService');
    explorationLanguageCodeService = $injector.get(
      'ExplorationLanguageCodeService');
    ExplorationObjectiveService = $injector.get('ExplorationObjectiveService');
    ExplorationRightsService = $injector.get('ExplorationRightsService');
    explorationTagsService = $injector.get('ExplorationTagsService');
    ExplorationTitleService = $injector.get('ExplorationTitleService');
  }));

  it('should not open version mismatch modal', fakeAsync(function() {
    let modalSpy = spyOn(
      autosaveInfoModalsService, 'showVersionMismatchModal')
      .and.returnValue(null);
    let startLoadingCb = jasmine.createSpy('startLoadingCb');
    let endLoadingCb = jasmine.createSpy('endLoadingCb');
    spyOn(ExplorationRightsService, 'publish')
      .and.resolveTo();
    spyOn($uibModal, 'open').and.returnValue(
      {
        opened: Promise.resolve(),
        result: Promise.resolve([])
      });
    spyOn(ExplorationRightsService, 'isPrivate')
      .and.returnValue(true);

    explorationSaveService.showPublishExplorationModal(
      startLoadingCb, endLoadingCb);
    // We need multiple '$rootScope.$apply()' here since, the source code
    // consists of nested promises.
    $rootScope.$apply();
    tick();
    $rootScope.$apply();
    tick();
    $rootScope.$apply();

    expect(modalSpy).not.toHaveBeenCalled();
  }));

  it('should show congratulatory sharing modal', fakeAsync(function() {
    let startLoadingCb = jasmine.createSpy('startLoadingCb');
    let endLoadingCb = jasmine.createSpy('endLoadingCb');
    spyOn(changeListService, 'discardAllChanges')
      .and.returnValue(Promise.reject(null));
    let modalSpy = spyOn($uibModal, 'open').and.returnValue(
      {
        opened: Promise.resolve(),
        result: Promise.resolve(['1'])
      });
    spyOn(ExplorationRightsService, 'publish')
      .and.resolveTo();

    explorationSaveService.showPublishExplorationModal(
      startLoadingCb, endLoadingCb);
    // We need multiple '$rootScope.$apply()' here since, the source code
    // consists of nested promises.
    $rootScope.$apply();
    tick();
    $rootScope.$apply();
    tick();
    $rootScope.$apply();

    expect(modalSpy).toHaveBeenCalled();
  }));

  it('should not publish exploration in case of backend ' +
    'error', fakeAsync(function() {
    spyOn($uibModal, 'open').and.returnValue({
      result: Promise.reject('failure')
    });
    let publishSpy = spyOn(ExplorationRightsService, 'publish')
      .and.resolveTo();

    ExplorationTitleService.savedMemento = true;
    ExplorationObjectiveService.savedMemento = true;
    ExplorationCategoryService.savedMemento = true;
    explorationLanguageCodeService.savedMemento = 'afk';
    explorationTagsService.savedMemento = 'invalid';

    explorationSaveService.showPublishExplorationModal();
    // We need multiple '$rootScope.$apply()' here since, the source code
    // consists of nested promises.
    $rootScope.$apply();
    tick();
    $rootScope.$apply();
    tick();
    $rootScope.$apply();

    expect(publishSpy).not.toHaveBeenCalled();
  }));

  it('should mark exploaration as editable', fakeAsync(function() {
    let editableSpy = spyOn(editabilityService, 'markNotEditable')
      .and.returnValue(null);
    let startLoadingCb = jasmine.createSpy('startLoadingCb');
    let endLoadingCb = jasmine.createSpy('endLoadingCb');
    spyOn(changeListService, 'discardAllChanges')
      .and.returnValue(Promise.resolve(null));
    spyOn($uibModal, 'open').and.returnValue(
      {
        opened: Promise.resolve(),
        result: Promise.resolve(['1'])
      });

    explorationSaveService.showPublishExplorationModal(
      startLoadingCb, endLoadingCb);
    // We need multiple '$rootScope.$apply()' here since, the source code
    // consists of nested promises.
    $rootScope.$apply();
    tick();
    $rootScope.$apply();
    tick();
    $rootScope.$apply();

    expect(editableSpy).toHaveBeenCalled();
  }));

  it('should open publish exploration modal', fakeAsync(function() {
    let modalSpy = spyOn($uibModal, 'open').and.callThrough();
    let startLoadingCb = jasmine.createSpy('startLoadingCb');
    let endLoadingCb = jasmine.createSpy('endLoadingCb');

    explorationSaveService.showPublishExplorationModal(
      startLoadingCb, endLoadingCb);
    // We need multiple '$rootScope.$apply()' here since, the source code
    // consists of nested promises.
    $rootScope.$apply();
    tick();
    $rootScope.$apply();
    tick();
    $rootScope.$apply();

    expect(modalSpy).toHaveBeenCalled();
  }));

  it('should check whether the exploration is saveable', function() {
    spyOn(changeListService, 'isExplorationLockedForEditing')
      .and.returnValue(false);

    let result = explorationSaveService.isExplorationSaveable();

    expect(result).toBe(false);
  });
});

describe('Exploration save service ' +
  'in case of backend error while saving ' +
  'exploration data it', function() {
  let $uibModal = null;
  let $rootScope = null;
  let explorationSaveService = null;

  importAllAngularServices();
  beforeEach(angular.mock.module('oppia'));

  beforeEach(() => {
    TestBed.configureTestingModule({
      imports: [HttpClientTestingModule],
      providers: [
        {
          provide: ExplorationDataService,
          useValue: {
            save(changeList, message, successCb, errorCb) {
              errorCb();
            }
          }
        },
      ]
    });
  });
<<<<<<< HEAD
<<<<<<< HEAD

=======
>>>>>>> develop
=======
>>>>>>> 06aeb95e
  beforeEach(angular.mock.module('oppia', function($provide) {
    $provide.value('NgbModal', {
      open: () => {
        return {
          result: Promise.resolve()
        };
      }
    });
  }));
<<<<<<< HEAD
<<<<<<< HEAD

=======
>>>>>>> develop
=======
>>>>>>> 06aeb95e
  beforeEach(angular.mock.inject(function($injector) {
    explorationSaveService = $injector.get('ExplorationSaveService');
    $uibModal = $injector.get('$uibModal');
    $rootScope = $injector.get('$rootScope');
  }));

  it('should call error callback', fakeAsync(function() {
    let successCb = jasmine.createSpy('success');
    let errorCb = jasmine.createSpy('error');
    let modalSpy = spyOn($uibModal, 'open').and.returnValue(
      {
        opened: Promise.resolve(),
        result: Promise.resolve(['1'])
      });

    explorationSaveService.showPublishExplorationModal(
      successCb, errorCb);
    // We need multiple '$rootScope.$apply()' here since, the source code
    // consists of nested promises.
    $rootScope.$apply();
    tick();
    $rootScope.$apply();
    tick();
    $rootScope.$apply();

    expect(errorCb).toHaveBeenCalled();
    expect(modalSpy).toHaveBeenCalled();
  }));
});

describe('Exploration save service ' +
  'while saving changes', function() {
  let $uibModal = null;
  let $timeout = null;
  let $rootScope = null;
  let explorationSaveService = null;
  let changeListService: ChangeListService = null;
  let explorationDiffService = null;
  let ExplorationRightsService = null;
  let ExplorationStatesService = null;
  let ExplorationWarningsService = null;
  let RouterService = null;
  let statesObjectFactory = null;
  let focusManagerService: FocusManagerService = null;

  let statesBackendDict = {
    Hola: {
      content: {
        content_id: 'content',
        html: '{{HtmlValue}}'
      },
      recorded_voiceovers: {
        voiceovers_mapping: {
          content: {},
          default_outcome: {},
        },
      },
      param_changes: [],
      interaction: {
        id: null,
        answer_groups: [{
          rule_specs: [],
          outcome: {
            dest: '',
            feedback: {
              content_id: 'feedback_1',
              html: '{{FeedbackValue}}'
            },
          },
        }],
        default_outcome: {
          dest: 'Hola',
          feedback: {
            content_id: '',
            html: '',
          },
        },
        hints: [],
      },
      written_translations: {
        translations_mapping: {
          content: {},
          default_outcome: {},
        },
      },
    },
    State: {
      content: {
        content_id: 'content',
        html: 'content'
      },
      recorded_voiceovers: {
        voiceovers_mapping: {
          content: {},
          default_outcome: {},
        }
      },
      param_changes: [],
      interaction: {
        id: null,
        answer_groups: [{
          rule_specs: [],
          outcome: {
            dest: '',
            feedback: {
              content_id: 'feedback_1',
              html: '{{StateFeedbackValue}}'
            },
          },
        }],
        default_outcome: {
          dest: 'State',
          feedback: {
            content_id: 'default_outcome',
            html: ''
          },
        },
        hints: []
      },
      written_translations: {
        translations_mapping: {
          content: {},
          default_outcome: {},
        }
      }
    },
    State2: {
      content: {
        content_id: 'content',
        html: 'content'
      },
      recorded_voiceovers: {
        voiceovers_mapping: {
          content: {},
          default_outcome: {},
        }
      },
      param_changes: [],
      interaction: {
        id: null,
        answer_groups: [{
          rule_specs: [],
          outcome: {
            dest: '',
            feedback: {
              content_id: '',
              html: ''
            }
          }
        }],
        default_outcome: {
          dest: 'State2',
          feedback: {
            content_id: 'default_outcome',
            html: ''
          },
        },
        hints: []
      },
      written_translations: {
        translations_mapping: {
          content: {},
          default_outcome: {},
        }
      }
    },
    State3: {
      content: {
        content_id: 'content',
        html: 'content'
      },
      recorded_voiceovers: {
        voiceovers_mapping: {
          content: {},
          default_outcome: {},
        }
      },
      param_changes: [],
      interaction: {
        id: null,
        answer_groups: [{
          rule_specs: [],
          outcome: {
            dest: '',
            feedback: {
              content_id: '',
              html: ''
            }
          }
        }],
        default_outcome: {
          dest: 'State2',
          feedback: {
            content_id: '',
            html: ''
          },
        },
        hints: []
      },
      written_translations: {
        translations_mapping: {
          content: {},
          default_outcome: {},
        }
      }
    }
  };

  importAllAngularServices();
  beforeEach(angular.mock.module('oppia'));

  beforeEach(() => {
    TestBed.configureTestingModule({
      imports: [HttpClientTestingModule],
      providers: [
        {
          provide: ExplorationDataService,
          useValue: {
            getLastSavedDataAsync() {
              return Promise.resolve({
                states: statesBackendDict,
                init_state_name: 'Hola'
              });
            },
            save(changeList, message, successCb, errorCb) {
              successCb(true, []);
            }
          }
        },
        FocusManagerService
      ]
    });
  });

  beforeEach(angular.mock.module('oppia', function($provide) {
    $provide.value('NgbModal', {
      open: () => {
        return {
          result: Promise.resolve()
        };
      }
    });
  }));

  beforeEach(angular.mock.inject(function($injector) {
    explorationSaveService = $injector.get('ExplorationSaveService');
    $uibModal = $injector.get('$uibModal');
    $timeout = $injector.get('$timeout');
    $rootScope = $injector.get('$rootScope');
    changeListService = $injector.get('ChangeListService');
    explorationDiffService = $injector.get('ExplorationDiffService');
    ExplorationRightsService = $injector.get('ExplorationRightsService');
    ExplorationStatesService = $injector.get('ExplorationStatesService');
    ExplorationWarningsService = $injector.get('ExplorationWarningsService');
    RouterService = $injector.get('RouterService');
    statesObjectFactory = $injector.get('StatesObjectFactory');
    focusManagerService = $injector.get('FocusManagerService');
  }));

  it('should open exploration save modal', fakeAsync(function() {
    let startLoadingCb = jasmine.createSpy('startLoadingCb');
    let endLoadingCb = jasmine.createSpy('endLoadingCb');
    let sampleStates = statesObjectFactory.createFromBackendDict(
      statesBackendDict);
    spyOn(RouterService, 'savePendingChanges')
      .and.returnValue(null);
    spyOn(ExplorationStatesService, 'getStates')
      .and.returnValue(sampleStates);
    spyOn(explorationDiffService, 'getDiffGraphData')
      .and.returnValue({
        nodes: 'nodes',
        links: ['links'],
        finalStateIds: ['finalStaeIds'],
        originalStateIds: ['Hola'],
        stateIds: [],
      });
    let modalSpy = spyOn($uibModal, 'open').and.callThrough();

    explorationSaveService.saveChanges(
      startLoadingCb, endLoadingCb);
    // We need multiple '$rootScope.$apply()' here since, the source code
    // consists of nested promises.
    flush();
    $rootScope.$apply();
    $timeout.flush();
    flush();
    $rootScope.$apply();

    expect(modalSpy).toHaveBeenCalled();
  }));

  it('should remove focus after exploration save modal ' +
    'is closed', fakeAsync(function() {
    let startLoadingCb = jasmine.createSpy('startLoadingCb');
    let endLoadingCb = jasmine.createSpy('endLoadingCb');
    let sampleStates = statesObjectFactory.createFromBackendDict(
      statesBackendDict);
    let mockEventEmitter = new EventEmitter();
    spyOn(RouterService, 'savePendingChanges')
      .and.returnValue(null);
    spyOn(ExplorationStatesService, 'getStates')
      .and.returnValue(sampleStates);
    spyOn(explorationDiffService, 'getDiffGraphData')
      .and.returnValue({
        nodes: 'nodes',
        links: ['links'],
        finalStateIds: ['finalStaeIds'],
        originalStateIds: ['Hola'],
        stateIds: [],
      });
    spyOn($uibModal, 'open').and.callThrough();
    let focusSpy = spyOnProperty(focusManagerService, 'onFocus')
      .and.returnValue(mockEventEmitter);

    explorationSaveService.saveChanges(
      startLoadingCb, endLoadingCb);
    // We need multiple '$rootScope.$apply()' here since, the source code
    // consists of nested promises.
    flush();
    $rootScope.$apply();
    $timeout.flush();
    flush();
    $rootScope.$apply();

    mockEventEmitter.emit('labelForClearingFocus');
    tick();

    expect(focusSpy).toHaveBeenCalled();
  }));

  it('should not open exploration save modal in case of ' +
    'backend error', fakeAsync(function() {
    let startLoadingCb = jasmine.createSpy('startLoadingCb');
    let endLoadingCb = jasmine.createSpy('endLoadingCb');
    let sampleStates = statesObjectFactory.createFromBackendDict(
      statesBackendDict);
    spyOn(RouterService, 'savePendingChanges')
      .and.returnValue(null);
    spyOn(ExplorationStatesService, 'getStates')
      .and.returnValue(sampleStates);
    spyOn(explorationDiffService, 'getDiffGraphData')
      .and.returnValue({
        nodes: 'nodes',
        links: ['links'],
        finalStateIds: ['finalStaeIds'],
        originalStateIds: ['Hola'],
        stateIds: [],
      });
    spyOn(ExplorationRightsService, 'isPrivate')
      .and.returnValue(false);
    spyOn(ExplorationWarningsService, 'countWarnings')
      .and.returnValue(1);
    spyOn(changeListService, 'discardAllChanges')
      .and.returnValue(Promise.resolve(null));
    let modalSpy = spyOn($uibModal, 'open').and.callThrough();

    explorationSaveService.saveChanges(
      startLoadingCb, endLoadingCb);
    flush();
    $rootScope.$apply();

    expect(modalSpy).not.toHaveBeenCalled();
  }));

  it('should not open exploration save modal if ' +
    'it is already opened', fakeAsync(function() {
    let startLoadingCb = jasmine.createSpy('startLoadingCb');
    let endLoadingCb = jasmine.createSpy('endLoadingCb');
    let sampleStates = statesObjectFactory.createFromBackendDict(
      statesBackendDict);
    spyOn(RouterService, 'savePendingChanges')
      .and.returnValue(null);
    spyOn(ExplorationStatesService, 'getStates')
      .and.returnValue(sampleStates);
    spyOn(explorationDiffService, 'getDiffGraphData')
      .and.returnValue({
        nodes: 'nodes',
        links: ['links'],
        finalStateIds: ['finalStaeIds'],
        originalStateIds: ['Hola'],
        stateIds: [],
      });
    let modalSpy = spyOn($uibModal, 'open').and.callThrough();

    // Opening modal first time.
    explorationSaveService.saveChanges(
      startLoadingCb, endLoadingCb);
    // Opening modal second time.
    explorationSaveService.saveChanges(
      startLoadingCb, endLoadingCb);
    // We need multiple '$rootScope.$apply()' here since, the source code
    // consists of nested promises.
    flush();
    $rootScope.$apply();
    flush();
    $rootScope.$apply();

    expect(modalSpy).toHaveBeenCalledTimes(1);
  }));

  it('should focus on the exploration save modal ' +
    'when modal is opened', fakeAsync(function() {
    let startLoadingCb = jasmine.createSpy('startLoadingCb');
    let endLoadingCb = jasmine.createSpy('endLoadingCb');
    let sampleStates = statesObjectFactory.createFromBackendDict(
      statesBackendDict);
    spyOn(RouterService, 'savePendingChanges')
      .and.returnValue(null);
    spyOn(ExplorationStatesService, 'getStates')
      .and.returnValue(sampleStates);
    spyOn(explorationDiffService, 'getDiffGraphData')
      .and.returnValue({
        nodes: 'nodes',
        links: ['links'],
        finalStateIds: ['finalStaeIds'],
        originalStateIds: ['Hola'],
        stateIds: [],
      });
    spyOn(changeListService, 'discardAllChanges')
      .and.returnValue(Promise.resolve(null));
    let focusSpy = spyOn(focusManagerService, 'setFocus')
      .and.returnValue(null);
    let modalSpy = spyOn($uibModal, 'open').and.returnValue(
      {
        opened: Promise.resolve(),
        result: Promise.resolve('commitMessage')
      });

    explorationSaveService.saveChanges(
      startLoadingCb, endLoadingCb);
    // We need multiple '$rootScope.$apply()' here since, the source code
    // consists of nested promises.
    flush();
    $rootScope.$apply();
    $timeout.flush();
    flush();
    $rootScope.$apply();

    expect(modalSpy).toHaveBeenCalled();
    expect(focusSpy).toHaveBeenCalled();
  }));

  it('should not focus on exploration save modal in case ' +
    'of backend error', fakeAsync(function() {
    let startLoadingCb = jasmine.createSpy('startLoadingCb');
    let endLoadingCb = jasmine.createSpy('endLoadingCb');
    let sampleStates = statesObjectFactory.createFromBackendDict(
      statesBackendDict);
    spyOn(RouterService, 'savePendingChanges')
      .and.returnValue(null);
    spyOn(ExplorationStatesService, 'getStates')
      .and.returnValue(sampleStates);
    spyOn(explorationDiffService, 'getDiffGraphData')
      .and.returnValue({
        nodes: 'nodes',
        links: ['links'],
        finalStateIds: ['finalStaeIds'],
        originalStateIds: ['Hola'],
        stateIds: [],
      });
    let modalSpy = spyOn($uibModal, 'open').and.returnValue(
      {
        opened: Promise.resolve(),
        result: Promise.reject()
      });
    let focusSpy = spyOn(focusManagerService, 'setFocus')
      .and.returnValue(null);

    explorationSaveService.saveChanges(
      startLoadingCb, endLoadingCb);
    tick();
    $rootScope.$apply();

    expect(modalSpy).toHaveBeenCalled();
    expect(focusSpy).not.toHaveBeenCalled();
  }));
});<|MERGE_RESOLUTION|>--- conflicted
+++ resolved
@@ -389,13 +389,7 @@
       ]
     });
   });
-<<<<<<< HEAD
-<<<<<<< HEAD
-
-=======
->>>>>>> develop
-=======
->>>>>>> 06aeb95e
+
   beforeEach(angular.mock.module('oppia', function($provide) {
     $provide.value('NgbModal', {
       open: () => {
@@ -405,13 +399,7 @@
       }
     });
   }));
-<<<<<<< HEAD
-<<<<<<< HEAD
-
-=======
->>>>>>> develop
-=======
->>>>>>> 06aeb95e
+
   beforeEach(angular.mock.inject(function($injector) {
     explorationSaveService = $injector.get('ExplorationSaveService');
     $uibModal = $injector.get('$uibModal');
