// Copyright 2014 The Oppia Authors. All Rights Reserved.
//
// Licensed under the Apache License, Version 2.0 (the "License");
// you may not use this file except in compliance with the License.
// You may obtain a copy of the License at
//
//      http://www.apache.org/licenses/LICENSE-2.0
//
// Unless required by applicable law or agreed to in writing, software
// distributed under the License is distributed on an "AS-IS" BASIS,
// WITHOUT WARRANTIES OR CONDITIONS OF ANY KIND, either express or implied.
// See the License for the specific language governing permissions and
// limitations under the License.

/**
 * @fileoverview Service for displaying different types of modals depending
 * on the type of response received as a result of the autosaving request.
 */

import { downgradeInjectable } from '@angular/upgrade/static';
import { Injectable } from '@angular/core';

import { LocalStorageService } from 'services/local-storage.service';
import { SaveVersionMismatchModalComponent } from '../modal-templates/save-version-mismatch-modal.component';
import { SaveValidationFailModalComponent } from '../modal-templates/save-validation-fail-modal.component';
import { LostChangesModalComponent } from '../modal-templates/lost-changes-modal.component';
import { NgbModal } from '@ng-bootstrap/ng-bootstrap';
import { LostChange } from 'domain/exploration/LostChangeObjectFactory';
import { ExplorationChange } from 'domain/exploration/exploration-draft.model';

@Injectable({
  providedIn: 'root'
})
export class AutosaveInfoModalsService {
  private _isModalOpen: boolean = false;
  isLostChangesModalOpen: boolean = false;

  constructor(
    private localStorageService: LocalStorageService,
    private ngbModal: NgbModal,
  ) {}

  showNonStrictValidationFailModal(): void {
    const modelRef = this.ngbModal.open(
      SaveValidationFailModalComponent, {backdrop: true});
    modelRef.result.then(() => {
      this._isModalOpen = false;
    }, () => {
      this._isModalOpen = false;
    });

    this._isModalOpen = true;
  }

  isModalOpen(): boolean {
    return this._isModalOpen;
  }

<<<<<<< HEAD
  showVersionMismatchModal(
      lostChanges: LostChange[] | ExplorationChange[]): void {
    const modelRef = this.ngbModal.open(
      SaveVersionMismatchModalComponent, {
        backdrop: 'static',
        keyboard: false
=======
  showVersionMismatchModal(lostChanges: LostChange[]): void {
    if (!this.isLostChangesModalOpen) {
      this.isLostChangesModalOpen = true;

      const modelRef = this.ngbModal.open(
        SaveVersionMismatchModalComponent, {
          backdrop: 'static',
          keyboard: false
        });
      modelRef.componentInstance.lostChanges = lostChanges;
      modelRef.result.then(() => {
        this._isModalOpen = false;
        this.isLostChangesModalOpen = false;
      }, () => {
        this._isModalOpen = false;
        this.isLostChangesModalOpen = false;
>>>>>>> ec41296b
      });
    }

    this._isModalOpen = true;
  }

  showLostChangesModal(
      lostChanges: LostChange[] | ExplorationChange[],
      explorationId: string): void {
    const modelRef = this.ngbModal.open(
      LostChangesModalComponent, {
        backdrop: 'static',
        keyboard: false
      });
    modelRef.componentInstance.lostChanges = lostChanges;
    modelRef.result.then(() => {
      this._isModalOpen = false;
    }, () => {
      // When the user clicks on discard changes button, signal backend
      // to discard the draft and reload the page thereafter.
      this.localStorageService.removeExplorationDraft(explorationId);
      this._isModalOpen = false;
    });

    this._isModalOpen = true;
  }
}

angular.module('oppia').factory(
  'AutosaveInfoModalsService',
  downgradeInjectable(AutosaveInfoModalsService)
);<|MERGE_RESOLUTION|>--- conflicted
+++ resolved
@@ -56,14 +56,6 @@
     return this._isModalOpen;
   }
 
-<<<<<<< HEAD
-  showVersionMismatchModal(
-      lostChanges: LostChange[] | ExplorationChange[]): void {
-    const modelRef = this.ngbModal.open(
-      SaveVersionMismatchModalComponent, {
-        backdrop: 'static',
-        keyboard: false
-=======
   showVersionMismatchModal(lostChanges: LostChange[]): void {
     if (!this.isLostChangesModalOpen) {
       this.isLostChangesModalOpen = true;
@@ -80,7 +72,6 @@
       }, () => {
         this._isModalOpen = false;
         this.isLostChangesModalOpen = false;
->>>>>>> ec41296b
       });
     }
 
