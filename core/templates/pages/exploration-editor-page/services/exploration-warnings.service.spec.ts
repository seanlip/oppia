// Copyright 2020 The Oppia Authors. All Rights Reserved.
//
// Licensed under the Apache License, Version 2.0 (the "License");
// you may not use this file except in compliance with the License.
// You may obtain a copy of the License at
//
//      http://www.apache.org/licenses/LICENSE-2.0
//
// Unless required by applicable law or agreed to in writing, software
// distributed under the License is distributed on an "AS-IS" BASIS,
// WITHOUT WARRANTIES OR CONDITIONS OF ANY KIND, either express or implied.
// See the License for the specific language governing permissions and
// limitations under the License.

/**
 * @fileoverview Unit tests for ExplorationWarningsService.
 */

import { fakeAsync } from '@angular/core/testing';

import { AnswerStats } from 'domain/exploration/AnswerStatsObjectFactory';
import { StateTopAnswersStats } from
  'domain/statistics/state-top-answers-stats-object.factory';

// TODO(#7222): Remove the following block of unnnecessary imports once
// exploration-editor-tab.directive.ts is upgraded to Angular 8.
import { AngularNameService } from
  'pages/exploration-editor-page/services/angular-name.service';
import { AnswerGroupObjectFactory } from
  'domain/exploration/AnswerGroupObjectFactory';
import { AnswerStatsObjectFactory } from
  'domain/exploration/AnswerStatsObjectFactory';
import { ExplorationFeaturesService } from
  'services/exploration-features.service';
import { FractionObjectFactory } from 'domain/objects/FractionObjectFactory';
import { HintObjectFactory } from 'domain/exploration/HintObjectFactory';
import { ImprovementsService } from 'services/improvements.service';
import { OutcomeObjectFactory } from
  'domain/exploration/OutcomeObjectFactory';
import { ParamChangeObjectFactory } from
  'domain/exploration/ParamChangeObjectFactory';
import { ParamChangesObjectFactory } from
  'domain/exploration/ParamChangesObjectFactory';
import { RecordedVoiceoversObjectFactory } from
  'domain/exploration/RecordedVoiceoversObjectFactory';
import { RuleObjectFactory } from 'domain/exploration/RuleObjectFactory';
import { SolutionValidityService } from
  'pages/exploration-editor-page/editor-tab/services/solution-validity.service';
import { StateClassifierMappingService } from
  'pages/exploration-player-page/services/state-classifier-mapping.service';
import { StateEditorService } from 'components/state-editor/state-editor-properties-services/state-editor.service';
import { SubtitledHtmlObjectFactory } from
  'domain/exploration/SubtitledHtmlObjectFactory';
import { UnitsObjectFactory } from 'domain/objects/UnitsObjectFactory';
import { VoiceoverObjectFactory } from
  'domain/exploration/VoiceoverObjectFactory';
import { WrittenTranslationObjectFactory } from
  'domain/exploration/WrittenTranslationObjectFactory';
import { WrittenTranslationsObjectFactory } from
  'domain/exploration/WrittenTranslationsObjectFactory';
// TODO(#7222): Remove the following block of unnnecessary imports once
// the code corresponding to the spec is upgraded to Angular 8.
import { importAllAngularServices } from 'tests/unit-test-utils';
import { StateObjectsBackendDict } from 'domain/exploration/StatesObjectFactory';
// ^^^ This block is to be removed.

require('pages/exploration-editor-page/services/graph-data.service');
require('pages/exploration-editor-page/services/exploration-property.service');
require(
  'pages/exploration-editor-page/services/exploration-init-state-name.service');

describe('Exploration Warnings Service', function() {
  var ExplorationWarningsService = null;
  var ExplorationStatesService = null;
  var StateTopAnswersStatsService = null;
  var StateTopAnswersStatsBackendApiService = null;

  beforeEach(angular.mock.module('oppia'));

  importAllAngularServices();

  beforeEach(angular.mock.module('oppia', function($provide) {
    $provide.value('AngularNameService', new AngularNameService());
    $provide.value(
      'AnswerGroupObjectFactory', new AnswerGroupObjectFactory(
        new OutcomeObjectFactory(new SubtitledHtmlObjectFactory()),
        new RuleObjectFactory()));
    $provide.value(
      'AnswerStatsObjectFactory', new AnswerStatsObjectFactory());
    $provide.value(
      'ExplorationFeaturesService', new ExplorationFeaturesService());
    $provide.value('FractionObjectFactory', new FractionObjectFactory());
    $provide.value(
      'HintObjectFactory', new HintObjectFactory(
        new SubtitledHtmlObjectFactory()));
    $provide.value('ImprovementsService', new ImprovementsService());
    $provide.value(
      'OutcomeObjectFactory', new OutcomeObjectFactory(
        new SubtitledHtmlObjectFactory()));
    $provide.value(
      'ParamChangeObjectFactory', new ParamChangeObjectFactory());
    $provide.value(
      'ParamChangesObjectFactory', new ParamChangesObjectFactory(
        new ParamChangeObjectFactory()));
    $provide.value(
      'RecordedVoiceoversObjectFactory',
      new RecordedVoiceoversObjectFactory(new VoiceoverObjectFactory()));
    $provide.value('RuleObjectFactory', new RuleObjectFactory());
    $provide.value('SolutionValidityService', new SolutionValidityService());
    $provide.value(
      'StateClassifierMappingService', new StateClassifierMappingService());
    $provide.value(
      'StateEditorService', new StateEditorService(
        new SolutionValidityService()));
    $provide.value(
      'SubtitledHtmlObjectFactory', new SubtitledHtmlObjectFactory());
    $provide.value('UnitsObjectFactory', new UnitsObjectFactory());
    $provide.value('VoiceoverObjectFactory', new VoiceoverObjectFactory());
    $provide.value(
      'WrittenTranslationObjectFactory',
      new WrittenTranslationObjectFactory());
    $provide.value(
      'WrittenTranslationsObjectFactory',
      new WrittenTranslationsObjectFactory(
        new WrittenTranslationObjectFactory()));
  }));

  describe('when exploration param changes has jinja values', function() {
    beforeEach(angular.mock.module('oppia', function($provide) {
      $provide.value('ExplorationInitStateNameService', {
        savedMemento: 'Hola'
      });
      $provide.value('ExplorationParamChangesService', {
        savedMemento: [{
          customizationArgs: {
            parse_with_jinja: false,
            value: '5'
          },
          generatorId: 'Copier',
          name: 'ParamChange1'
        }, {
          customizationArgs: {
            parse_with_jinja: true,
            value: '{{ParamChange2}}'
          },
          generatorId: 'Copier',
        }, {
          customizationArgs: {
            parse_with_jinja: true,
            value: '5'
          },
          generatorId: 'RandomSelector',
          name: 'ParamChange3'
        }]
      });
    }));
    beforeEach(angular.mock.inject(function($injector) {
      ExplorationWarningsService = $injector.get('ExplorationWarningsService');
      ExplorationStatesService = $injector.get('ExplorationStatesService');
      StateTopAnswersStatsBackendApiService = $injector.get(
        'StateTopAnswersStatsBackendApiService');
      StateTopAnswersStatsService = $injector.get(
        'StateTopAnswersStatsService');
    }));

    it('should update warnings with TextInput as interaction id', function() {
      ExplorationStatesService.init({
        Hola: {
          content: {
            content_id: 'content',
            html: '{{HtmlValue}}'
          },
          recorded_voiceovers: {
            voiceovers_mapping: {},
          },
          param_changes: [],
          interaction: {
            id: 'TextInput',
            answer_groups: [{
              outcome: {
                dest: '',
                feedback: {
                  content_id: 'feedback_1',
                  html: ''
                },
              },
              rule_specs: [],
              training_data: []
            }],
            default_outcome: {
              dest: 'Hola',
              feedback: {
                content_id: '',
                html: '',
              },
            },
            customization_args: {
              rows: {
                value: true
              },
              placeholder: {
                value: 1
              }
            },
            hints: [],
          },
          written_translations: {
            translations_mapping: {
              content: {},
              default_outcome: {},
            },
          },
        }
      });
      ExplorationWarningsService.updateWarnings();

      expect(ExplorationWarningsService.getWarnings()).toEqual([{
        type: 'critical',
        message: 'Please ensure the value of parameter "ParamChange2" is' +
        ' set before it is referred to in the initial list of parameter' +
        ' changes.'
      }, {
        type: 'critical',
        message: 'Please ensure the value of parameter "HtmlValue" is set' +
        ' before using it in "Hola".'
      }, {
        type: 'error',
        message: 'The following card has errors: Hola.'
      }, {
        type: 'error',
        message: 'In \'Hola\', the following answer group has a classifier' +
        ' with no training data: 0'
      }]);
      expect(ExplorationWarningsService.hasCriticalWarnings())
        .toBe(true);
      expect(ExplorationWarningsService.countWarnings()).toBe(4);
      expect(ExplorationWarningsService.getAllStateRelatedWarnings()).toEqual({
        Hola: [
          'Placeholder text must be a string.',
          'Number of rows must be integral.',
          'There\'s no way to complete the exploration starting from this' +
          ' card. To fix this, make sure that the last card in the chain' +
          ' starting from this one has an \'End Exploration\' question type.'
        ]
      });
    });

    it('should update warnings with Continue as interaction id', function() {
      ExplorationStatesService.init({
        Hola: {
          content: {
            content_id: 'content',
            html: '{{HtmlValue}}'
          },
          recorded_voiceovers: {
            voiceovers_mapping: {},
          },
          param_changes: [],
          interaction: {
            id: 'Continue',
            answer_groups: [{
              outcome: {
                dest: '',
                feedback: {
                  content_id: 'feedback_1',
                  html: ''
                },
              },
              rule_specs: [],
              training_data: []
            }, {
              outcome: {
                dest: '',
                feedback: {
                  content_id: 'feedback_1',
                  html: ''
                },
              },
              rule_specs: [],
              training_data: []
            }],
            default_outcome: {
              dest: 'Hola',
              feedback: {
                content_id: '',
                html: '',
              },
            },
            customization_args: {
              rows: {
                value: true
              },
              placeholder: {
                value: 1
              },
              buttonText: {
                value: {
                  unicode_str: '',
                  content_id: ''
                }
              }
            },
            hints: [],
          },
          written_translations: {
            translations_mapping: {
              content: {},
              default_outcome: {},
            },
          },
        }
      });
      ExplorationWarningsService.updateWarnings();

      expect(ExplorationWarningsService.getWarnings()).toEqual([{
        type: 'critical',
        message: 'Please ensure the value of parameter "ParamChange2" is set' +
        ' before it is referred to in the initial list of parameter changes.'
      }, {
        type: 'critical',
        message: 'Please ensure the value of parameter "HtmlValue" is set' +
        ' before using it in "Hola".'
      }, {
        type: 'error',
        message: 'The following card has errors: Hola.'
      }, {
        type: 'error',
        message: 'In \'Hola\', the following answer groups have classifiers' +
        ' with no training data: 0, 1'
      }]);
      expect(ExplorationWarningsService.countWarnings()).toBe(4);
      expect(ExplorationWarningsService.hasCriticalWarnings())
        .toBe(true);
      expect(ExplorationWarningsService.getAllStateRelatedWarnings()).toEqual({
        Hola: [
          'The button text should not be empty.',
          'Only the default outcome is necessary for a continue interaction.',
          'There\'s no way to complete the exploration starting from this' +
          ' card. To fix this, make sure that the last card in the chain' +
          ' starting from this one has an \'End Exploration\' question type.'
        ]
      });
    });

    it('should update warnings when no interaction id is provided', function() {
      ExplorationStatesService.init({
        Hola: {
          content: {
            content_id: 'content',
            html: '{{HtmlValue}}'
          },
          recorded_voiceovers: {
            voiceovers_mapping: {},
          },
          param_changes: [],
          interaction: {
            id: null,
            answer_groups: [{
              outcome: {
                dest: '',
                feedback: {
                  content_id: 'feedback_1',
                  html: ''
                },
              },
              rule_specs: [],
              training_data: []
            }],
            default_outcome: {
              dest: 'Hola',
              feedback: {
                content_id: '',
                html: '',
              },
            },
            customization_args: {},
            hints: [],
          },
          written_translations: {
            translations_mapping: {
              content: {},
              default_outcome: {},
            },
          },
        }
      });
      ExplorationWarningsService.updateWarnings();

      expect(ExplorationWarningsService.getWarnings()).toEqual([{
        type: 'critical',
        message: 'Please ensure the value of parameter "ParamChange2" is set' +
        ' before it is referred to in the initial list of parameter changes.'
      }, {
        type: 'critical',
        message: 'Please ensure the value of parameter "HtmlValue" is set' +
        ' before using it in "Hola".'
      }, {
        type: 'error',
        message: 'The following card has errors: Hola.'
      }, {
        type: 'error',
        message: 'In \'Hola\', the following answer group has a classifier' +
        ' with no training data: 0'
      }]);
      expect(ExplorationWarningsService.countWarnings()).toBe(4);
      expect(ExplorationWarningsService.hasCriticalWarnings()).toBe(true);
      expect(ExplorationWarningsService.getAllStateRelatedWarnings()).toEqual({
        Hola: [
          'Please add an interaction to this card.',
          'There\'s no way to complete the exploration starting from this' +
          ' card. To fix this, make sure that the last card in the chain' +
          ' starting from this one has an \'End Exploration\' question type.'
        ]
      });
    });

    it('should update warnings when there is a solution in the interaction',
      function() {
        ExplorationStatesService.init({
          Hola: {
            content: {
              content_id: 'content',
              html: '{{HtmlValue}}'
            },
            recorded_voiceovers: {
              voiceovers_mapping: {},
            },
            param_changes: [],
            interaction: {
              id: 'TextInput',
              solution: {
                correct_answer: 'This is the correct answer',
                answer_is_exclusive: false,
                explanation: {
                  html: 'Solution explanation'
                }
              },
              answer_groups: [{
                outcome: {
                  dest: '',
                  feedback: {
                    content_id: 'feedback_1',
                    html: ''
                  },
                },
                rule_specs: [],
                training_data: []
              }],
              default_outcome: {
                dest: 'Hola',
                feedback: {
                  content_id: '',
                  html: '',
                },
              },
              customization_args: {
                rows: {
                  value: true
                },
                placeholder: {
                  value: 1
                }
              },
              hints: [],
            },
            written_translations: {
              translations_mapping: {
                content: {},
                default_outcome: {},
              },
            },
          }
        });
        ExplorationWarningsService.updateWarnings();

        expect(ExplorationWarningsService.getWarnings()).toEqual([{
          type: 'critical',
          message: 'Please ensure the value of parameter "ParamChange2"' +
          ' is set before it is referred to in the initial list of' +
          ' parameter changes.'
        }, {
          type: 'critical',
          message: 'Please ensure the value of parameter "HtmlValue" is set' +
          ' before using it in "Hola".'
        }, {
          type: 'error',
          message: 'The following card has errors: Hola.'
        }, {
          type: 'error',
          message: 'In \'Hola\', the following answer group has a classifier' +
          ' with no training data: 0'
        }]);
        expect(ExplorationWarningsService.countWarnings()).toBe(4);
        expect(ExplorationWarningsService.hasCriticalWarnings()).toBe(true);
        expect(ExplorationWarningsService.getAllStateRelatedWarnings())
          .toEqual({
            Hola: [
              'Placeholder text must be a string.',
              'Number of rows must be integral.',
              'The current solution does not lead to another card.',
              'There\'s no way to complete the exploration starting from' +
              ' this card. To fix this, make sure that the last card in' +
              ' the chain starting from this one has an \'End Exploration\'' +
              ' question type.'
            ]
          });
      });

    it('should update warnings when state top answers stats is initiated',
      fakeAsync(async function() {
        ExplorationStatesService.init({
          Hola: {
            content: {
              content_id: 'content',
              html: '{{HtmlValue}}'
            },
            recorded_voiceovers: {
              voiceovers_mapping: {},
            },
            param_changes: [],
            interaction: {
              id: 'TextInput',
              solution: {
                correct_answer: 'This is the correct answer',
                answer_is_exclusive: false,
                explanation: {
                  html: 'Solution explanation'
                }
              },
              answer_groups: [{
                outcome: {
                  dest: '',
                  feedback: {
                    content_id: 'feedback_1',
                    html: ''
                  },
                },
                rule_specs: [],
                training_data: []
              }],
              default_outcome: {
                dest: 'Hola',
                feedback: {
                  content_id: '',
                  html: '',
                },
              },
              customization_args: {
                rows: {
                  value: true
                },
                placeholder: {
                  value: 1
                }
              },
              hints: [],
            },
            written_translations: {
              translations_mapping: {
                content: {},
                default_outcome: {},
              },
            },
          }
        });
        spyOn(StateTopAnswersStatsBackendApiService, 'fetchStatsAsync')
          .and.returnValue(Promise.resolve(
            new StateTopAnswersStats(
              {Hola: [new AnswerStats('hola', 'hola', 7, false)]},
              {Hola: 'TextInput'})));
        await StateTopAnswersStatsService.initAsync(
          'expId', ExplorationStatesService.getStates());

        ExplorationWarningsService.updateWarnings();

        expect(ExplorationWarningsService.getWarnings()).toEqual([{
          type: 'critical',
          message: 'Please ensure the value of parameter "ParamChange2" is' +
          ' set before it is referred to in the initial list of parameter' +
          ' changes.'
        }, {
          type: 'critical',
          message: 'Please ensure the value of parameter "HtmlValue" is set' +
          ' before using it in "Hola".'
        }, {
          type: 'error',
          message: 'The following card has errors: Hola.'
        }, {
          type: 'error',
          message: 'In \'Hola\', the following answer group has a classifier' +
          ' with no training data: 0'
        }]);
        expect(ExplorationWarningsService.countWarnings()).toBe(4);
        expect(ExplorationWarningsService.hasCriticalWarnings()).toBe(true);
        expect(ExplorationWarningsService.getAllStateRelatedWarnings())
          .toEqual({
            Hola: [
              'Placeholder text must be a string.',
              'Number of rows must be integral.',
              'There is an answer among the top 10 which has no explicit' +
              ' feedback.',
              'The current solution does not lead to another card.',
              'There\'s no way to complete the exploration starting from' +
              ' this card. To fix this, make sure that the last card in' +
              ' the chain starting from this one has an \'End Exploration\'' +
              ' question type.'
            ]
          });
      }));

    it('should update warnings when state name is not equal to the default' +
    ' outcome destination', function() {
      ExplorationStatesService.init({
        Hola: {
          content: {
            content_id: 'content',
            html: '{{HtmlValue}}'
          },
          recorded_voiceovers: {
            voiceovers_mapping: {},
          },
          param_changes: [],
          interaction: {
            id: 'TextInput',
            solution: {
              correct_answer: 'This is the correct answer',
              answer_is_exclusive: false,
              explanation: {
                html: 'Solution explanation'
              }
            },
            answer_groups: [{
              outcome: {
                dest: '',
                feedback: {
                  content_id: 'feedback_1',
                  html: ''
                },
              },
              rule_specs: [],
              training_data: []
            }],
            default_outcome: {
              dest: 'State',
              feedback: {
                content_id: '',
                html: '',
              },
            },
            customization_args: {
              rows: {
                value: true
              },
              placeholder: {
                value: 1
              }
            },
            hints: [],
          },
          written_translations: {
            translations_mapping: {
              content: {},
              default_outcome: {},
            },
          },
        }
      });
      ExplorationWarningsService.updateWarnings();

      expect(ExplorationWarningsService.getWarnings()).toEqual([{
        type: 'critical',
        message: 'Please ensure the value of parameter "ParamChange2" is set' +
        ' before it is referred to in the initial list of parameter changes.'
      }, {
        type: 'critical',
        message: 'Please ensure the value of parameter "HtmlValue" is set' +
        ' before using it in "Hola".'
      }, {
        type: 'error',
        message: 'The following card has errors: Hola.'
      }, {
        type: 'error',
        message: 'In \'Hola\', the following answer group has a classifier' +
        ' with no training data: 0'
      }]);
      expect(ExplorationWarningsService.countWarnings()).toBe(4);
      expect(ExplorationWarningsService.hasCriticalWarnings()).toBe(true);
      expect(ExplorationWarningsService.getAllStateRelatedWarnings()).toEqual({
        Hola: [
          'Placeholder text must be a string.',
          'Number of rows must be integral.',
          'There\'s no way to complete the exploration starting from this' +
          ' card. To fix this, make sure that the last card in the chain' +
          ' starting from this one has an \'End Exploration\' question type.'
        ]
      });
    });

    it('should update warnings when there are two states but only one saved' +
    ' memento value', function() {
      ExplorationStatesService.init({
        Hola: {
          content: {
            content_id: 'content',
            html: '{{HtmlValue}}'
          },
          recorded_voiceovers: {
            voiceovers_mapping: {},
          },
          param_changes: [],
          interaction: {
            id: 'TextInput',
            solution: {
              correct_answer: 'This is the correct answer',
              answer_is_exclusive: false,
              explanation: {
                html: 'Solution explanation'
              }
            },
            answer_groups: [{
              outcome: {
                dest: '',
                feedback: {
                  content_id: 'feedback_1',
                  html: ''
                },
              },
              rule_specs: [],
              training_data: []
            }],
            default_outcome: {
              dest: 'Hola',
              feedback: {
                content_id: '',
                html: '',
              },
            },
            customization_args: {
              rows: {
                value: true
              },
              placeholder: {
                value: 1
              }
            },
            hints: [],
          },
          written_translations: {
            translations_mapping: {
              content: {},
              default_outcome: {},
            },
          },
        },
        State: {
          content: {
            content_id: 'content',
            html: '{{HtmlValue}}'
          },
          recorded_voiceovers: {
            voiceovers_mapping: {},
          },
          param_changes: [],
          interaction: {
            id: 'TextInput',
            solution: {
              correct_answer: 'This is the correct answer',
              answer_is_exclusive: false,
              explanation: {
                html: 'Solution explanation'
              }
            },
            answer_groups: [{
              outcome: {
                dest: '',
                feedback: {
                  content_id: 'feedback_1',
                  html: ''
                },
              },
              rule_specs: [],
              training_data: []
            }],
            default_outcome: {
              dest: 'State',
              feedback: {
                content_id: '',
                html: '',
              },
            },
            customization_args: {
              rows: {
                value: true
              },
              placeholder: {
                value: 1
              }
            },
            hints: [],
          },
          written_translations: {
            translations_mapping: {
              content: {},
              default_outcome: {},
            },
          },
        }
      });
      ExplorationWarningsService.updateWarnings();

      expect(ExplorationWarningsService.getWarnings()).toEqual([{
        type: 'critical',
        message: 'Please ensure the value of parameter "ParamChange2" is set' +
        ' before it is referred to in the initial list of parameter changes.'
      }, {
        type: 'critical',
        message: 'Please ensure the value of parameter "HtmlValue" is set' +
        ' before using it in "Hola".'
      }, {
        type: 'error',
        message: 'The following cards have errors: Hola, State.'
      }, {
        type: 'error',
        message: 'In \'Hola\', the following answer group has a classifier' +
        ' with no training data: 0'
      }, {
        type: 'error',
        message: 'In \'State\', the following answer group has a classifier' +
        ' with no training data: 0'
      }]);
      expect(ExplorationWarningsService.countWarnings()).toBe(5);
      expect(ExplorationWarningsService.hasCriticalWarnings()).toBe(true);
      expect(ExplorationWarningsService.getAllStateRelatedWarnings()).toEqual({
        Hola: [
          'Placeholder text must be a string.',
          'Number of rows must be integral.',
          'The current solution does not lead to another card.',
        ],
        State: [
          'Placeholder text must be a string.',
          'Number of rows must be integral.',
          'The current solution does not lead to another card.',
          'This card is unreachable.'
        ]
      });
    });
  });

  describe('when exploration param changes has no jinja values', function() {
    beforeEach(angular.mock.module('oppia', function($provide) {
      $provide.value('ExplorationInitStateNameService', {
        savedMemento: 'Hola'
      });
      $provide.value('ExplorationParamChangesService', {
        savedMemento: [{
          customizationArgs: {
            parse_with_jinja: true,
            value: ''
          },
          generatorId: 'Copier',
        }]
      });
    }));
    beforeEach(angular.mock.inject(function($injector) {
      ExplorationWarningsService = $injector.get('ExplorationWarningsService');
      ExplorationStatesService = $injector.get('ExplorationStatesService');
    }));

    it('should update warning to an empty array', function() {
      ExplorationStatesService.init(<StateObjectsBackendDict> {
        Hola: {
          content: {
            content_id: 'content',
            html: ''
          },
          recorded_voiceovers: {
            voiceovers_mapping: {},
          },
          param_changes: [],
          interaction: {
            id: 'TextInput',
            answer_groups: [{
              outcome: {
                dest: 'State',
                feedback: {
                  content_id: 'feedback_1',
                  html: ''
                },
                labelled_as_correct: false,
                missing_prerequisite_skill_id: null,
                refresher_exploration_id: null,
                param_changes: []
              },
              rule_specs: [{
                rule_type: 'Equals',
<<<<<<< HEAD
                inputs: {x: {
                  contentId: 'rule_input',
                  normalizedStrSet: [10]
                }}
=======
                inputs: {x: ['10']}
>>>>>>> e18dda0d
              }],
              training_data: ['1'],
              tagged_skill_misconception_id: null
            }],
            default_outcome: {
              dest: '',
              feedback: {
                content_id: '',
                html: '',
              },
              labelled_as_correct: false,
              missing_prerequisite_skill_id: null,
              refresher_exploration_id: null,
              param_changes: []
            },
            customization_args: {
              rows: {
                value: 1
              },
              placeholder: {
                value: {
                  unicode_str: 'placeholder value',
                  content_id: ''
                }
              }
            },
            hints: [],
            confirmed_unclassified_answers: [],
            solution: {
              answer_is_exclusive: true,
              correct_answer: '10',
              explanation: {
                html: 'placeholder value',
                unicode_str: 'placeholder value',
                content_id: ''
              }
            }
          },
          written_translations: {
            translations_mapping: {
              content: {},
              default_outcome: {},
            },
          },
          classifier_model_id: null,
          solicit_answer_details: false,
          next_content_id_index: null,
        },
        State: {
          param_changes: [],
          content: {
            content_id: '',
            html: ''
          },
          recorded_voiceovers: {
            voiceovers_mapping: {
              content: {},
              default_outcome: {}
            }
          },
          interaction: {
            id: 'EndExploration',
            default_outcome: null,
            confirmed_unclassified_answers: [],
            customization_args: {
              recommendedExplorationIds: {
                value: []
              }
            },
            solution: null,
            answer_groups: [],
            hints: []
          },
          solicit_answer_details: false,
          written_translations: {
            translations_mapping: {
              content: {},
              default_outcome: {}
            }
          },
          classifier_model_id: null,
          next_content_id_index: null
        }
      });
      ExplorationWarningsService.updateWarnings();

      expect(ExplorationWarningsService.getWarnings()).toEqual([]);
      expect(ExplorationWarningsService.getAllStateRelatedWarnings()).toEqual(
        {});
    });
  });
});<|MERGE_RESOLUTION|>--- conflicted
+++ resolved
@@ -893,14 +893,10 @@
               },
               rule_specs: [{
                 rule_type: 'Equals',
-<<<<<<< HEAD
                 inputs: {x: {
                   contentId: 'rule_input',
-                  normalizedStrSet: [10]
+                  normalizedStrSet: ['10']
                 }}
-=======
-                inputs: {x: ['10']}
->>>>>>> e18dda0d
               }],
               training_data: ['1'],
               tagged_skill_misconception_id: null
