--- conflicted
+++ resolved
@@ -58,13 +58,8 @@
   'domain/exploration/WrittenTranslationObjectFactory';
 import { WrittenTranslationsObjectFactory } from
   'domain/exploration/WrittenTranslationsObjectFactory';
-<<<<<<< HEAD
 import { importAllAngularServices } from 'tests/unit-test-utils';
 // ^^^ This block is to be removed.
-=======
-
-import { importAllAngularServices } from 'tests/unit-test-utils';
->>>>>>> 9e0a5a8b
 
 require('pages/exploration-editor-page/services/graph-data.service');
 require('pages/exploration-editor-page/services/exploration-property.service');
@@ -126,10 +121,6 @@
       new WrittenTranslationsObjectFactory(
         new WrittenTranslationObjectFactory()));
   }));
-<<<<<<< HEAD
-  importAllAngularServices();
-=======
->>>>>>> 9e0a5a8b
 
   describe('when exploration param changes has jinja values', function() {
     beforeEach(angular.mock.module('oppia', function($provide) {
