--- conflicted
+++ resolved
@@ -21,46 +21,6 @@
 import { AnswerStats } from 'domain/exploration/answer-stats.model';
 import { StateTopAnswersStats } from
   'domain/statistics/state-top-answers-stats-object.factory';
-<<<<<<< HEAD
-=======
-
-// TODO(#7222): Remove the following block of unnnecessary imports once
-// exploration-editor-tab.directive.ts is upgraded to Angular 8.
-import { AngularNameService } from
-  'pages/exploration-editor-page/services/angular-name.service';
-import { AnswerGroupObjectFactory } from
-  'domain/exploration/AnswerGroupObjectFactory';
-import { ExplorationFeaturesService } from
-  'services/exploration-features.service';
-import { FractionObjectFactory } from 'domain/objects/FractionObjectFactory';
-import { HintObjectFactory } from 'domain/exploration/HintObjectFactory';
-import { ImprovementsService } from 'services/improvements.service';
-import { OutcomeObjectFactory } from
-  'domain/exploration/OutcomeObjectFactory';
-import { ParamChangeObjectFactory } from
-  'domain/exploration/ParamChangeObjectFactory';
-import { ParamChangesObjectFactory } from
-  'domain/exploration/ParamChangesObjectFactory';
-import { RecordedVoiceoversObjectFactory } from
-  'domain/exploration/RecordedVoiceoversObjectFactory';
-import { RuleObjectFactory } from 'domain/exploration/RuleObjectFactory';
-import { SolutionValidityService } from
-  'pages/exploration-editor-page/editor-tab/services/solution-validity.service';
-import { StateClassifierMappingService } from
-  'pages/exploration-player-page/services/state-classifier-mapping.service';
-import { StateEditorService } from 'components/state-editor/state-editor-properties-services/state-editor.service';
-import { SubtitledHtmlObjectFactory } from
-  'domain/exploration/SubtitledHtmlObjectFactory';
-import { UnitsObjectFactory } from 'domain/objects/UnitsObjectFactory';
-import { VoiceoverObjectFactory } from
-  'domain/exploration/VoiceoverObjectFactory';
-import { WrittenTranslationObjectFactory } from
-  'domain/exploration/WrittenTranslationObjectFactory';
-import { WrittenTranslationsObjectFactory } from
-  'domain/exploration/WrittenTranslationsObjectFactory';
-// TODO(#7222): Remove the following block of unnnecessary imports once
-// the code corresponding to the spec is upgraded to Angular 8.
->>>>>>> b48f6f0b
 import { importAllAngularServices } from 'tests/unit-test-utils';
 import { StateObjectsBackendDict } from 'domain/exploration/StatesObjectFactory';
 // ^^^ This block is to be removed.
@@ -79,54 +39,6 @@
   beforeEach(angular.mock.module('oppia'));
 
   importAllAngularServices();
-<<<<<<< HEAD
-=======
-
-  beforeEach(angular.mock.module('oppia', function($provide) {
-    $provide.value('AngularNameService', new AngularNameService());
-    $provide.value(
-      'AnswerGroupObjectFactory', new AnswerGroupObjectFactory(
-        new OutcomeObjectFactory(new SubtitledHtmlObjectFactory()),
-        new RuleObjectFactory()));
-    $provide.value(
-      'ExplorationFeaturesService', new ExplorationFeaturesService());
-    $provide.value('FractionObjectFactory', new FractionObjectFactory());
-    $provide.value(
-      'HintObjectFactory', new HintObjectFactory(
-        new SubtitledHtmlObjectFactory()));
-    $provide.value('ImprovementsService', new ImprovementsService());
-    $provide.value(
-      'OutcomeObjectFactory', new OutcomeObjectFactory(
-        new SubtitledHtmlObjectFactory()));
-    $provide.value(
-      'ParamChangeObjectFactory', new ParamChangeObjectFactory());
-    $provide.value(
-      'ParamChangesObjectFactory', new ParamChangesObjectFactory(
-        new ParamChangeObjectFactory()));
-    $provide.value(
-      'RecordedVoiceoversObjectFactory',
-      new RecordedVoiceoversObjectFactory(new VoiceoverObjectFactory()));
-    $provide.value('RuleObjectFactory', new RuleObjectFactory());
-    $provide.value('SolutionValidityService', new SolutionValidityService());
-    $provide.value(
-      'StateClassifierMappingService', new StateClassifierMappingService());
-    $provide.value(
-      'StateEditorService', new StateEditorService(
-        new SolutionValidityService()));
-    $provide.value(
-      'SubtitledHtmlObjectFactory', new SubtitledHtmlObjectFactory());
-    $provide.value('UnitsObjectFactory', new UnitsObjectFactory());
-    $provide.value('VoiceoverObjectFactory', new VoiceoverObjectFactory());
-    $provide.value(
-      'WrittenTranslationObjectFactory',
-      new WrittenTranslationObjectFactory());
-    $provide.value(
-      'WrittenTranslationsObjectFactory',
-      new WrittenTranslationsObjectFactory(
-        new WrittenTranslationObjectFactory()));
-  }));
-
->>>>>>> b48f6f0b
   describe('when exploration param changes has jinja values', function() {
     beforeEach(angular.mock.module('oppia', function($provide) {
       $provide.value('ExplorationInitStateNameService', {
