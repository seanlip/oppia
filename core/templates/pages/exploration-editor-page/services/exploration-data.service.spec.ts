--- conflicted
+++ resolved
@@ -16,7 +16,6 @@
  * @fileoverview Unit tests for the Exploration data service.
  */
 
-<<<<<<< HEAD
 import { HttpClientTestingModule, HttpTestingController } from '@angular/common/http/testing';
 import { TestBed, fakeAsync, flushMicrotasks} from '@angular/core/testing';
 import { EditableExplorationBackendApiService } from 'domain/exploration/editable-exploration-backend-api.service';
@@ -38,30 +37,6 @@
   let httpTestingController: HttpTestingController;
   let csrfService: CsrfTokenService = null;
   let sampleDataResults: ExplorationBackendDict = {
-=======
-// TODO(#7222): Remove the following block of unnnecessary imports once
-// the code corresponding to the spec is upgraded to Angular 8.
-import { importAllAngularServices } from 'tests/unit-test-utils';
-// ^^^ This block is to be removed.
-import { HttpTestingController } from '@angular/common/http/testing';
-import { TestBed, fakeAsync, flushMicrotasks } from '@angular/core/testing';
-
-require('pages/exploration-editor-page/services/exploration-data.service.ts');
-require('services/local-storage.service');
-require('services/alerts.service');
-require('services/contextual/logger.service');
-
-describe('Exploration data service', function() {
-  var eds = null;
-  var lss = null;
-  var ls = null;
-  var als = null;
-  var $q = null;
-  var $httpBackend = null;
-  var CsrfService = null;
-  let httpTestingController: HttpTestingController;
-  var sampleDataResults = {
->>>>>>> d44ecab9
     draft_change_list_id: 3,
     version: '1',
     draft_changes: [],
@@ -132,7 +107,6 @@
       }
     }
   };
-<<<<<<< HEAD
   beforeEach(() => {
     TestBed.configureTestingModule({
       imports: [HttpClientTestingModule],
@@ -158,34 +132,6 @@
     httpTestingController = TestBed.inject(HttpTestingController);
     spyOn(csrfService, 'getTokenAsync').and.callFake(() => {
       return Promise.resolve('sample-csrf-token');
-=======
-
-  beforeEach(angular.mock.module('oppia'));
-  importAllAngularServices();
-  beforeEach(angular.mock.module('oppia', function($provide) {
-    $provide.value('UrlService', {
-      getPathname: function() {
-        return '/create/0';
-      }
-    });
-    $provide.value('WindowRef', windowMock);
-  }));
-
-  beforeEach(angular.mock.inject(function($injector) {
-    eds = $injector.get('ExplorationDataService');
-    lss = $injector.get('LocalStorageService');
-    ls = $injector.get('LoggerService');
-    als = $injector.get('AlertsService');
-    $q = $injector.get('$q');
-    $httpBackend = $injector.get('$httpBackend');
-    CsrfService = $injector.get('CsrfTokenService');
-    httpTestingController = TestBed.get(HttpTestingController);
-
-    spyOn(CsrfService, 'getTokenAsync').and.callFake(function() {
-      var deferred = $q.defer();
-      deferred.resolve('sample-csrf-token');
-      return deferred.promise;
->>>>>>> d44ecab9
     });
   });
 
@@ -193,7 +139,6 @@
     httpTestingController.verify();
   });
 
-<<<<<<< HEAD
   it('should trigger success handler when auto saved successfully', fakeAsync(
     () => {
       eds.data = sampleDataResults;
@@ -248,53 +193,11 @@
       const explorationDraft: ExplorationDraft = new ExplorationDraft([], 1);
       spyOn(explorationDraft, 'isValid').and.callFake(() => true);
       spyOn(lss, 'getExplorationDraft').and.returnValue(explorationDraft);
-=======
-  it('should autosave draft changes when draft ids match', function() {
-    var errorCallback = jasmine.createSpy('error');
-    spyOn(lss, 'getExplorationDraft').and.returnValue({
-      isValid: function() {
-        return true;
-      },
-      getChanges: function() {
-        return [];
-      }
-    });
-    $httpBackend.expect('GET', '/createhandler/data/0?apply_draft=true')
-      .respond(sampleDataResults);
-    $httpBackend.expectPUT('/createhandler/autosave_draft/0').respond({
-      sampleDataResults
-    });
-    eds.getData(errorCallback).then(function(data) {
-      expect(data).toEqual(sampleDataResults);
-      expect(errorCallback).not.toHaveBeenCalled();
-    });
-    $httpBackend.flush(2);
-  });
-
-  it('should not autosave draft changes when draft is already cached',
-    function() {
-      var errorCallback = jasmine.createSpy('error');
-      spyOn(lss, 'getExplorationDraft').and.returnValue({
-        isValid: function() {
-          return true;
-        },
-        getChanges: function() {
-          return [];
-        }
-      });
-
-      $httpBackend.expect('GET', '/createhandler/data/0?apply_draft=true')
-        .respond(sampleDataResults);
-      $httpBackend.expectPUT('/createhandler/autosave_draft/0').respond({
-        sampleDataResults
-      });
->>>>>>> d44ecab9
       // Save draft.
       eds.getData(errorCallback).then(data => {
         expect(data).toEqual(sampleDataResults);
         expect(errorCallback).not.toHaveBeenCalled();
       });
-<<<<<<< HEAD
       flushMicrotasks();
       const req = httpTestingController.expectOne(
         '/createhandler/autosave_draft/0');
@@ -304,12 +207,6 @@
       httpTestingController.verify();
 
       const logInfoSpy = spyOn(ls, 'info').and.callThrough();
-=======
-      $httpBackend.flush(2);
-      $httpBackend.verifyNoOutstandingExpectation();
-
-      var logInfoSpy = spyOn(ls, 'info').and.callThrough();
->>>>>>> d44ecab9
       // Draft is already saved and it's in cache.
       eds.getData(errorCallback).then(data => {
         expect(logInfoSpy).toHaveBeenCalledWith(
@@ -327,20 +224,11 @@
     spyOn(lss, 'getExplorationDraft').and.returnValue(explorationDraft);
     const windowRefSpy = spyOn(windowMock.nativeWindow.location, 'reload')
       .and.callThrough();
-<<<<<<< HEAD
     eds.getData(errorCallback).then(data => {
-=======
-    $httpBackend.expect('GET', '/createhandler/data/0?apply_draft=true')
-      .respond(sampleDataResults);
-    $httpBackend.expectPUT('/createhandler/autosave_draft/0')
-      .respond(500);
-    eds.getData(errorCallback).then(function(data) {
->>>>>>> d44ecab9
       expect(data).toEqual(sampleDataResults);
       expect(errorCallback).not.toHaveBeenCalled();
       expect(windowRefSpy).not.toHaveBeenCalled();
     });
-<<<<<<< HEAD
     flushMicrotasks();
     const req = httpTestingController.expectOne(
       '/createhandler/autosave_draft/0');
@@ -360,39 +248,6 @@
     });
     flushMicrotasks();
   }));
-=======
-    $httpBackend.flush(2);
-  });
-
-  it('should call error callback when draft ids do not match', function() {
-    spyOn(lss, 'getExplorationDraft').and.returnValue({
-      isValid: function() {
-        return false;
-      },
-      getChanges: function() {
-        return [];
-      }
-    });
-    $httpBackend.expect(
-      'GET', '/createhandler/data/0?apply_draft=true').respond(
-      sampleDataResults);
-    var errorCallback = jasmine.createSpy('error');
-    eds.getData(errorCallback).then(function(data) {
-      expect(data).toEqual(sampleDataResults);
-      expect(errorCallback).toHaveBeenCalled();
-    });
-    $httpBackend.flush();
-  });
-
-  it('should discard draft', function() {
-    var successHandler = jasmine.createSpy('success');
-    var failHandler = jasmine.createSpy('fail');
-    $httpBackend.expectPOST('/createhandler/autosave_draft/0')
-      .respond(200);
-    eds.discardDraft(
-      successHandler, failHandler);
-    $httpBackend.flush();
->>>>>>> d44ecab9
 
   it('should discard draft', fakeAsync(() => {
     const successHandler = jasmine.createSpy('success');
@@ -439,7 +294,6 @@
     const successHandler = jasmine.createSpy('success');
     const failHandler = jasmine.createSpy('fail');
 
-<<<<<<< HEAD
     const errorCallback = jasmine.createSpy('error');
     const explorationDraft: ExplorationDraft = new ExplorationDraft([], 1);
     spyOn(explorationDraft, 'isValid').and.callFake(() => true);
@@ -456,38 +310,6 @@
     flushMicrotasks();
     eds.save(changeList, 'Commit Message', successHandler, failHandler);
     flushMicrotasks();
-=======
-    var errorCallback = jasmine.createSpy('error');
-    spyOn(lss, 'getExplorationDraft').and.returnValue({
-      isValid: function() {
-        return true;
-      },
-      getChanges: function() {
-        return [];
-      }
-    });
-    var changeList = [];
-    var response = {
-      is_version_of_draft_valid: true,
-      draft_changes: ''
-    };
-
-    $httpBackend.expect('GET', '/createhandler/data/0?apply_draft=true')
-      .respond(sampleDataResults);
-    $httpBackend.expectPUT('/createhandler/autosave_draft/0').respond({
-      sampleDataResults
-    });
-    eds.getData(errorCallback).then(function(data) {
-      expect(data).toEqual(sampleDataResults);
-      expect(errorCallback).not.toHaveBeenCalled();
-    });
-    $httpBackend.flush(2);
-
-    $httpBackend.expectPUT('/createhandler/data/0').respond(response);
-    eds.save(changeList, 'Commit Message', successHandler, failHandler);
-    $httpBackend.flush();
-
->>>>>>> d44ecab9
     expect(successHandler).toHaveBeenCalledWith(
       sampleDataResults.is_version_of_draft_valid,
       sampleDataResults.draft_changes);
@@ -495,7 +317,6 @@
   }));
 
   it('should save an exploration to the backend even when ' +
-<<<<<<< HEAD
     'data.exploration is not defined', fakeAsync(() => {
     const successHandler = jasmine.createSpy('success');
     const failHandler = jasmine.createSpy('fail');
@@ -524,36 +345,6 @@
     toBeResolved = true;
     eds.save(changeList, 'Commit Message', successHandler, failHandler);
     flushMicrotasks();
-=======
-    'data.exploration is not defined', function() {
-    var successHandler = jasmine.createSpy('success');
-    var failHandler = jasmine.createSpy('fail');
-
-    var errorCallback = jasmine.createSpy('error');
-    spyOn(lss, 'getExplorationDraft').and.returnValue({
-      isValid: function() {
-        return false;
-      }
-    });
-    var changeList = [];
-    var response = {
-      is_version_of_draft_valid: true,
-      draft_changes: ''
-    };
-
-    // The data.exploration won't receive a value.
-    $httpBackend.expect('GET', '/createhandler/data/0?apply_draft=true')
-      .respond(500);
-    eds.getData(errorCallback).then(function() {
-      expect(errorCallback).toHaveBeenCalled();
-    });
-    $httpBackend.flush();
-
-    $httpBackend.expectPUT('/createhandler/data/0').respond(response);
-    eds.save(changeList, 'Commit Message', successHandler, failHandler);
-    $httpBackend.flush();
-
->>>>>>> d44ecab9
     expect(successHandler).toHaveBeenCalledWith(
       sampleDataResults.is_version_of_draft_valid,
       sampleDataResults.draft_changes);
@@ -561,7 +352,6 @@
   });
 
   it('should use reject handler when save an exploration to the backend fails',
-<<<<<<< HEAD
     fakeAsync(() => {
       const successHandler = jasmine.createSpy('success');
       const failHandler = jasmine.createSpy('fail');
@@ -571,33 +361,10 @@
       spyOn(explorationDraft, 'isValid').and.callFake(() => true);
       spyOn(lss, 'getExplorationDraft').and.returnValue(explorationDraft);
       const changeList = [];
-=======
-    function() {
-      var successHandler = jasmine.createSpy('success');
-      var failHandler = jasmine.createSpy('fail');
-
-      var errorCallback = jasmine.createSpy('error');
-      spyOn(lss, 'getExplorationDraft').and.returnValue({
-        isValid: function() {
-          return true;
-        },
-        getChanges: function() {
-          return [];
-        }
-      });
-      var changeList = [];
-
-      $httpBackend.expect('GET', '/createhandler/data/0?apply_draft=true')
-        .respond(sampleDataResults);
-      $httpBackend.expectPUT('/createhandler/autosave_draft/0').respond({
-        sampleDataResults
-      });
->>>>>>> d44ecab9
       eds.getData(errorCallback).then(function(data) {
         expect(data).toEqual(sampleDataResults);
         expect(errorCallback).not.toHaveBeenCalled();
       });
-<<<<<<< HEAD
       flushMicrotasks();
       const req = httpTestingController.expectOne(
         '/createhandler/autosave_draft/0');
@@ -612,14 +379,6 @@
       flushMicrotasks();
       eds.save(changeList, 'Commit Message', successHandler, failHandler);
       flushMicrotasks();
-=======
-      $httpBackend.flush(2);
-
-      $httpBackend.expectPUT('/createhandler/data/0').respond(500);
-      eds.save(changeList, 'Commit Message', successHandler, failHandler);
-      $httpBackend.flush();
-
->>>>>>> d44ecab9
       expect(successHandler).not.toHaveBeenCalled();
       expect(failHandler).toHaveBeenCalled();
     }));
