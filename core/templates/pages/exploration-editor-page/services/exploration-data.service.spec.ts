// Copyright 2021 The Oppia Authors. All Rights Reserved.
//
// Licensed under the Apache License, Version 2.0 (the "License");
// you may not use this file except in compliance with the License.
// You may obtain a copy of the License at
//
//      http://www.apache.org/licenses/LICENSE-2.0
//
// Unless required by applicable law or agreed to in writing, software
// distributed under the License is distributed on an "AS-IS" BASIS,
// WITHOUT WARRANTIES OR CONDITIONS OF ANY KIND, either express or implied.
// See the License for the specific language governing permissions and
// limitations under the License.

/**
 * @fileoverview Unit tests for the Exploration data service.
 */

import { HttpClientTestingModule, HttpTestingController } from '@angular/common/http/testing';
import { TestBed, fakeAsync, flushMicrotasks} from '@angular/core/testing';
import { EditableExplorationBackendApiService } from 'domain/exploration/editable-exploration-backend-api.service';
import { ExplorationDataService } from './exploration-data.service';
import { LocalStorageService } from 'services/local-storage.service';
import { LoggerService } from 'services/contextual/logger.service';
import { CsrfTokenService } from 'services/csrf-token.service';
import { UrlService } from 'services/contextual/url.service';
import { WindowRef } from 'services/contextual/window-ref.service';
import { ExplorationDraft } from 'domain/exploration/exploration-draft.model';
import { ExplorationBackendDict } from 'domain/exploration/ExplorationObjectFactory';
import { FetchExplorationBackendResponse } from 'domain/exploration/read-only-exploration-backend-api.service';

describe('Exploration data service', function() {
  let eds: ExplorationDataService = null;
  let eebas: EditableExplorationBackendApiService = null;
  let lss: LocalStorageService = null;
  let ls: LoggerService = null;
  let httpTestingController: HttpTestingController;
  let csrfService: CsrfTokenService = null;
  let sampleDataResults: ExplorationBackendDict = {
    draft_change_list_id: 3,
    version: '1',
    draft_changes: [],
    is_version_of_draft_valid: true,
    init_state_name: 'init',
    param_changes: [],
    param_specs: {randomProp: {obj_type: 'randomVal'}},
    states: {},
    title: 'Test Exploration',
    language_code: 'en'
  };
  let sampleExploration: FetchExplorationBackendResponse = {
    can_edit: true,
    exploration: {
      init_state_name: 'Introduction',
      states: {
        Introduction: {
          param_changes: [],
          content: {
            html: '',
            audio_translations: {}
          },
          unresolved_answers: {},
          interaction: {
            customization_args: {},
            answer_groups: [],
            default_outcome: {},
            confirmed_unclassified_answers: [],
            id: null
          }
        }
      }
    },
    exploration_id: '1',
    is_logged_in: true,
    session_id: '1',
    version: 1,
    preferred_audio_language_code: 'en',
    auto_tts_enabled: true,
    correctness_feedback_enabled: false,
    record_playthrough_probability: 1,
  } as unknown as FetchExplorationBackendResponse;
  class MockEditableExplorationBackendApiService {
    resolve: boolean = true;
    async fetchApplyDraftExplorationAsync() {
      return new Promise((resolve, reject) => {
        if (this.resolve) {
          resolve(sampleDataResults);
        } else {
          reject();
        }
      });
    }
    async updateExplorationAsync() {
      return new Promise((resolve, reject) => {
        if (this.resolve) {
          resolve(sampleDataResults);
        } else {
          reject();
        }
      });
    }
  }
  const windowMock = {
    nativeWindow: {
      location: {
        reload: function() {}
      }
    }
  };
  beforeEach(() => {
    TestBed.configureTestingModule({
      imports: [HttpClientTestingModule],
      providers: [
        {
          provide: UrlService,
          useValue: {getPathname: () => '/create/0'}
        },
        {
          provide: EditableExplorationBackendApiService,
          useClass: MockEditableExplorationBackendApiService
        },
        {provide: WindowRef, useValue: windowMock }
      ]
    });
  });
  beforeEach(() => {
    eds = TestBed.inject(ExplorationDataService);
    lss = TestBed.inject(LocalStorageService);
    ls = TestBed.inject(LoggerService);
    eebas = TestBed.inject(EditableExplorationBackendApiService);
    csrfService = TestBed.inject(CsrfTokenService);
    httpTestingController = TestBed.inject(HttpTestingController);
    spyOn(csrfService, 'getTokenAsync').and.callFake(async() => {
      return Promise.resolve('sample-csrf-token');
    });
  });

  afterEach(function() {
    httpTestingController.verify();
  });

  it('should trigger success handler when auto saved successfully', fakeAsync(
    () => {
      eds.data = sampleDataResults;
      const errorCallback = jasmine.createSpy('error');
      const successCallback = jasmine.createSpy('success');
      eds.autosaveChangeListAsync([], successCallback, errorCallback);
      const req = httpTestingController.expectOne(
        '/createhandler/autosave_draft/0');
      expect(req.request.method).toBe('PUT');
      req.flush(sampleDataResults);
      flushMicrotasks();
      expect(successCallback).toHaveBeenCalledWith(sampleDataResults);
      expect(errorCallback).not.toHaveBeenCalled();
    }
  ));

  it('should trigger errorcallback handler when auto save fails', fakeAsync(
    () => {
      eds.data = sampleDataResults;
      const errorCallback = jasmine.createSpy('error');
      const successCallback = jasmine.createSpy('success');
      eds.autosaveChangeListAsync([], successCallback, errorCallback);
      const req = httpTestingController.expectOne(
        '/createhandler/autosave_draft/0');
      expect(req.request.method).toBe('PUT');
      req.error(new ErrorEvent('Server error'));
      flushMicrotasks();
      expect(successCallback).not.toHaveBeenCalled();
      expect(errorCallback).toHaveBeenCalled();
    }
  ));

  it('should autosave draft changes when draft ids match', fakeAsync(() => {
    const errorCallback = jasmine.createSpy('error');
    const successCallback = jasmine.createSpy('success');
    const explorationDraft: ExplorationDraft = new ExplorationDraft([], 1);
    spyOn(explorationDraft, 'isValid').and.callFake(() => true);
    spyOn(lss, 'getExplorationDraft').and.returnValue(explorationDraft);
    eds.getDataAsync(errorCallback).then(successCallback);
    flushMicrotasks();
    const req = httpTestingController.expectOne(
      '/createhandler/autosave_draft/0');
    expect(req.request.method).toBe('PUT');
    req.flush(sampleDataResults);
    flushMicrotasks();
    expect(successCallback).toHaveBeenCalledWith(sampleDataResults);
  }));

  it('should not autosave draft changes when draft is already cached',
    fakeAsync(() => {
      const errorCallback = jasmine.createSpy('error');
      const explorationDraft: ExplorationDraft = new ExplorationDraft([], 1);
      spyOn(explorationDraft, 'isValid').and.callFake(() => true);
      spyOn(lss, 'getExplorationDraft').and.returnValue(explorationDraft);
      // Save draft.
      eds.getDataAsync(errorCallback).then(data => {
        expect(data).toEqual(sampleDataResults);
        expect(errorCallback).not.toHaveBeenCalled();
      });
      flushMicrotasks();
      const req = httpTestingController.expectOne(
        '/createhandler/autosave_draft/0');
      expect(req.request.method).toBe('PUT');
      req.flush(sampleDataResults);
      flushMicrotasks();
      httpTestingController.verify();

      const logInfoSpy = spyOn(ls, 'info').and.callThrough();
      // Draft is already saved and it's in cache.
      eds.getDataAsync(errorCallback).then(data => {
        expect(logInfoSpy).toHaveBeenCalledWith(
          'Found exploration data in cache.');
        expect(data).toEqual(sampleDataResults);
        expect(errorCallback).not.toHaveBeenCalled();
      });
      flushMicrotasks();
    }));

  it('should autosave draft changes when draft ids match', fakeAsync(() => {
    const errorCallback = jasmine.createSpy('error');
    const explorationDraft: ExplorationDraft = new ExplorationDraft([], 1);
    spyOn(explorationDraft, 'isValid').and.callFake(() => true);
    spyOn(lss, 'getExplorationDraft').and.returnValue(explorationDraft);
    const windowRefSpy = spyOn(windowMock.nativeWindow.location, 'reload')
      .and.callThrough();
    eds.getDataAsync(errorCallback).then(data => {
      expect(data).toEqual(sampleDataResults);
      expect(errorCallback).not.toHaveBeenCalled();
      expect(windowRefSpy).not.toHaveBeenCalled();
    });
    flushMicrotasks();
    const req = httpTestingController.expectOne(
      '/createhandler/autosave_draft/0');
    expect(req.request.method).toBe('PUT');
    req.flush('Whoops!', { status: 500, statusText: 'Internal Server error' });
    flushMicrotasks();
  }));

  it('should call error callback when draft ids do not match', fakeAsync(() => {
    const explorationDraft: ExplorationDraft = new ExplorationDraft([], 1);
    spyOn(explorationDraft, 'isValid').and.callFake(() => false);
    spyOn(lss, 'getExplorationDraft').and.returnValue(explorationDraft);
    const errorCallback = jasmine.createSpy('error');
    eds.getDataAsync(errorCallback).then(data => {
      expect(data).toEqual(sampleDataResults);
      expect(errorCallback).toHaveBeenCalled();
    });
    flushMicrotasks();
  }));

  it('should discard draft', fakeAsync(() => {
    const successHandler = jasmine.createSpy('success');
    const failHandler = jasmine.createSpy('fail');
    eds.discardDraftAsync().then(successHandler, failHandler);
    const req = httpTestingController.expectOne(
      '/createhandler/autosave_draft/0');
    req.flush({});
    flushMicrotasks();
    expect(successHandler).toHaveBeenCalled();
    expect(failHandler).not.toHaveBeenCalled();
  }));

  it('should use reject handler when discard draft fails', fakeAsync(() => {
    const successHandler = jasmine.createSpy('success');
    const failHandler = jasmine.createSpy('fail');
    eds.discardDraftAsync().then(successHandler, failHandler);
    const req = httpTestingController.expectOne(
      '/createhandler/autosave_draft/0');
    req.error(new ErrorEvent('Internal server error'));
    flushMicrotasks();
    expect(successHandler).not.toHaveBeenCalled();
    expect(failHandler).toHaveBeenCalled();
  }));

  it('should get last saved data', fakeAsync(() => {
    const successHandler = jasmine.createSpy('success');
    const failHandler = jasmine.createSpy('fail');
    const logInfoSpy = spyOn(ls, 'info').and.callThrough();

    eds.getLastSavedDataAsync().then(successHandler, failHandler);

    let req = httpTestingController.expectOne('/explorehandler/init/0');
    expect(req.request.method).toEqual('GET');
    req.flush(sampleExploration);
    flushMicrotasks();

    expect(successHandler).toHaveBeenCalledWith(
      sampleExploration.exploration);
    expect(logInfoSpy).toHaveBeenCalledTimes(2);
  }));

  it('should save an exploration to the backend', fakeAsync(() => {
    const successHandler = jasmine.createSpy('success');
    const failHandler = jasmine.createSpy('fail');

    const errorCallback = jasmine.createSpy('error');
    const explorationDraft: ExplorationDraft = new ExplorationDraft([], 1);
    spyOn(explorationDraft, 'isValid').and.callFake(() => true);
    spyOn(lss, 'getExplorationDraft').and.returnValue(explorationDraft);
    const changeList = [];
    eds.getDataAsync(errorCallback).then(data => {
      expect(data).toEqual(sampleDataResults);
      expect(errorCallback).not.toHaveBeenCalled();
    });
    flushMicrotasks();
    const req = httpTestingController.expectOne(
      '/createhandler/autosave_draft/0');
    req.flush(sampleDataResults);
    flushMicrotasks();
    eds.save(changeList, 'Commit Message', successHandler, failHandler);
    flushMicrotasks();
    expect(successHandler).toHaveBeenCalledWith(
      sampleDataResults.is_version_of_draft_valid,
      sampleDataResults.draft_changes);
    expect(failHandler).not.toHaveBeenCalled();
  }));

  it('should save an exploration to the backend even when ' +
    'data.exploration is not defined', fakeAsync(() => {
    const successHandler = jasmine.createSpy('success');
    const failHandler = jasmine.createSpy('fail');

    const errorCallback = jasmine.createSpy('error');
    const explorationDraft: ExplorationDraft = new ExplorationDraft([], 1);
    spyOn(explorationDraft, 'isValid').and.callFake(() => false);
    spyOn(lss, 'getExplorationDraft').and.returnValue(explorationDraft);
    const changeList = [];
    let toBeResolved = false;
    // The data.exploration won't receive a value.
    spyOn(eebas, 'updateExplorationAsync').and.callFake(
      async() => {
        return new Promise((resolve, reject) => {
          if (toBeResolved) {
            resolve(sampleDataResults);
          } else {
            reject();
          }
        });
      }
    );
    eds.getDataAsync(errorCallback);
    flushMicrotasks();
    expect(errorCallback).toHaveBeenCalled();
    toBeResolved = true;
    eds.save(changeList, 'Commit Message', successHandler, failHandler);
    flushMicrotasks();
    expect(successHandler).toHaveBeenCalledWith(
      sampleDataResults.is_version_of_draft_valid,
      sampleDataResults.draft_changes);
    expect(failHandler).not.toHaveBeenCalled();
  }));

  it('should use reject handler when save an exploration to the backend fails',
    fakeAsync(() => {
      const successHandler = jasmine.createSpy('success');
      const failHandler = jasmine.createSpy('fail');

      const errorCallback = jasmine.createSpy('error');
      const explorationDraft: ExplorationDraft = new ExplorationDraft([], 1);
      spyOn(explorationDraft, 'isValid').and.callFake(() => true);
      spyOn(lss, 'getExplorationDraft').and.returnValue(explorationDraft);
      const changeList = [];
      eds.getDataAsync(errorCallback).then(function(data) {
        expect(data).toEqual(sampleDataResults);
        expect(errorCallback).not.toHaveBeenCalled();
      });
      flushMicrotasks();
      const req = httpTestingController.expectOne(
        '/createhandler/autosave_draft/0');
      req.flush(sampleDataResults);
<<<<<<< HEAD
      spyOn(eebas, 'updateExploration').and.callFake(
        () => {
          return new Promise((_resolve, reject) => {
=======
      spyOn(eebas, 'updateExplorationAsync').and.callFake(
        async() => {
          return new Promise((resolve, reject) => {
>>>>>>> b64813bb
            reject();
          });
        }
      );
      flushMicrotasks();
      eds.save(changeList, 'Commit Message', successHandler, failHandler);
      flushMicrotasks();
      expect(successHandler).not.toHaveBeenCalled();
      expect(failHandler).toHaveBeenCalled();
    }));
});

describe('Exploration data service', function() {
  var eds = null;
  var ls = null;
  var logErrorSpy;
  var pathname = '/exploration/0';

  beforeEach(() => {
    TestBed.configureTestingModule({
      imports: [HttpClientTestingModule],
      providers: [
        {
          provide: UrlService,
          useValue: {getPathname: () => '/exploration/0'}
        }
      ]
    });
  });

  beforeEach(() => {
    ls = TestBed.inject(LoggerService);
    logErrorSpy = spyOn(ls, 'error').and.callThrough();
    eds = TestBed.inject(ExplorationDataService);
  });

  it('should throw error when pathname is not valid', () => {
    expect(logErrorSpy).toHaveBeenCalledWith(
      'Unexpected call to ExplorationDataService for pathname: ' + pathname);

    var errorCallback = jasmine.createSpy('error');
    expect(function() {
      eds.getData(errorCallback);
    }).toThrowError('eds.getData is not a function');
  });
});<|MERGE_RESOLUTION|>--- conflicted
+++ resolved
@@ -369,15 +369,9 @@
       const req = httpTestingController.expectOne(
         '/createhandler/autosave_draft/0');
       req.flush(sampleDataResults);
-<<<<<<< HEAD
-      spyOn(eebas, 'updateExploration').and.callFake(
-        () => {
-          return new Promise((_resolve, reject) => {
-=======
       spyOn(eebas, 'updateExplorationAsync').and.callFake(
         async() => {
-          return new Promise((resolve, reject) => {
->>>>>>> b64813bb
+          return new Promise((_resolve, reject) => {
             reject();
           });
         }
