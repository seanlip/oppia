// Copyright 2021 The Oppia Authors. All Rights Reserved.
//
// Licensed under the Apache License, Version 2.0 (the "License");
// you may not use this file except in compliance with the License.
// You may obtain a copy of the License at
//
//      http://www.apache.org/licenses/LICENSE-2.0
//
// Unless required by applicable law or agreed to in writing, software
// distributed under the License is distributed on an "AS-IS" BASIS,
// WITHOUT WARRANTIES OR CONDITIONS OF ANY KIND, either express or implied.
// See the License for the specific language governing permissions and
// limitations under the License.

/**
 * @fileoverview Unit tests for the Exploration data service.
 */

import { HttpClientTestingModule, HttpTestingController } from '@angular/common/http/testing';
import { TestBed, fakeAsync, flushMicrotasks} from '@angular/core/testing';
import { EditableExplorationBackendApiService } from 'domain/exploration/editable-exploration-backend-api.service';
import { ExplorationDataService } from './exploration-data.service';
import { LocalStorageService } from 'services/local-storage.service';
import { LoggerService } from 'services/contextual/logger.service';
import { CsrfTokenService } from 'services/csrf-token.service';
import { UrlService } from 'services/contextual/url.service';
import { WindowRef } from 'services/contextual/window-ref.service';
import { ExplorationChange, ExplorationDraft } from 'domain/exploration/exploration-draft.model';
import { ExplorationBackendDict } from 'domain/exploration/ExplorationObjectFactory';
import { FetchExplorationBackendResponse } from 'domain/exploration/read-only-exploration-backend-api.service';

describe('Exploration data service', function() {
  let eds: ExplorationDataService;
  let eebas: EditableExplorationBackendApiService;
  let lss: LocalStorageService;
  let ls: LoggerService;
  let httpTestingController: HttpTestingController;
  let csrfService: CsrfTokenService;
  let sampleDataResults: ExplorationBackendDict = {
    draft_change_list_id: 3,
    version: 1,
    auto_tts_enabled: false,
    draft_changes: [],
    is_version_of_draft_valid: true,
    next_content_id_index: 1,
    init_state_name: 'init',
    param_changes: [],
    param_specs: {randomProp: {obj_type: 'randomVal'}},
    states: {},
    title: 'Test Exploration',
    language_code: 'en',
    correctness_feedback_enabled: false,
    exploration_metadata: {
      title: 'Exploration',
      category: 'Algebra',
      objective: 'To learn',
      language_code: 'en',
      tags: [],
      blurb: '',
      author_notes: '',
      states_schema_version: 50,
      init_state_name: 'Introduction',
      param_specs: {},
      param_changes: [],
      auto_tts_enabled: false,
      correctness_feedback_enabled: true,
      edits_allowed: true
    }
  };
  let sampleExploration: FetchExplorationBackendResponse = {
    can_edit: true,
    exploration: {
      init_state_name: 'Introduction',
      states: {
        Introduction: {
          param_changes: [],
          content: {
            html: '',
            audio_translations: {}
          },
          unresolved_answers: {},
          interaction: {
            customization_args: {},
            answer_groups: [],
            default_outcome: {},
            confirmed_unclassified_answers: [],
            id: null
          }
        }
      }
    },
    exploration_id: '1',
    is_logged_in: true,
    session_id: '1',
    version: 1,
    preferred_audio_language_code: 'en',
    auto_tts_enabled: true,
    correctness_feedback_enabled: false,
    record_playthrough_probability: 1,
  } as unknown as FetchExplorationBackendResponse;
  class MockEditableExplorationBackendApiService {
    resolve: boolean = true;
    async fetchApplyDraftExplorationAsync() {
      return new Promise((resolve, reject) => {
        if (this.resolve) {
          resolve(sampleDataResults);
        } else {
          reject();
        }
      });
    }

    async updateExplorationAsync() {
      return new Promise((resolve, reject) => {
        if (this.resolve) {
          resolve(sampleDataResults);
        } else {
          reject();
        }
      });
    }
  }
  const windowMock = {
    nativeWindow: {
      location: {
        reload: function() {}
      }
    }
  };
  beforeEach(() => {
    TestBed.configureTestingModule({
      imports: [HttpClientTestingModule],
      providers: [
        {
          provide: UrlService,
          useValue: {getPathname: () => '/create/0'}
        },
        {
          provide: EditableExplorationBackendApiService,
          useClass: MockEditableExplorationBackendApiService
        },
        {provide: WindowRef, useValue: windowMock }
      ]
    });
  });
  beforeEach(() => {
    eds = TestBed.inject(ExplorationDataService);
    lss = TestBed.inject(LocalStorageService);
    ls = TestBed.inject(LoggerService);
    eebas = TestBed.inject(EditableExplorationBackendApiService);
    csrfService = TestBed.inject(CsrfTokenService);
    httpTestingController = TestBed.inject(HttpTestingController);
    spyOn(csrfService, 'getTokenAsync').and.callFake(async() => {
      return Promise.resolve('sample-csrf-token');
    });
  });

  afterEach(function() {
    httpTestingController.verify();
  });

  it('should trigger success handler when auto saved successfully', fakeAsync(
    () => {
      eds.data = sampleDataResults;
      const errorCallback = jasmine.createSpy('error');
      const successCallback = jasmine.createSpy('success');
      eds.autosaveChangeListAsync([], successCallback, errorCallback);
      const req = httpTestingController.expectOne(
        '/createhandler/autosave_draft/0');
      expect(req.request.method).toBe('PUT');
      req.flush(sampleDataResults);
      flushMicrotasks();
      expect(successCallback).toHaveBeenCalledWith(sampleDataResults);
      expect(errorCallback).not.toHaveBeenCalled();
    }
  ));

  it('should trigger errorcallback handler when auto save fails', fakeAsync(
    () => {
      eds.data = sampleDataResults;
      const errorCallback = jasmine.createSpy('error');
      const successCallback = jasmine.createSpy('success');
      eds.autosaveChangeListAsync([], successCallback, errorCallback);
      const req = httpTestingController.expectOne(
        '/createhandler/autosave_draft/0');
      expect(req.request.method).toBe('PUT');
      req.error(new ErrorEvent('Server error'));
      flushMicrotasks();
      expect(successCallback).not.toHaveBeenCalled();
      expect(errorCallback).toHaveBeenCalled();
    }
  ));

  it('should trigger errorcallback handler when version number is undefined',
    fakeAsync(() => {
      let dataResults: ExplorationBackendDict = {
        draft_change_list_id: 3,
        version: undefined,
        auto_tts_enabled: false,
        draft_changes: [],
        is_version_of_draft_valid: true,
        init_state_name: 'init',
        param_changes: [],
        param_specs: {randomProp: {obj_type: 'randomVal'}},
        states: {},
        title: 'Test Exploration',
        language_code: 'en',
<<<<<<< HEAD
        next_content_id_index: 5,
        correctness_feedback_enabled: false
=======
        correctness_feedback_enabled: false,
        exploration_metadata: {
          title: 'Exploration',
          category: 'Algebra',
          objective: 'To learn',
          language_code: 'en',
          tags: [],
          blurb: '',
          author_notes: '',
          states_schema_version: 50,
          init_state_name: 'Introduction',
          param_specs: {},
          param_changes: [],
          auto_tts_enabled: false,
          correctness_feedback_enabled: true,
          edits_allowed: true
        }
>>>>>>> e915b3dc
      };
      eds.data = dataResults;
      const errorCallback = jasmine.createSpy('error');
      const successCallback = jasmine.createSpy('success');
      eds.autosaveChangeListAsync([], successCallback, errorCallback);

      flushMicrotasks();
      expect(successCallback).not.toHaveBeenCalled();
      expect(errorCallback).toHaveBeenCalled();
    }));

  it('should autosave draft changes when draft ids match', fakeAsync(() => {
    const errorCallback = jasmine.createSpy('error');
    const successCallback = jasmine.createSpy('success');
    const explorationDraft: ExplorationDraft = new ExplorationDraft([], 1);
    spyOn(explorationDraft, 'isValid').and.callFake(() => true);
    spyOn(lss, 'getExplorationDraft').and.returnValue(explorationDraft);
    eds.getDataAsync(errorCallback).then(successCallback);
    flushMicrotasks();
    const req = httpTestingController.expectOne(
      '/createhandler/autosave_draft/0');
    expect(req.request.method).toBe('PUT');
    req.flush(sampleDataResults);
    flushMicrotasks();
    expect(successCallback).toHaveBeenCalledWith(sampleDataResults);
  }));

  it('should not autosave draft changes when draft is already cached',
    fakeAsync(() => {
      const errorCallback = jasmine.createSpy('error');
      const explorationDraft: ExplorationDraft = new ExplorationDraft([], 1);
      spyOn(explorationDraft, 'isValid').and.callFake(() => true);
      spyOn(lss, 'getExplorationDraft').and.returnValue(explorationDraft);
      // Save draft.
      eds.getDataAsync(errorCallback).then(data => {
        expect(data).toEqual(sampleDataResults);
        expect(errorCallback).not.toHaveBeenCalled();
      });
      flushMicrotasks();
      const req = httpTestingController.expectOne(
        '/createhandler/autosave_draft/0');
      expect(req.request.method).toBe('PUT');
      req.flush(sampleDataResults);
      flushMicrotasks();
      httpTestingController.verify();

      const logInfoSpy = spyOn(ls, 'info').and.callThrough();
      // Draft is already saved and it's in cache.
      eds.getDataAsync(errorCallback).then(data => {
        expect(logInfoSpy).toHaveBeenCalledWith(
          'Found exploration data in cache.');
        expect(data).toEqual(sampleDataResults);
        expect(errorCallback).not.toHaveBeenCalled();
      });
      flushMicrotasks();
    }));

  it('should autosave draft changes when draft ids match', fakeAsync(() => {
    const errorCallback = jasmine.createSpy('error');
    const explorationDraft: ExplorationDraft = new ExplorationDraft([], 1);
    spyOn(explorationDraft, 'isValid').and.callFake(() => true);
    spyOn(lss, 'getExplorationDraft').and.returnValue(explorationDraft);
    const windowRefSpy = spyOn(windowMock.nativeWindow.location, 'reload')
      .and.callThrough();
    eds.getDataAsync(errorCallback).then(data => {
      expect(data).toEqual(sampleDataResults);
      expect(errorCallback).not.toHaveBeenCalled();
      expect(windowRefSpy).not.toHaveBeenCalled();
    });
    flushMicrotasks();
    const req = httpTestingController.expectOne(
      '/createhandler/autosave_draft/0');
    expect(req.request.method).toBe('PUT');
    req.flush('Whoops!', { status: 500, statusText: 'Internal Server error' });
    flushMicrotasks();
  }));

  it('should call error callback when draft ids do not match', fakeAsync(() => {
    const explorationDraft: ExplorationDraft = new ExplorationDraft([], 1);
    spyOn(explorationDraft, 'isValid').and.callFake(() => false);
    spyOn(lss, 'getExplorationDraft').and.returnValue(explorationDraft);
    const errorCallback = jasmine.createSpy('error');
    eds.getDataAsync(errorCallback).then(data => {
      expect(data).toEqual(sampleDataResults);
      expect(errorCallback).toHaveBeenCalled();
    });
    flushMicrotasks();
  }));

  it('should discard draft', fakeAsync(() => {
    const successHandler = jasmine.createSpy('success');
    const failHandler = jasmine.createSpy('fail');
    eds.discardDraftAsync().then(successHandler, failHandler);
    const req = httpTestingController.expectOne(
      '/createhandler/autosave_draft/0');
    req.flush({});
    flushMicrotasks();
    expect(successHandler).toHaveBeenCalled();
    expect(failHandler).not.toHaveBeenCalled();
  }));

  it('should use reject handler when discard draft fails', fakeAsync(() => {
    const successHandler = jasmine.createSpy('success');
    const failHandler = jasmine.createSpy('fail');
    eds.discardDraftAsync().then(successHandler, failHandler);
    const req = httpTestingController.expectOne(
      '/createhandler/autosave_draft/0');
    req.error(new ErrorEvent('Internal server error'));
    flushMicrotasks();
    expect(successHandler).not.toHaveBeenCalled();
    expect(failHandler).toHaveBeenCalled();
  }));

  it('should get last saved data', fakeAsync(() => {
    const successHandler = jasmine.createSpy('success');
    const failHandler = jasmine.createSpy('fail');
    const logInfoSpy = spyOn(ls, 'info').and.callThrough();

    eds.getLastSavedDataAsync().then(successHandler, failHandler);

    let req = httpTestingController.expectOne('/explorehandler/init/0');
    expect(req.request.method).toEqual('GET');
    req.flush(sampleExploration);
    flushMicrotasks();

    expect(successHandler).toHaveBeenCalledWith(
      sampleExploration.exploration);
    expect(logInfoSpy).toHaveBeenCalledTimes(2);
  }));

  it('should save an exploration to the backend', fakeAsync(() => {
    const successHandler = jasmine.createSpy('success');
    const failHandler = jasmine.createSpy('fail');

    const errorCallback = jasmine.createSpy('error');
    const explorationDraft: ExplorationDraft = new ExplorationDraft([], 1);
    spyOn(explorationDraft, 'isValid').and.callFake(() => true);
    spyOn(lss, 'getExplorationDraft').and.returnValue(explorationDraft);
    const changeList: ExplorationChange[] = [];
    eds.getDataAsync(errorCallback).then(data => {
      expect(data).toEqual(sampleDataResults);
      expect(errorCallback).not.toHaveBeenCalled();
    });
    flushMicrotasks();
    const req = httpTestingController.expectOne(
      '/createhandler/autosave_draft/0');
    req.flush(sampleDataResults);
    flushMicrotasks();
    eds.save(changeList, 'Commit Message', successHandler, failHandler);
    flushMicrotasks();
    expect(successHandler).toHaveBeenCalledWith(
      sampleDataResults.is_version_of_draft_valid,
      sampleDataResults.draft_changes);
    expect(failHandler).not.toHaveBeenCalled();
  }));

  it('should save an exploration to the backend even when ' +
    'data.exploration is not defined', fakeAsync(() => {
    const successHandler = jasmine.createSpy('success');
    const failHandler = jasmine.createSpy('fail');

    const errorCallback = jasmine.createSpy('error');
    const explorationDraft: ExplorationDraft = new ExplorationDraft([], 1);
    spyOn(explorationDraft, 'isValid').and.callFake(() => false);
    spyOn(lss, 'getExplorationDraft').and.returnValue(explorationDraft);
    const changeList: ExplorationChange[] = [];
    let toBeResolved = false;
    // The data.exploration won't receive a value.
    spyOn(eebas, 'updateExplorationAsync').and.callFake(
      async() => {
        return new Promise((resolve, reject) => {
          if (toBeResolved) {
            resolve(sampleDataResults);
          } else {
            reject();
          }
        });
      }
    );
    eds.getDataAsync(errorCallback);
    flushMicrotasks();
    expect(errorCallback).toHaveBeenCalled();
    toBeResolved = true;
    eds.save(changeList, 'Commit Message', successHandler, failHandler);
    flushMicrotasks();
    expect(successHandler).toHaveBeenCalledWith(
      sampleDataResults.is_version_of_draft_valid,
      sampleDataResults.draft_changes);
    expect(failHandler).not.toHaveBeenCalled();
  }));

  it('should use reject handler when save an exploration to the backend fails',
    fakeAsync(() => {
      const successHandler = jasmine.createSpy('success');
      const failHandler = jasmine.createSpy('fail');

      const errorCallback = jasmine.createSpy('error');
      const explorationDraft: ExplorationDraft = new ExplorationDraft([], 1);
      spyOn(explorationDraft, 'isValid').and.callFake(() => true);
      spyOn(lss, 'getExplorationDraft').and.returnValue(explorationDraft);
      const changeList: ExplorationChange[] = [];
      eds.getDataAsync(errorCallback).then(function(data) {
        expect(data).toEqual(sampleDataResults);
        expect(errorCallback).not.toHaveBeenCalled();
      });
      flushMicrotasks();
      const req = httpTestingController.expectOne(
        '/createhandler/autosave_draft/0');
      req.flush(sampleDataResults);
      spyOn(eebas, 'updateExplorationAsync').and.callFake(
        async() => {
          return new Promise((resolve, reject) => {
            reject();
          });
        }
      );
      flushMicrotasks();
      eds.save(changeList, 'Commit Message', successHandler, failHandler);
      flushMicrotasks();
      expect(successHandler).not.toHaveBeenCalled();
      expect(failHandler).toHaveBeenCalled();
    }));
});

describe('Exploration data service', function() {
  var eds: ExplorationDataService;
  var ls = null;
  var logErrorSpy: jasmine.Spy;
  var pathname = '/exploration/0';

  beforeEach(() => {
    TestBed.configureTestingModule({
      imports: [HttpClientTestingModule],
      providers: [
        {
          provide: UrlService,
          useValue: {getPathname: () => '/exploration/0'}
        }
      ]
    });
  });

  beforeEach(() => {
    ls = TestBed.inject(LoggerService);
    logErrorSpy = spyOn(ls, 'error').and.callThrough();
    eds = TestBed.inject(ExplorationDataService);
  });

  it('should throw error when pathname is not valid', () => {
    var errorCallback = jasmine.createSpy('error');
    eds.getDataAsync(errorCallback);

    expect(logErrorSpy).toHaveBeenCalledWith(
      'Unexpected call to ExplorationDataService for pathname: ' + pathname);
  });
});<|MERGE_RESOLUTION|>--- conflicted
+++ resolved
@@ -205,10 +205,7 @@
         states: {},
         title: 'Test Exploration',
         language_code: 'en',
-<<<<<<< HEAD
         next_content_id_index: 5,
-        correctness_feedback_enabled: false
-=======
         correctness_feedback_enabled: false,
         exploration_metadata: {
           title: 'Exploration',
@@ -226,7 +223,6 @@
           correctness_feedback_enabled: true,
           edits_allowed: true
         }
->>>>>>> e915b3dc
       };
       eds.data = dataResults;
       const errorCallback = jasmine.createSpy('error');
