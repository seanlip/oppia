// Copyright 2021 The Oppia Authors. All Rights Reserved.
//
// Licensed under the Apache License, Version 2.0 (the "License");
// you may not use this file except in compliance with the License.
// You may obtain a copy of the License at
//
//      http://www.apache.org/licenses/LICENSE-2.0
//
// Unless required by applicable law or agreed to in writing, software
// distributed under the License is distributed on an "AS-IS" BASIS,
// WITHOUT WARRANTIES OR CONDITIONS OF ANY KIND, either express or implied.
// See the License for the specific language governing permissions and
// limitations under the License.

/**
 * @fileoverview A service that maintains a provisional list of changes to be
 * committed to the server.
 */

import { downgradeInjectable } from '@angular/upgrade/static';
import { EventEmitter, OnInit, Output } from '@angular/core';
import { Injectable } from '@angular/core';
import { Observable } from 'rxjs';

import { AutosaveInfoModalsService } from 'pages/exploration-editor-page/services/autosave-info-modals.service';
import { ExplorationDataService } from 'pages/exploration-editor-page/services/exploration-data.service';
import { AlertsService } from 'services/alerts.service';
import { LoaderService } from 'services/loader.service';
import { LoggerService } from 'services/contextual/logger.service';
import { ExplorationChange } from 'domain/exploration/exploration-draft.model';

@Injectable({
  providedIn: 'root'
})
export class ChangeListService implements OnInit {
  // TODO(sll): Implement undo, redo functionality. Show a message on each
  // step saying what the step is doing.
  // TODO(sll): Allow the user to view the list of changes made so far, as
  // well as the list of changes in the undo stack.

<<<<<<< HEAD
  // Temporary buffer for changes made to the exploration.
  explorationChangeList: ExplorationChange[] = [];

  // Stack for storing undone changes. The last element is the most recently
  // undone change.
  undoneChangeStack: ExplorationChange[] = [];
  loadingMessage: string = '';
=======
    var ALLOWED_STATE_BACKEND_NAMES = {
      answer_groups: true,
      confirmed_unclassified_answers: true,
      content: true,
      recorded_voiceovers: true,
      default_outcome: true,
      hints: true,
      linked_skill_id: true,
      next_content_id_index: true,
      param_changes: true,
      param_specs: true,
      solicit_answer_details: true,
      card_is_checkpoint: true,
      solution: true,
      state_name: true,
      widget_customization_args: true,
      widget_id: true,
      written_translations: true
    };
    var changeListAddedTimeoutId = null;
    var DEFAULT_WAIT_FOR_AUTOSAVE_MSEC = 200;

    var autosaveChangeListOnChange = function(explorationChangeList) {
      // Asynchronously send an autosave request, and check for errors in the
      // response:
      // If error is present -> Check for the type of error occurred
      // (Display the corresponding modals in both cases, if not already
      // opened):
      // - Version Mismatch.
      // - Non-strict Validation Fail.
      ExplorationDataService.autosaveChangeListAsync(
        explorationChangeList,
        function(response) {
          if (!response.is_version_of_draft_valid) {
            if (!AutosaveInfoModalsService.isModalOpen()) {
              AutosaveInfoModalsService.showVersionMismatchModal(
                explorationChangeList);
            }
          }
          autosaveInProgressEventEmitter.emit(false);
          $rootScope.$applyAsync();
        },
        function() {
          AlertsService.clearWarnings();
          $log.error(
            'nonStrictValidationFailure: ' +
            JSON.stringify(explorationChangeList));
          if (!AutosaveInfoModalsService.isModalOpen()) {
            AutosaveInfoModalsService.showNonStrictValidationFailModal();
          }
          autosaveInProgressEventEmitter.emit(false);
          $rootScope.$applyAsync();
        }
      );
    };
>>>>>>> 94de1bd8

  @Output() autosaveInProgressEventEmitter: EventEmitter<boolean> = (
    new EventEmitter<boolean>());

<<<<<<< HEAD
  ALLOWED_EXPLORATION_BACKEND_NAMES = {
    category: true,
    init_state_name: true,
    language_code: true,
    objective: true,
    param_changes: true,
    param_specs: true,
    tags: true,
    title: true,
    auto_tts_enabled: true,
    correctness_feedback_enabled: true
  };

  ALLOWED_STATE_BACKEND_NAMES = {
    answer_groups: true,
    confirmed_unclassified_answers: true,
    content: true,
    recorded_voiceovers: true,
    default_outcome: true,
    hints: true,
    next_content_id_index: true,
    param_changes: true,
    param_specs: true,
    solicit_answer_details: true,
    card_is_checkpoint: true,
    solution: true,
    state_name: true,
    widget_customization_args: true,
    widget_id: true,
    written_translations: true
  };

  changeListAddedTimeoutId = null;
  DEFAULT_WAIT_FOR_AUTOSAVE_MSEC = 200;

  constructor(
    private alertsService: AlertsService,
    private autosaveInfoModalsService: AutosaveInfoModalsService,
    private explorationDataService: ExplorationDataService,
    private loaderService: LoaderService,
    private loggerService: LoggerService,
  ) {}

  ngOnInit(): void {
    this.loaderService.onLoadingMessageChange.subscribe(
      (message: string) => this.loadingMessage = message
    );
  }

  private autosaveChangeListOnChange(explorationChangeList) {
    // Asynchronously send an autosave request, and check for errors in the
    // response:
    // If error is present -> Check for the type of error occurred
    // (Display the corresponding modals in both cases, if not already
    // opened):
    // - Version Mismatch.
    // - Non-strict Validation Fail.
    this.explorationDataService.autosaveChangeList(
      explorationChangeList,
      response => {
        if (!response.is_version_of_draft_valid) {
          if (!this.autosaveInfoModalsService.isModalOpen()) {
            this.autosaveInfoModalsService.showVersionMismatchModal(
              explorationChangeList);
          }
=======
    return {
      /**
       * Saves a change dict that represents adding a new state. It is the
       * responsbility of the caller to check that the new state name is valid.
       *
       * @param {string} stateName - The name of the newly-added state
       */
      addState: function(stateName) {
        addChange({
          cmd: CMD_ADD_STATE,
          state_name: stateName
        });
      },
      /**
       * Saves a change dict that represents deleting a new state. It is the
       * responsbility of the caller to check that the deleted state name
       * corresponds to an existing state.
       *
       * @param {string} stateName - The name of the deleted state.
       */
      deleteState: function(stateName) {
        addChange({
          cmd: CMD_DELETE_STATE,
          state_name: stateName
        });
      },
      discardAllChanges: function() {
        explorationChangeList = [];
        undoneChangeStack = [];
        return ExplorationDataService.discardDraftAsync();
      },
      /**
       * Saves a change dict that represents a change to an exploration
       * property (such as its title, category, ...). It is the responsibility
       * of the caller to check that the old and new values are not equal.
       *
       * @param {string} backendName - The backend name of the property
       *   (e.g. title, category)
       * @param {string} newValue - The new value of the property
       * @param {string} oldValue - The previous value of the property
       */
      editExplorationProperty: function(backendName, newValue, oldValue) {
        if (!ALLOWED_EXPLORATION_BACKEND_NAMES.hasOwnProperty(backendName)) {
          AlertsService.addWarning(
            'Invalid exploration property: ' + backendName);
          return;
        }
        addChange({
          cmd: CMD_EDIT_EXPLORATION_PROPERTY,
          new_value: angular.copy(newValue),
          old_value: angular.copy(oldValue),
          property_name: backendName
        });
      },
      /**
       * Saves a change dict that represents a change to a state property. It
       * is the responsibility of the caller to check that the old and new
       * values are not equal.
       *
       * @param {string} stateName - The name of the state that is being edited
       * @param {string} backendName - The backend name of the edited property
       * @param {string} newValue - The new value of the property
       * @param {string} oldValue - The previous value of the property
       */
      editStateProperty: function(stateName, backendName, newValue, oldValue) {
        if (!ALLOWED_STATE_BACKEND_NAMES.hasOwnProperty(backendName)) {
          AlertsService.addWarning('Invalid state property: ' + backendName);
          return;
>>>>>>> 94de1bd8
        }
        this.autosaveInProgressEventEmitter.emit(false);
      },
      () => {
        this.alertsService.clearWarnings();
        this.loggerService.error(
          'nonStrictValidationFailure: ' +
          JSON.stringify(explorationChangeList));
        if (!this.autosaveInfoModalsService.isModalOpen()) {
          this.autosaveInfoModalsService.showNonStrictValidationFailModal();
        }
        this.autosaveInProgressEventEmitter.emit(false);
      }
    );
  }

  private addChange(changeDict: ExplorationChange) {
    if (this.loadingMessage) {
      return;
    }
    this.explorationChangeList.push(changeDict);
    this.undoneChangeStack = [];
    this.autosaveInProgressEventEmitter.emit(true);
    if (this.changeListAddedTimeoutId) {
      clearTimeout(this.changeListAddedTimeoutId);
    }
    this.changeListAddedTimeoutId = setTimeout(() => {
      this.autosaveChangeListOnChange(this.explorationChangeList);
    }, this.DEFAULT_WAIT_FOR_AUTOSAVE_MSEC);
  }

  /**
   * Saves a change dict that represents adding a new state. It is the
   * responsbility of the caller to check that the new state name is valid.
   *
   * @param {string} stateName - The name of the newly-added state
   */

  addState(stateName: string): void {
    this.addChange({
      cmd: 'add_state',
      state_name: stateName
    });
  }

  /**
   * Saves a change dict that represents deleting a new state. It is the
   * responsbility of the caller to check that the deleted state name
   * corresponds to an existing state.
   *
   * @param {string} stateName - The name of the deleted state.
   */

  deleteState(stateName: string): void {
    this.addChange({
      cmd: 'delete_state',
      state_name: stateName
    });
  }

  discardAllChanges(): Promise<void> {
    this.explorationChangeList = [];
    this.undoneChangeStack = [];
    return this.explorationDataService.discardDraft();
  }

  /**
   * Saves a change dict that represents a change to an exploration
   * property (such as its title, category, ...). It is the responsibility
   * of the caller to check that the old and new values are not equal.
   *
   * @param {string} backendName - The backend name of the property
   *   (e.g. title, category)
   * @param {string} newValue - The new value of the property
   * @param {string} oldValue - The previous value of the property
   */

  editExplorationProperty(
      backendName: string, newValue: string, oldValue: string): void {
    if (!this.ALLOWED_EXPLORATION_BACKEND_NAMES.hasOwnProperty(backendName)) {
      this.alertsService.addWarning(
        'Invalid exploration property: ' + backendName);
      return;
    }
    this.addChange({
      cmd: 'edit_exploration_property',
      new_value: angular.copy(newValue),
      old_value: angular.copy(oldValue),
      property_name: backendName
    });
  }

  /**
   * Saves a change dict that represents a change to a state property. It
   * is the responsibility of the caller to check that the old and new
   * values are not equal.
   *
   * @param {string} stateName - The name of the state that is being edited
   * @param {string} backendName - The backend name of the edited property
   * @param {string} newValue - The new value of the property
   * @param {string} oldValue - The previous value of the property
   */

  editStateProperty(
      stateName: string, backendName: string,
      newValue: string, oldValue: string): void {
    if (!this.ALLOWED_STATE_BACKEND_NAMES.hasOwnProperty(backendName)) {
      this.alertsService.addWarning('Invalid state property: ' + backendName);
      return;
    }
    this.addChange({
      cmd: 'edit_state_property',
      new_value: angular.copy(newValue),
      old_value: angular.copy(oldValue),
      property_name: backendName,
      state_name: stateName
    });
  }

  getChangeList(): ExplorationChange[] {
    return angular.copy(this.explorationChangeList);
  }

  isExplorationLockedForEditing(): boolean {
    return this.explorationChangeList.length > 0;
  }

  /**
   * Initializes the current changeList with the one received from backend.
   * This behavior exists only in case of an autosave.
   *
   * @param {object} changeList - Autosaved changeList data
   */

  loadAutosavedChangeList(changeList: ExplorationChange[]): void {
    this.explorationChangeList = changeList;
  }

  /**
   * Saves a change dict that represents the renaming of a state. This
   * is also intended to change the initial state name if necessary
   * (that is, the latter change is implied and does not have to be
   * recorded separately in another change dict). It is the responsibility
   * of the caller to check that the two names are not equal.
   *
   * @param {string} newStateName - The new name of the state
   * @param {string} oldStateName - The previous name of the state
   */
  renameState(newStateName: string, oldStateName: string): void {
    this.addChange({
      cmd: 'rename_state',
      new_state_name: newStateName,
      old_state_name: oldStateName
    });
  }

  undoLastChange(): void {
    if (this.explorationChangeList.length === 0) {
      this.alertsService.addWarning('There are no changes to undo.');
      return;
    }
    let lastChange = this.explorationChangeList.pop();
    this.undoneChangeStack.push(lastChange);
    this.autosaveChangeListOnChange(this.explorationChangeList);
  }

  get autosaveIsInProgress$(): Observable<boolean> {
    return this.autosaveInProgressEventEmitter.asObservable();
  }
}

angular.module('oppia').factory(
  'ChangeListService', downgradeInjectable(
    ChangeListService));<|MERGE_RESOLUTION|>--- conflicted
+++ resolved
@@ -38,7 +38,6 @@
   // TODO(sll): Allow the user to view the list of changes made so far, as
   // well as the list of changes in the undo stack.
 
-<<<<<<< HEAD
   // Temporary buffer for changes made to the exploration.
   explorationChangeList: ExplorationChange[] = [];
 
@@ -46,68 +45,10 @@
   // undone change.
   undoneChangeStack: ExplorationChange[] = [];
   loadingMessage: string = '';
-=======
-    var ALLOWED_STATE_BACKEND_NAMES = {
-      answer_groups: true,
-      confirmed_unclassified_answers: true,
-      content: true,
-      recorded_voiceovers: true,
-      default_outcome: true,
-      hints: true,
-      linked_skill_id: true,
-      next_content_id_index: true,
-      param_changes: true,
-      param_specs: true,
-      solicit_answer_details: true,
-      card_is_checkpoint: true,
-      solution: true,
-      state_name: true,
-      widget_customization_args: true,
-      widget_id: true,
-      written_translations: true
-    };
-    var changeListAddedTimeoutId = null;
-    var DEFAULT_WAIT_FOR_AUTOSAVE_MSEC = 200;
-
-    var autosaveChangeListOnChange = function(explorationChangeList) {
-      // Asynchronously send an autosave request, and check for errors in the
-      // response:
-      // If error is present -> Check for the type of error occurred
-      // (Display the corresponding modals in both cases, if not already
-      // opened):
-      // - Version Mismatch.
-      // - Non-strict Validation Fail.
-      ExplorationDataService.autosaveChangeListAsync(
-        explorationChangeList,
-        function(response) {
-          if (!response.is_version_of_draft_valid) {
-            if (!AutosaveInfoModalsService.isModalOpen()) {
-              AutosaveInfoModalsService.showVersionMismatchModal(
-                explorationChangeList);
-            }
-          }
-          autosaveInProgressEventEmitter.emit(false);
-          $rootScope.$applyAsync();
-        },
-        function() {
-          AlertsService.clearWarnings();
-          $log.error(
-            'nonStrictValidationFailure: ' +
-            JSON.stringify(explorationChangeList));
-          if (!AutosaveInfoModalsService.isModalOpen()) {
-            AutosaveInfoModalsService.showNonStrictValidationFailModal();
-          }
-          autosaveInProgressEventEmitter.emit(false);
-          $rootScope.$applyAsync();
-        }
-      );
-    };
->>>>>>> 94de1bd8
 
   @Output() autosaveInProgressEventEmitter: EventEmitter<boolean> = (
     new EventEmitter<boolean>());
 
-<<<<<<< HEAD
   ALLOWED_EXPLORATION_BACKEND_NAMES = {
     category: true,
     init_state_name: true,
@@ -128,6 +69,7 @@
     recorded_voiceovers: true,
     default_outcome: true,
     hints: true,
+    linked_skill_id: true,
     next_content_id_index: true,
     param_changes: true,
     param_specs: true,
@@ -165,7 +107,7 @@
     // opened):
     // - Version Mismatch.
     // - Non-strict Validation Fail.
-    this.explorationDataService.autosaveChangeList(
+    this.explorationDataService.autosaveChangeListAsync(
       explorationChangeList,
       response => {
         if (!response.is_version_of_draft_valid) {
@@ -173,76 +115,6 @@
             this.autosaveInfoModalsService.showVersionMismatchModal(
               explorationChangeList);
           }
-=======
-    return {
-      /**
-       * Saves a change dict that represents adding a new state. It is the
-       * responsbility of the caller to check that the new state name is valid.
-       *
-       * @param {string} stateName - The name of the newly-added state
-       */
-      addState: function(stateName) {
-        addChange({
-          cmd: CMD_ADD_STATE,
-          state_name: stateName
-        });
-      },
-      /**
-       * Saves a change dict that represents deleting a new state. It is the
-       * responsbility of the caller to check that the deleted state name
-       * corresponds to an existing state.
-       *
-       * @param {string} stateName - The name of the deleted state.
-       */
-      deleteState: function(stateName) {
-        addChange({
-          cmd: CMD_DELETE_STATE,
-          state_name: stateName
-        });
-      },
-      discardAllChanges: function() {
-        explorationChangeList = [];
-        undoneChangeStack = [];
-        return ExplorationDataService.discardDraftAsync();
-      },
-      /**
-       * Saves a change dict that represents a change to an exploration
-       * property (such as its title, category, ...). It is the responsibility
-       * of the caller to check that the old and new values are not equal.
-       *
-       * @param {string} backendName - The backend name of the property
-       *   (e.g. title, category)
-       * @param {string} newValue - The new value of the property
-       * @param {string} oldValue - The previous value of the property
-       */
-      editExplorationProperty: function(backendName, newValue, oldValue) {
-        if (!ALLOWED_EXPLORATION_BACKEND_NAMES.hasOwnProperty(backendName)) {
-          AlertsService.addWarning(
-            'Invalid exploration property: ' + backendName);
-          return;
-        }
-        addChange({
-          cmd: CMD_EDIT_EXPLORATION_PROPERTY,
-          new_value: angular.copy(newValue),
-          old_value: angular.copy(oldValue),
-          property_name: backendName
-        });
-      },
-      /**
-       * Saves a change dict that represents a change to a state property. It
-       * is the responsibility of the caller to check that the old and new
-       * values are not equal.
-       *
-       * @param {string} stateName - The name of the state that is being edited
-       * @param {string} backendName - The backend name of the edited property
-       * @param {string} newValue - The new value of the property
-       * @param {string} oldValue - The previous value of the property
-       */
-      editStateProperty: function(stateName, backendName, newValue, oldValue) {
-        if (!ALLOWED_STATE_BACKEND_NAMES.hasOwnProperty(backendName)) {
-          AlertsService.addWarning('Invalid state property: ' + backendName);
-          return;
->>>>>>> 94de1bd8
         }
         this.autosaveInProgressEventEmitter.emit(false);
       },
@@ -306,7 +178,7 @@
   discardAllChanges(): Promise<void> {
     this.explorationChangeList = [];
     this.undoneChangeStack = [];
-    return this.explorationDataService.discardDraft();
+    return this.explorationDataService.discardDraftAsync();
   }
 
   /**
