--- conflicted
+++ resolved
@@ -212,14 +212,10 @@
    */
 
   editExplorationProperty(
-<<<<<<< HEAD
-      backendName: string, newValue: unknown, oldValue: unknown): void {
-=======
       backendName: string,
       newValue: string | boolean,
       oldValue: string | boolean
   ): void {
->>>>>>> 526968ed
     if (!this.ALLOWED_EXPLORATION_BACKEND_NAMES.hasOwnProperty(backendName)) {
       this.alertsService.addWarning(
         'Invalid exploration property: ' + backendName);
