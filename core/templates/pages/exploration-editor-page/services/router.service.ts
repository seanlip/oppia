// Copyright 2014 The Oppia Authors. All Rights Reserved.
//
// Licensed under the Apache License, Version 2.0 (the "License");
// you may not use this file except in compliance with the License.
// You may obtain a copy of the License at
//
//      http://www.apache.org/licenses/LICENSE-2.0
//
// Unless required by applicable law or agreed to in writing, software
// distributed under the License is distributed on an "AS-IS" BASIS,
// WITHOUT WARRANTIES OR CONDITIONS OF ANY KIND, either express or implied.
// See the License for the specific language governing permissions and
// limitations under the License.

/**
 * @fileoverview Service that handles routing for the exploration editor page.
 */

import { PlatformLocation } from '@angular/common';
import { Injectable, EventEmitter, NgZone } from '@angular/core';
import { downgradeInjectable } from '@angular/upgrade/static';
import { WindowRef } from 'services/contextual/window-ref.service';
import { StateEditorService } from 'components/state-editor/state-editor-properties-services/state-editor.service';
import { ExplorationInitStateNameService } from 'pages/exploration-editor-page/services/exploration-init-state-name.service';
import { StateEditorRefreshService } from 'pages/exploration-editor-page/services/state-editor-refresh.service';
import { ExplorationStatesService } from 'pages/exploration-editor-page/services/exploration-states.service';
import { ExplorationImprovementsService } from 'services/exploration-improvements.service';
import { ExternalSaveService } from 'services/external-save.service';

@Injectable({
  providedIn: 'root'
})
export class RouterService {
  TABS = {
    MAIN: { name: 'main', path: '/main' },
    TRANSLATION: { name: 'translation', path: '/translation' },
    PREVIEW: { name: 'preview', path: '/preview' },
    SETTINGS: { name: 'settings', path: '/settings' },
    STATS: { name: 'stats', path: '/stats' },
    IMPROVEMENTS: { name: 'improvements', path: '/improvements' },
    HISTORY: { name: 'history', path: '/history' },
    FEEDBACK: { name: 'feedback', path: '/feedback' },
  };

  /** @private */
  private centerGraphEventEmitter = new EventEmitter();
  private SLUG_GUI = 'gui';
  private SLUG_PREVIEW = 'preview';
  private PREVIEW_TAB_WAIT_TIME_MSEC = 200;
  private _activeTabName = this.TABS.MAIN.name;
  private refreshSettingsTabEventEmitter = new EventEmitter();
  private refreshStatisticsTabEventEmitter = new EventEmitter();
  private refreshTranslationTabEventEmitter = new EventEmitter();
  private refreshVersionHistoryEventEmitter = new EventEmitter();

  constructor(
    private windowRef: WindowRef,
    private explorationInitStateNameService: ExplorationInitStateNameService,
    private stateEditorRefreshService: StateEditorRefreshService,
    private explorationStatesService: ExplorationStatesService,
    private explorationImprovementsService: ExplorationImprovementsService,
    private externalSaveService: ExternalSaveService,
    private stateEditorService: StateEditorService,
    private location: PlatformLocation,
    private ngZone: NgZone
  ) {
    this._changeTab(this.windowRef.nativeWindow.location.hash.split('#')[1]);

    this.location.onPopState(() => {
      if (window.location.hash === '') {
        window.history.go(-1);
      }
    });
  }

  _changeTab(newPath: string): void {
    if (newPath === undefined || newPath === '') {
      this._changeTab('/');
      return;
    }

    this.windowRef.nativeWindow.location.hash = newPath;
    newPath = decodeURI(newPath);

    // TODO(oparry): Determine whether this is necessary, since
    // _savePendingChanges() is called by each of the navigateTo... functions.
    this.externalSaveService.onExternalSave.emit();

    if (newPath.indexOf(this.TABS.TRANSLATION.path) === 0) {
      this._activeTabName = this.TABS.TRANSLATION.name;
      this.ngZone.runOutsideAngular(() => {
        let waitForStatesToLoad = setInterval(() => {
          this.ngZone.run(() => {
            if (this.explorationStatesService.isInitialized()) {
              clearInterval(waitForStatesToLoad);
              if (!this.stateEditorService.getActiveStateName()) {
                this.stateEditorService.setActiveStateName(
                  this.explorationInitStateNameService.savedMemento);
              }
              this.refreshTranslationTabEventEmitter.emit();
            }
          });
        }, 300);
      });
    } else if (newPath.indexOf(this.TABS.PREVIEW.path) === 0) {
      this._activeTabName = this.TABS.PREVIEW.name;
      this._doNavigationWithState(newPath, this.SLUG_PREVIEW);
    } else if (newPath === this.TABS.SETTINGS.path) {
      this._activeTabName = this.TABS.SETTINGS.name;
      this.refreshSettingsTabEventEmitter.emit();
    } else if (newPath === this.TABS.STATS.path) {
      this._activeTabName = this.TABS.STATS.name;
      this.refreshStatisticsTabEventEmitter.emit();
    } else if (newPath === this.TABS.IMPROVEMENTS.path) {
      this._activeTabName = this.TABS.IMPROVEMENTS.name;

      Promise.resolve(
        this.explorationImprovementsService.isImprovementsTabEnabledAsync()
      ).then(improvementsTabIsEnabled => {
        if (this._activeTabName === this.TABS.IMPROVEMENTS.name &&
          !improvementsTabIsEnabled) {
          // Redirect to the main tab.
          this._actuallyNavigate(this.SLUG_GUI, null);
        }
      });
    } else if (newPath === this.TABS.HISTORY.path) {
      // TODO(sll): Do this on-hover rather than on-click.
      this.refreshVersionHistoryEventEmitter.emit({
        forceRefresh: false
      });
      this._activeTabName = this.TABS.HISTORY.name;
    } else if (newPath === this.TABS.FEEDBACK.path) {
      this._activeTabName = this.TABS.FEEDBACK.name;
    } else if (newPath.indexOf('/gui/') === 0) {
      this._activeTabName = this.TABS.MAIN.name;
      this._doNavigationWithState(newPath, this.SLUG_GUI);
    } else {
      if (this.explorationInitStateNameService.savedMemento) {
        this._changeTab(
          '/gui/' + this.explorationInitStateNameService.savedMemento);
      }
    }

    // Fire an event to center the Graph in the
    // Editor Tabs, Translation Tab, History Tab.
    this.centerGraphEventEmitter.emit();
  }

  _doNavigationWithState(path: string, pathType: string): void {
    let pathBase = '/' + pathType + '/';
    let putativeStateName = path.substring(pathBase.length);

    this.ngZone.runOutsideAngular(() => {
      let waitForStatesToLoad = setInterval(() => {
        this.ngZone.run(() => {
          if (this.explorationStatesService.isInitialized()) {
            clearInterval(waitForStatesToLoad);
            if (this.explorationStatesService.hasState(putativeStateName)) {
              this.stateEditorService.setActiveStateName(putativeStateName);
              // We need to check this._activeTabName because the user may have
              // navigated to a different tab before the states finish loading.
              // In such a case, we should not switch back to the editor main
              // tab.
              if (pathType === this.SLUG_GUI &&
                  this._activeTabName === this.TABS.MAIN.name) {
                this.windowRef.nativeWindow.location.hash = path;
                this.stateEditorRefreshService.onRefreshStateEditor.emit();
              }
            } else {
              this._changeTab(
                pathBase + this.explorationInitStateNameService.savedMemento);
            }
          }
        });
      }, 300);
    });
  }

  _savePendingChanges(): void {
    this.externalSaveService.onExternalSave.emit();
  }

  _getCurrentStateFromLocationPath(): string | null {
    let location = this.windowRef.nativeWindow.location.hash;
    if (location.indexOf('/gui/') !== -1) {
      return location.substring('/gui/'.length);
    } else {
      return null;
    }
  }

  _actuallyNavigate(pathType: string, newStateName: string): void {
    if (newStateName) {
      this.stateEditorService.setActiveStateName(newStateName);
    }

    this._changeTab(
      '/' + pathType + '/' + this.stateEditorService.getActiveStateName());
    this.windowRef.nativeWindow.scrollTo(0, 0);
  }

  savePendingChanges(): void {
    this._savePendingChanges();
  }

  getActiveTabName(): string {
    return this._activeTabName;
  }

  isLocationSetToNonStateEditorTab(): boolean {
    let currentPath = (
      '/' +
      this.windowRef.nativeWindow.location.hash.split('#')[1].split('/')[1]);

    return (
      currentPath === this.TABS.MAIN.path ||
      currentPath === this.TABS.TRANSLATION.path ||
      currentPath === this.TABS.PREVIEW.path ||
      currentPath === this.TABS.STATS.path ||
      currentPath === this.TABS.IMPROVEMENTS.path ||
      currentPath === this.TABS.SETTINGS.path ||
      currentPath === this.TABS.HISTORY.path ||
      currentPath === this.TABS.FEEDBACK.path);
  }

  getCurrentStateFromLocationPath(): string | null {
    return this._getCurrentStateFromLocationPath();
  }

  navigateToMainTab(stateName: string): void {
    this._savePendingChanges();
    let oldState = decodeURI(
      this._getCurrentStateFromLocationPath());

    if (oldState === ('/' + stateName)) {
      return;
    }

    if (this._activeTabName === this.TABS.MAIN.name) {
      $('.oppia-editor-cards-container').fadeOut(() => {
        this._actuallyNavigate(this.SLUG_GUI, stateName);
        // We need to use $apply to update all our bindings. However we
        // can't directly use $apply, as there is already another $apply in
        // progress, the one which angular itself has called at the start.
        // So we use $applyAsync to ensure that this $apply is called just
        // after the previous $apply is finished executing. Refer to this
        // link for more information -
        // http://blog.theodybrothers.com/2015/08/getting-inside-angular-scopeapplyasync.html

        setTimeout(() => {
          $('.oppia-editor-cards-container').fadeIn();
        }, 150);
      });
    } else {
      this._actuallyNavigate(this.SLUG_GUI, stateName);
    }
  }

  navigateToTranslationTab(): void {
    this._savePendingChanges();
    this._changeTab(this.TABS.TRANSLATION.path);
  }

  navigateToPreviewTab(): void {
    if (this._activeTabName !== this.TABS.PREVIEW.name) {
      this._savePendingChanges();
      setTimeout(() => {
        this._actuallyNavigate(this.SLUG_PREVIEW, null);
      }, this.PREVIEW_TAB_WAIT_TIME_MSEC);
    }
  }

  navigateToStatsTab(): void {
    this._savePendingChanges();
    this._changeTab(this.TABS.STATS.path);
  }

  navigateToImprovementsTab(): void {
    this._savePendingChanges();
    this._changeTab(this.TABS.IMPROVEMENTS.path);
  }

  navigateToSettingsTab(): void {
    this._savePendingChanges();
    this._changeTab(this.TABS.SETTINGS.path);
  }

  navigateToHistoryTab(): void {
    this._savePendingChanges();
    this._changeTab(this.TABS.HISTORY.path);
  }

  navigateToFeedbackTab(): void {
    this._savePendingChanges();
    this._changeTab(this.TABS.FEEDBACK.path);
  }

  get onCenterGraph(): EventEmitter<void> {
    return this.centerGraphEventEmitter;
  }

  get onRefreshSettingsTab(): EventEmitter<void> {
    return this.refreshSettingsTabEventEmitter;
  }

  get onRefreshStatisticsTab(): EventEmitter<void> {
    return this.refreshStatisticsTabEventEmitter;
  }

  get onRefreshTranslationTab(): EventEmitter<void> {
    return this.refreshTranslationTabEventEmitter;
  }

<<<<<<< HEAD
  get onRefreshVersionHistory(): EventEmitter<void | object> {
=======
  get onRefreshVersionHistory(): EventEmitter<void | {forceRefresh: boolean}> {
>>>>>>> 836ecb79
    return this.refreshVersionHistoryEventEmitter;
  }
}

angular.module('oppia').factory('RouterService',
  downgradeInjectable(RouterService));<|MERGE_RESOLUTION|>--- conflicted
+++ resolved
@@ -311,11 +311,7 @@
     return this.refreshTranslationTabEventEmitter;
   }
 
-<<<<<<< HEAD
-  get onRefreshVersionHistory(): EventEmitter<void | object> {
-=======
   get onRefreshVersionHistory(): EventEmitter<void | {forceRefresh: boolean}> {
->>>>>>> 836ecb79
     return this.refreshVersionHistoryEventEmitter;
   }
 }
