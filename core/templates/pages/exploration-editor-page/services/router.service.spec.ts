--- conflicted
+++ resolved
@@ -19,10 +19,6 @@
 import { fakeAsync, flushMicrotasks } from '@angular/core/testing';
 import $ from 'jquery';
 import { Subscription } from 'rxjs';
-<<<<<<< HEAD
-
-=======
->>>>>>> ae35f494
 import { importAllAngularServices } from 'tests/unit-test-utils';
 
 describe('Router Service', () => {
