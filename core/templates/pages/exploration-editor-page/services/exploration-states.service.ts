--- conflicted
+++ resolved
@@ -55,10 +55,6 @@
 import { ExplorationNextContentIdIndexService } from 'pages/exploration-editor-page/services/exploration-next-content-id-index.service';
 import { MarkTranslationsAsNeedingUpdateModalComponent } from 'components/forms/forms-templates/mark-translations-as-needing-update-modal.component';
 import { WindowRef } from 'services/contextual/window-ref.service';
-<<<<<<< HEAD
-import { TextInputRuleInputs } from 'interactions/rule-input-defs';
-import { InteractionAnswer } from 'interactions/answer-defs';
-=======
 import { BaseTranslatableObject, TranslatableField } from 'domain/objects/BaseTranslatableObject.model';
 
 interface ContentsMapping {
@@ -70,7 +66,6 @@
     x: TranslatableField | BaseTranslatableObject | BaseTranslatableObject[]
   ) => TranslatableField[];
 }
->>>>>>> 41d1b387
 
 @Injectable({
   providedIn: 'root'
@@ -264,11 +259,6 @@
     }
   }
 
-<<<<<<< HEAD
-  private _getElementsInFirstSetButNotInSecond(
-      setA: Set<string>, setB: Set<string>
-  ): string[] {
-=======
   markTranslationAndVoiceoverNeedsUpdate(contentId: string): void {
     this.changeListService.markTranslationsAsNeedingUpdate(contentId);
     let stateName = this.stateEditorService.getActiveStateName();
@@ -292,7 +282,6 @@
   }
 
   private _getElementsInFirstSetButNotInSecond(setA, setB): string[] {
->>>>>>> 41d1b387
     let diffList = Array.from(setA).filter((element) => {
       return !setB.has(element);
     });
