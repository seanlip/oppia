--- conflicted
+++ resolved
@@ -37,19 +37,15 @@
 
   async getPermissionsAsync(): Promise<ExplorationPermissions> {
     if (!UserExplorationPermissionsService.permissionsPromise) {
-<<<<<<< HEAD
-      return this.fetchPermissionsAsync();
-=======
       UserExplorationPermissionsService.permissionsPromise = (
         this.explorationPermissionsBackendApiService.getPermissionsAsync());
->>>>>>> 1f06cd1b
     }
     return UserExplorationPermissionsService.permissionsPromise;
   }
 
   async fetchPermissionsAsync(): Promise<ExplorationPermissions> {
     UserExplorationPermissionsService.permissionsPromise = (
-      this.explorationPermissionsBackendApiService.getPermissions());
+      this.explorationPermissionsBackendApiService.getPermissionsAsync());
 
     return UserExplorationPermissionsService.permissionsPromise;
   }
