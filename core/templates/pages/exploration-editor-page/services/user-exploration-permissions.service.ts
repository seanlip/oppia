--- conflicted
+++ resolved
@@ -35,12 +35,8 @@
 
   static permissionsPromise: Promise<ExplorationPermissions> = null;
 
-<<<<<<< HEAD
-  getPermissionsAsync(refresh:boolean = false):
+  async getPermissionsAsync(refresh:boolean = false): 
   Promise<ExplorationPermissions> {
-=======
-  async getPermissionsAsync(): Promise<ExplorationPermissions> {
->>>>>>> 95bb3df7
     if (!UserExplorationPermissionsService.permissionsPromise) {
       UserExplorationPermissionsService.permissionsPromise = (
         this.explorationPermissionsBackendApiService.getPermissions());
