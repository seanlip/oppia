--- conflicted
+++ resolved
@@ -21,11 +21,9 @@
 require(
   'pages/exploration-editor-page/services/editor-first-time-events.service.ts');
 
-import { EventEmitter } from '@angular/core';
-
 angular.module('oppia').factory('StateTutorialFirstTimeService', [
-  '$http', '$rootScope', 'EditorFirstTimeEventsService',
-  function($http, $rootScope, EditorFirstTimeEventsService) {
+  '$http', 'EditorFirstTimeEventsService',
+  function($http, EditorFirstTimeEventsService) {
     // Whether this is the first time the tutorial has been seen by this user.
     var _currentlyInEditorFirstVisit = true;
     var STARTED_EDITOR_TUTORIAL_EVENT_URL = '/createhandler/' +
@@ -97,14 +95,12 @@
 
         _currentlyInTranslationFirstVisit = false;
       },
-<<<<<<< HEAD
       get onEnterEditorForTheFirstTime() {
         return enterEditorForTheFirstTimeEventEmitter;
       },
       get onEnterTranslationForTheFirstTime() {
         return enterTranslationForTheFirstTimeEventEmitter;
       },
-=======
       get onOpenEditorTutorial() {
         return _openEditorTutorialEventEmitter;
       },
@@ -114,7 +110,6 @@
       get onOpenTranslationTutorial() {
         return _openTranslationTutorialEventEmitter;
       }
->>>>>>> 38d42d23
     };
   }
 ]);