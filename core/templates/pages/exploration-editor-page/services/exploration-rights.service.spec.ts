--- conflicted
+++ resolved
@@ -31,20 +31,12 @@
   let als: AlertsService;
   let httpTestingController: HttpTestingController;
   let explorationRightsBackendApiService: ExplorationRightsBackendApiService;
-<<<<<<< HEAD
   let csrfService: CsrfTokenService;
   let clearWarningsSpy: jasmine.Spy;
   let successHandler: jasmine.Spy;
   let failHandler: jasmine.Spy;
   let serviceData: ExplorationRightsBackendData = {
-=======
-  let csrfService = null;
-  let clearWarningsSpy = null;
-  let successHandler = null;
-  let failHandler = null;
   let alertsService: AlertsService;
-  let serviceData = {
->>>>>>> 907734ac
     rights: {
       owner_names: ['abc'],
       editor_names: [],
