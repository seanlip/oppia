--- conflicted
+++ resolved
@@ -64,13 +64,8 @@
   // at any one time.
   modalIsOpen: boolean = false;
 
-<<<<<<< HEAD
   diffData!: DiffNodeData;
   _initExplorationPageEventEmitter = new EventEmitter();
-=======
-  diffData = null;
-  _initExplorationPageEventEmitter = new EventEmitter<void>();
->>>>>>> 411cfc4b
 
   constructor(
     private alertsService: AlertsService,
