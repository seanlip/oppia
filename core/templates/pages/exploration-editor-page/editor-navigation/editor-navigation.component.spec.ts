// Copyright 2020 The Oppia Authors. All Rights Reserved.
//
// Licensed under the Apache License, Version 2.0 (the "License");
// you may not use this file except in compliance with the License.
// You may obtain a copy of the License at
//
//      http://www.apache.org/licenses/LICENSE-2.0
//
// Unless required by applicable law or agreed to in writing, software
// distributed under the License is distributed on an "AS-IS" BASIS,
// WITHOUT WARRANTIES OR CONDITIONS OF ANY KIND, either express or implied.
// See the License for the specific language governing permissions and
// limitations under the License.

/**
 * @fileoverview Unit tests for editorNavigation.
 */

import { EventEmitter } from '@angular/core';
import { TestBed } from '@angular/core/testing';
import { of, Subscription } from 'rxjs';
import { WindowDimensionsService } from
  'services/contextual/window-dimensions.service';

// TODO(#7222): Remove usage of UpgradedServices once upgraded to Angular 8.
import { UpgradedServices } from 'services/UpgradedServices';

describe('Editor Navigation Component', function() {
  var ctrl = null;
  var $flushPendingTasks = null;
  var $q = null;
  var $rootScope = null;
  var $scope = null;
  var $uibModal = null;
  var $verifyNoPendingTasks = null;
  var contextService = null;
  var explorationFeaturesService = null;
  var explorationImprovementsService = null;
  var explorationWarningsService = null;
  var stateTutorialFirstTimeService = null;
  var threadDataService = null;
  var userService = null;
  var windowDimensionsService = null;

  var mockOpenPostTutorialHelpPopover = new EventEmitter();

  var testSubscriptions: Subscription;

  const openEditorTutorialSpy = jasmine.createSpy('openEditorTutorial');
  const openTranslationTutorialSpy = (
    jasmine.createSpy('openTranslationTutorial'));

  var explorationRightsService = null;
  var editabilityService = null;
  var explorationSaveService = null;
  var changeListService = null;
  var explorationId = 'exp1';
  var userInfo = {
    isLoggedIn: () => true
  };
  var isImprovementsTabEnabledAsyncSpy = null;

  beforeEach(angular.mock.module('oppia', function($provide) {
    const ugs = new UpgradedServices();
    for (const [key, value] of Object.entries(ugs.getUpgradedServices())) {
      $provide.value(key, value);
    }
  }));

  beforeEach(function() {
    windowDimensionsService = TestBed.get(WindowDimensionsService);
  });

  describe('when screen is large', function() {
    beforeEach(angular.mock.inject(function($injector, $componentController) {
      $flushPendingTasks = $injector.get('$flushPendingTasks');
      $q = $injector.get('$q');
      $rootScope = $injector.get('$rootScope');
      $uibModal = $injector.get('$uibModal');
      $verifyNoPendingTasks = $injector.get('$verifyNoPendingTasks');
      contextService = $injector.get('ContextService');
      explorationRightsService = $injector.get('ExplorationRightsService');
      changeListService = $injector.get('ChangeListService');
      explorationSaveService = $injector.get('ExplorationSaveService');
      editabilityService = $injector.get('EditabilityService');
      explorationFeaturesService = $injector.get('ExplorationFeaturesService');
      explorationImprovementsService = $injector.get(
        'ExplorationImprovementsService');
      explorationWarningsService = $injector.get('ExplorationWarningsService');
      userService = $injector.get('UserService');
      threadDataService = $injector.get('ThreadDataService');
      stateTutorialFirstTimeService = (
        $injector.get('StateTutorialFirstTimeService'));

      spyOn(windowDimensionsService, 'getResizeEvent').and.returnValue(
        of(new Event('resize')));
      spyOn(windowDimensionsService, 'getWidth').and.returnValue(1200);

      spyOn(contextService, 'getExplorationId').and.returnValue(explorationId);
      spyOn(userService, 'getUserInfoAsync').and.returnValue(userInfo);

      isImprovementsTabEnabledAsyncSpy = spyOn(
        explorationImprovementsService, 'isImprovementsTabEnabledAsync');

      isImprovementsTabEnabledAsyncSpy.and.returnValue(false);
      var MockUserExplorationPermissionsService = {
        getPermissionsAsync: () => {
          var deferred = $q.defer();
          deferred.resolve({
            canPublish: true
          });
          return deferred.promise;
        }
      };

      spyOnProperty(stateTutorialFirstTimeService,
        'onOpenPostTutorialHelpPopover').and.returnValue(
        mockOpenPostTutorialHelpPopover);
      $scope = $rootScope.$new();
      ctrl = $componentController('editorNavigation', {
        $scope: $scope,
        WindowDimensionsService: windowDimensionsService,
        UserExplorationPermissionsService: MockUserExplorationPermissionsService
      });
      ctrl.$onInit();
      $scope.$apply();
    }));

    beforeEach(() => {
      testSubscriptions = new Subscription();
      testSubscriptions.add(
        stateTutorialFirstTimeService.onOpenTranslationTutorial.subscribe(
          openTranslationTutorialSpy));
      testSubscriptions.add(
        stateTutorialFirstTimeService.onOpenEditorTutorial.subscribe(
          openEditorTutorialSpy));
    });

    afterEach(function() {
      testSubscriptions.unsubscribe();
      ctrl.$onDestroy();
    });

    it('should initialize $scope properties after controller is initialized',
      function() {
        spyOn(explorationRightsService, 'isPrivate').and.returnValue(true);
        expect($scope.isPostTutorialHelpPopoverShown())
          .toBe(false);
        expect($scope.isScreenLarge()).toBe(true);
        expect($scope.isUserLoggedIn()).toBe(true);
        expect($scope.isImprovementsTabEnabled()).toBe(false);
        expect($scope.showPublishButton()).toEqual(true);
      });

    it('should get warnings whenever has one', function() {
      var warnings = [{
        type: 'ERROR'
      }, {
        type: 'CRITICAL'
      }];
      spyOn(explorationWarningsService, 'getWarnings').and.returnValue(
        warnings);
      spyOn(explorationWarningsService, 'countWarnings').and.returnValue(
        warnings.length);
      // This approach was chosen because spyOn() doesn't work on properties
      // that doesn't have a get access type.
      // eslint-disable-next-line max-len
      // ref: https://developer.mozilla.org/pt-BR/docs/Web/JavaScript/Reference/Global_Objects/Object/defineProperty
      Object.defineProperty(explorationWarningsService, 'hasCriticalWarnings', {
        get: () => true
      });
      spyOnProperty(explorationWarningsService, 'hasCriticalWarnings')
        .and.returnValue(true);

      expect($scope.countWarnings()).toBe(2);
      expect($scope.getWarnings()).toEqual(warnings);
      expect($scope.hasCriticalWarnings()).toBe(true);
    });

    it('should open editor tutorial after closing user help modal with mode' +
      'editor', function() {
      spyOn($uibModal, 'open').and.returnValue({
        result: $q.resolve('editor')
      });
      $scope.showUserHelpModal();
      $scope.$apply();

      expect(openEditorTutorialSpy).toHaveBeenCalled();
    });

    it('should open editor tutorial after closing user help modal with mode' +
      'translation', function() {
      spyOn($uibModal, 'open').and.returnValue({
        result: $q.resolve('translation')
      });
      $scope.showUserHelpModal();
      $scope.$apply();

      expect(openTranslationTutorialSpy).toHaveBeenCalled();
    });

<<<<<<< HEAD
    it('should not open any tutorial after refusing tutorial help',
      function() {
        spyOn($rootScope, '$broadcast');
        spyOn($uibModal, 'open').and.returnValue({
          result: $q.reject()
        });
        $scope.showUserHelpModal();
        $scope.$apply();

        expect($rootScope.$broadcast).not.toHaveBeenCalled();
      });
=======
>>>>>>> 4ec7b9cc

    it('should return if exploration is private', function() {
      spyOn(explorationRightsService, 'isPrivate').and.returnValue(true);
      expect($scope.isPrivate()).toEqual(true);
    });

    it('should return if exploration is locked for editing', function() {
      spyOn(changeListService,
        'isExplorationLockedForEditing').and.returnValue(true);
      expect($scope.isExplorationLockedForEditing()).toEqual(true);
    });

    it('should return if exploration is editable outside tutorial mode',
      function() {
        spyOn(
          editabilityService,
          'isEditableOutsideTutorialMode').and.returnValue(true);
        spyOn(editabilityService, 'isTranslatable').and.returnValue(true);
        expect($scope.isEditableOutsideTutorialMode()).toEqual(true);
      });

    it('should call exploration save service to discard changes', function() {
      var explorationSpy = spyOn(explorationSaveService, 'discardChanges');
      $scope.discardChanges();
      expect(explorationSpy).toHaveBeenCalled();
    });

    it('should call exploration save service to save changes', function() {
      var deferred = $q.defer();
      deferred.resolve();
      var explorationSpy = spyOn(
        explorationSaveService,
        'saveChanges').and.returnValue(deferred.promise);
      $scope.saveChanges();
      $rootScope.$apply();
      expect(explorationSpy).toHaveBeenCalled();
    });

    it('should show/hide the loading dots', function() {
      $scope.showLoadingDots();
      expect($scope.loadingDotsAreShown).toEqual(true);
      $scope.hideLoadingDots();
      expect($scope.loadingDotsAreShown).toEqual(false);
    });

    it('should return if exploration is saveable', function() {
      spyOn(
        explorationSaveService, 'isExplorationSaveable').and.returnValue(true);
      expect($scope.isExplorationSaveable()).toEqual(true);
    });

    it('should toggle mobile nav options', function() {
      $scope.mobileNavOptionsAreShown = false;
      $scope.toggleMobileNavOptions();
      expect($scope.mobileNavOptionsAreShown).toEqual(true);
      $scope.toggleMobileNavOptions();
      expect($scope.mobileNavOptionsAreShown).toEqual(false);
    });

    it('should return the number of changes', function() {
      spyOn(changeListService,
        'getChangeList').and.returnValue([]);
      expect($scope.getChangeListLength()).toEqual(0);
    });

    it('should hide loading dots after publishing the exploration', function() {
      $scope.loadingDotsAreShown = true;
      var deferred = $q.defer();
      deferred.resolve();
      spyOn(
        explorationSaveService,
        'showPublishExplorationModal').and.returnValue(deferred.promise);
      $scope.showPublishExplorationModal();
      $rootScope.$apply();
      expect($scope.loadingDotsAreShown).toEqual(false);
    });

    it('should navigate to main tab when clicking on tab', function() {
      $scope.selectMainTab();
      $rootScope.$apply();
      expect($scope.getActiveTabName()).toBe('main');
    });

    it('should navigate to translation tab when clicking on tab', function() {
      $scope.selectTranslationTab();
      $rootScope.$apply();
      expect($scope.getActiveTabName()).toBe('translation');
    });

    it('should navigate to preview tab when clicking on tab', function() {
      $scope.selectPreviewTab();
      $rootScope.$apply();
      $flushPendingTasks();
      $verifyNoPendingTasks('timeout');
      expect($scope.getActiveTabName()).toBe('preview');
    });

    it('should navigate to settings tab when clicking on tab', function() {
      $scope.selectSettingsTab();
      $rootScope.$apply();
      expect($scope.getActiveTabName()).toBe('settings');
    });

    it('should navigate to stats tab when clicking on tab', function() {
      $scope.selectStatsTab();
      $rootScope.$apply();
      expect($scope.getActiveTabName()).toBe('stats');
    });

    it('should navigate to improvements tab when clicking on tab', function() {
      spyOn(explorationFeaturesService, 'isInitialized').and.returnValue(true);
      isImprovementsTabEnabledAsyncSpy.and.returnValue(true);
      $scope.selectImprovementsTab();
      $rootScope.$apply();
      expect($scope.getActiveTabName()).toBe('improvements');
    });

    it('should navigate to history tab when clicking on tab', function() {
      $scope.selectHistoryTab();
      $rootScope.$apply();
      expect($scope.getActiveTabName()).toBe('history');
    });

    it('should navigate to feedback tab when clicking on tab', function() {
      $scope.selectFeedbackTab();
      $rootScope.$apply();
      expect($scope.getActiveTabName()).toBe('feedback');
    });

    it('should get open thread count', function() {
      spyOn(threadDataService, 'getOpenThreadsCount').and.returnValue(5);
      expect($scope.getOpenThreadsCount()).toBe(5);
    });

    it('should toggle post tutorial help popover when resizing page',
      function() {
        angular.element(window).triggerHandler('resize');
        mockOpenPostTutorialHelpPopover.emit();

        expect(ctrl.postTutorialHelpPopoverIsShown).toBe(true);

        $flushPendingTasks();

        expect(ctrl.postTutorialHelpPopoverIsShown).toBe(false);
      });
  });

  describe('when screen is not large', function() {
    beforeEach(angular.mock.inject(function($injector, $componentController) {
      $flushPendingTasks = $injector.get('$flushPendingTasks');
      $q = $injector.get('$q');
      $rootScope = $injector.get('$rootScope');
      $uibModal = $injector.get('$uibModal');
      $verifyNoPendingTasks = $injector.get('$verifyNoPendingTasks');
      contextService = $injector.get('ContextService');
      explorationFeaturesService = $injector.get('ExplorationFeaturesService');
      explorationImprovementsService = $injector.get(
        'ExplorationImprovementsService');
      explorationWarningsService = $injector.get('ExplorationWarningsService');
      userService = $injector.get('UserService');
      threadDataService = $injector.get('ThreadDataService');
      stateTutorialFirstTimeService = (
        $injector.get('StateTutorialFirstTimeService'));

      spyOn(windowDimensionsService, 'getResizeEvent').and.returnValue(
        of(new Event('resize')));
      spyOn(windowDimensionsService, 'getWidth').and.returnValue(768);

      spyOn(contextService, 'getExplorationId').and.returnValue(explorationId);
      spyOn(userService, 'getUserInfoAsync').and.returnValue(userInfo);

      spyOnProperty(stateTutorialFirstTimeService,
        'onOpenPostTutorialHelpPopover').and.returnValue(
        mockOpenPostTutorialHelpPopover);

      isImprovementsTabEnabledAsyncSpy = spyOn(
        explorationImprovementsService, 'isImprovementsTabEnabledAsync');

      isImprovementsTabEnabledAsyncSpy.and.returnValue(false);

      $scope = $rootScope.$new();
      ctrl = $componentController('editorNavigation', {
        $scope: $scope,
        WindowDimensionsService: windowDimensionsService
      });
      ctrl.$onInit();
      $scope.$apply();
    }));

    afterEach(function() {
      ctrl.$onDestroy();
    });

    it('should hide post tutorial help popover when resizing page', function() {
      angular.element(window).triggerHandler('resize');
      mockOpenPostTutorialHelpPopover.emit();
      expect(ctrl.postTutorialHelpPopoverIsShown).toBe(false);
    });
  });
});<|MERGE_RESOLUTION|>--- conflicted
+++ resolved
@@ -199,21 +199,6 @@
       expect(openTranslationTutorialSpy).toHaveBeenCalled();
     });
 
-<<<<<<< HEAD
-    it('should not open any tutorial after refusing tutorial help',
-      function() {
-        spyOn($rootScope, '$broadcast');
-        spyOn($uibModal, 'open').and.returnValue({
-          result: $q.reject()
-        });
-        $scope.showUserHelpModal();
-        $scope.$apply();
-
-        expect($rootScope.$broadcast).not.toHaveBeenCalled();
-      });
-=======
->>>>>>> 4ec7b9cc
-
     it('should return if exploration is private', function() {
       spyOn(explorationRightsService, 'isPrivate').and.returnValue(true);
       expect($scope.isPrivate()).toEqual(true);
