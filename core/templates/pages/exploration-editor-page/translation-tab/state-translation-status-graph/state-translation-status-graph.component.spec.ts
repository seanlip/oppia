--- conflicted
+++ resolved
@@ -45,25 +45,9 @@
   const refreshStateTranslationSpy = jasmine.createSpy(
     'refreshStateTranslationSpy');
 
-<<<<<<< HEAD
-  var stateName = 'State1';
-  var state = {
-    recorded_voiceovers: {},
-  };
-
-  beforeEach(angular.mock.module('oppia', function($provide) {
-    $provide.value('NgbModal', {
-      open: () => {
-        return {
-          result: Promise.resolve()
-        };
-      }
-    });
-=======
   let stateName: string = 'State1';
   let state = {
-    recordedVoiceovers: {},
-    writtenTranslations: {}
+    recordedVoiceovers: {}
   } as State;
 
   beforeEach(waitForAsync(() => {
@@ -80,7 +64,6 @@
       ],
       schemas: [NO_ERRORS_SCHEMA]
     }).compileComponents();
->>>>>>> 113ef4fe
   }));
 
   beforeEach(() => {
