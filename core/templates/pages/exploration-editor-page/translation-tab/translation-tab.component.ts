--- conflicted
+++ resolved
@@ -85,20 +85,11 @@
     this.stateTutorialFirstTimeService.initTranslation(
       this.contextService.getExplorationId());
     let stateName = this.stateEditorService.getActiveStateName();
-<<<<<<< HEAD
-    this.stateRecordedVoiceoversService.init(
-      stateName, this.explorationStatesService.getRecordedVoiceoversMemento(
-        stateName));
-=======
     if (stateName) {
       this.stateRecordedVoiceoversService.init(
         stateName, this.explorationStatesService.getRecordedVoiceoversMemento(
           stateName));
-      this.stateWrittenTranslationsService.init(
-        stateName, this.explorationStatesService.getWrittenTranslationsMemento(
-          stateName));
     }
->>>>>>> a4b176c8
     this.showTranslationTabSubDirectives = true;
     this.translationTabActiveModeService.activateVoiceoverMode();
     this.loaderService.hideLoadingScreen();
