--- conflicted
+++ resolved
@@ -88,33 +88,6 @@
     $provide.value('ExternalSaveService', {
       onExternalSave: mockExternalSaveEventEmitter
     });
-<<<<<<< HEAD
-    $provide.value('SiteAnalyticsService', TestBed.get(SiteAnalyticsService));
-    $provide.value(
-      'StateEditorRefreshService', TestBed.get(StateEditorRefreshService));
-    $provide.value('StateEditorService', TestBed.get(StateEditorService));
-    $provide.value(
-      'StateCustomizationArgsService',
-      TestBed.get(StateCustomizationArgsService));
-    $provide.value(
-      'StateInteractionIdService', TestBed.get(StateInteractionIdService));
-    $provide.value(
-      'StateRecordedVoiceoversService', stateRecordedVoiceoversService);
-    $provide.value('StateSolutionService', TestBed.get(StateSolutionService));
-    $provide.value(
-      'StateWrittenTranslationsService',
-      TestBed.get(StateWrittenTranslationsService));
-    $provide.value(
-      'ReadOnlyExplorationBackendApiService',
-      TestBed.get(ReadOnlyExplorationBackendApiService));
-    $provide.value('UserService', TestBed.get(UserService));
-    $provide.value('NgZone', function() {
-      this.runOutsideAngular = function(callback) {
-        callback();
-      };
-    });
-=======
->>>>>>> 952c48f0
   }));
 
   beforeEach(angular.mock.inject(function($injector) {
