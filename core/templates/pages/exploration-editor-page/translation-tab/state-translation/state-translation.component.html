--- conflicted
+++ resolved
@@ -170,17 +170,10 @@
                 {{ getEmptyContentMessage() }}
               </span>
               <span>
-<<<<<<< HEAD
-                <oppia-rte-output-display ng-class="{'oppia-rte-editor-focused': isCopyModeActive()}"
-                                          ng-click="onContentClick($event)"
-                                          [rte-string]="getRequiredHtml(caContent.content)"
-                                          class="oppia-rte-editor">
-=======
                 <oppia-rte-output-display [ngClass]="{'oppia-rte-editor-focused': isCopyModeActive()}"
                                           (click)="onContentClick($event)"
                                           class="oppia-rte-editor"
                                           [rteString]="getRequiredHtml(caContent.content)">
->>>>>>> 034e9030
                 </oppia-rte-output-display>
               </span>
             </div>
@@ -251,15 +244,9 @@
                     {{ getEmptyContentMessage() }}
                   </span>
                   <span>
-<<<<<<< HEAD
-                    <oppia-rte-output-display [rte-string]="getRequiredHtml(answerGroup.outcome.feedback)"
-                                              ng-class="{'oppia-rte-editor-focused': isCopyModeActive()}"
-                                              ng-click="onContentClick($event)"
-=======
                     <oppia-rte-output-display [ngClass]="{'oppia-rte-editor-focused': isCopyModeActive()}"
                                               (click)="onContentClick($event)"
                                               [rteString]="getRequiredHtml(answerGroup.outcome.feedback)"
->>>>>>> 034e9030
                                               class="oppia-rte-editor">
                     </oppia-rte-output-display>
                   </span>
@@ -294,15 +281,9 @@
             <div *ngIf="activeAnswerGroupIndex === stateAnswerGroups.length">
               <div class="oppia-editor-card-section e2e-test-feedback-{{ stateAnswerGroups.length }}-text">
                 <div class="oppia-rule-body-container">
-<<<<<<< HEAD
-                  <oppia-rte-output-display ng-class="{'oppia-rte-editor-focused': isCopyModeActive()}"
-                                            ng-click="onContentClick($event)"
-                                            [rte-string]="getRequiredHtml(stateDefaultOutcome.feedback)"
-=======
                   <oppia-rte-output-display [ngClass]="{'oppia-rte-editor-focused': isCopyModeActive()}"
                                             (click)="onContentClick($event)"
                                             [rteString]="getRequiredHtml(stateDefaultOutcome.feedback)"
->>>>>>> 034e9030
                                             class="oppia-rte-editor">
                   </oppia-rte-output-display>
                 </div>
@@ -335,15 +316,9 @@
                 {{ getEmptyContentMessage() }}
               </span>
               <span>
-<<<<<<< HEAD
-                <oppia-rte-output-display [rte-string]="getRequiredHtml(hint.hintContent)"
-                                          ng-class="{'oppia-rte-editor-focused': isCopyModeActive()}"
-                                          ng-click="onContentClick($event)"
-=======
                 <oppia-rte-output-display [ngClass]="{'oppia-rte-editor-focused': isCopyModeActive()}"
                                           (click)="onContentClick($event)"
                                           [rteString]="getRequiredHtml(hint.hintContent)"
->>>>>>> 034e9030
                                           class="oppia-rte-editor">
                 </oppia-rte-output-display>
               </span>
@@ -358,15 +333,9 @@
         {{ getEmptyContentMessage() }}
       </span>
       <span>
-<<<<<<< HEAD
-        <oppia-rte-output-display ng-class="{'oppia-rte-editor-focused': isCopyModeActive()}"
-                                  ng-click="onContentClick($event)"
-                                  [rte-string]="getRequiredHtml(stateSolution.explanation)"
-=======
         <oppia-rte-output-display [ngClass]="{'oppia-rte-editor-focused': isCopyModeActive()}"
                                   (click)="onContentClick($event)"
                                   [rteString]="getRequiredHtml(stateSolution.explanation)"
->>>>>>> 034e9030
                                   class="oppia-rte-editor">
         </oppia-rte-output-display>
       </span>
