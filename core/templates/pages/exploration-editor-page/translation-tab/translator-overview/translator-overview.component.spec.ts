--- conflicted
+++ resolved
@@ -66,14 +66,10 @@
     $provide.value(
       'StateRecordedVoiceoversService',
       TestBed.get(StateRecordedVoiceoversService));
-<<<<<<< HEAD
+    $provide.value(
+      'StateEditorRefreshService', TestBed.get(StateEditorRefreshService));
     $provide.value(
       'StateWrittenTranslationsService',
-=======
-    $provide.value('StateEditorRefreshService',
-      TestBed.get(StateEditorRefreshService));
-    $provide.value('StateWrittenTranslationsService',
->>>>>>> cdcd0303
       TestBed.get(StateWrittenTranslationsService));
     mockWindow = new MockWindow();
     $provide.value('$window', mockWindow);
