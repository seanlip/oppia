--- conflicted
+++ resolved
@@ -75,108 +75,6 @@
       ]
     });
 
-<<<<<<< HEAD
-    beforeEach(angular.mock.inject(function($injector) {
-      tss = $injector.get('TranslationStatusService');
-      ess = $injector.get('ExplorationStatesService');
-      ttams = $injector.get('TranslationTabActiveModeService');
-      tls = $injector.get('TranslationLanguageService');
-      srvs = $injector.get('StateRecordedVoiceoversService');
-      swts = $injector.get('StateWrittenTranslationsService');
-
-      statesWithAudioDict = {
-        First: {
-          content: {
-            html: '<p>This is first card.</p>',
-            content_id: 'content'
-          },
-          written_translations: {
-            translations_mapping: {
-              content: {},
-              default_outcome: {},
-              feedback_2: {
-                hi: {
-                  data_format: 'html',
-                  translation: '<p>This is feedback 1.</p>',
-                  needs_update: false
-                }
-              },
-              feedback_1: {
-                hi: {
-                  data_format: 'html',
-                  translation: '<p>This is first card.</p>',
-                  needs_update: false
-                }
-              },
-              rule_input_4: {}
-            }
-          },
-          recorded_voiceovers: {
-            voiceovers_mapping: {
-              content: {},
-              default_outcome: {},
-              feedback_2: {
-                en: {
-                  needs_update: false,
-                  filename: 'filename1.mp3',
-                  file_size_bytes: 43467,
-                  duration_secs: 4.3
-                }
-              },
-              feedback_1: {},
-              rule_input_4: {}
-            }
-          },
-          interaction: {
-            answer_groups: [{
-              tagged_skill_misconception_id: null,
-              outcome: {
-                refresher_exploration_id: null,
-                param_changes: [],
-                labelled_as_correct: false,
-                feedback: {
-                  html: '<p>This is feedback1</p>',
-                  content_id: 'feedback_1'
-                },
-                missing_prerequisite_skill_id: null,
-                dest: 'Second',
-                dest_if_really_stuck: null,
-              },
-              rule_specs: [{
-                rule_type: 'Equals',
-                inputs: {x: 0}
-              }],
-              training_data: []
-            },
-            {
-              tagged_skill_misconception_id: null,
-              outcome: {
-                refresher_exploration_id: null,
-                param_changes: [],
-                labelled_as_correct: false,
-                feedback: {
-                  html: '<p>This is feedback2</p>',
-                  content_id: 'feedback_2'
-                },
-                missing_prerequisite_skill_id: null,
-                dest_if_really_stuck: null,
-                dest: 'First'
-              },
-              rule_specs: [{
-                rule_type: 'Equals',
-                inputs: {x: 1}
-              }],
-              training_data: []
-            }],
-            solution: null,
-            hints: [],
-            id: 'MultipleChoiceInput',
-            customization_args: {
-              choices: {
-                value: ['<p>1</p>', '<p>2</p>']
-              },
-              showChoicesInShuffledOrder: {value: false}
-=======
     tss = TestBed.inject(
       TranslationStatusService);
     ess = TestBed.inject(ExplorationStatesService);
@@ -225,7 +123,6 @@
                 file_size_bytes: 43467,
                 duration_secs: 4.3
               }
->>>>>>> a27d5235
             },
             feedback_1: {},
             rule_input_4: {}
@@ -243,12 +140,8 @@
                 content_id: 'feedback_1'
               },
               missing_prerequisite_skill_id: null,
-<<<<<<< HEAD
               dest_if_really_stuck: null,
-              dest: 'First'
-=======
               dest: 'Second'
->>>>>>> a27d5235
             },
             rule_specs: [{
               rule_type: 'Equals',
@@ -256,22 +149,6 @@
             }],
             training_data: []
           },
-<<<<<<< HEAD
-          interaction: {
-            answer_groups: [{
-              tagged_skill_misconception_id: null,
-              outcome: {
-                refresher_exploration_id: null,
-                param_changes: [],
-                labelled_as_correct: false,
-                feedback: {
-                  html: '',
-                  content_id: 'feedback_1'
-                },
-                missing_prerequisite_skill_id: null,
-                dest_if_really_stuck: null,
-                dest: 'Third'
-=======
           {
             tagged_skill_misconception_id: null,
             outcome: {
@@ -281,9 +158,9 @@
               feedback: {
                 html: '<p>This is feedback2</p>',
                 content_id: 'feedback_2'
->>>>>>> a27d5235
               },
               missing_prerequisite_skill_id: null,
+              dest_if_really_stuck: null,
               dest: 'First'
             },
             rule_specs: [{
@@ -310,6 +187,7 @@
               content_id: 'default_outcome'
             },
             missing_prerequisite_skill_id: null,
+            dest_if_really_stuck: null,
             dest: 'First'
           },
           confirmed_unclassified_answers: []
@@ -350,12 +228,8 @@
                 content_id: 'feedback_1'
               },
               missing_prerequisite_skill_id: null,
-<<<<<<< HEAD
               dest_if_really_stuck: null,
-              dest: 'Second'
-=======
               dest: 'Third'
->>>>>>> a27d5235
             },
             rule_specs: [{
               rule_type: 'Equals',
@@ -381,6 +255,7 @@
               content_id: 'default_outcome'
             },
             missing_prerequisite_skill_id: null,
+            dest_if_really_stuck: null,
             dest: 'Second'
           },
           confirmed_unclassified_answers: []
