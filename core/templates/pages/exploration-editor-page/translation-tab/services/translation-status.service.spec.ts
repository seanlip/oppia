// Copyright 2019 The Oppia Authors. All Rights Reserved.
//
// Licensed under the Apache License, Version 2.0 (the "License");
// you may not use this file except in compliance with the License.
// You may obtain a copy of the License at
//
//      http://www.apache.org/licenses/LICENSE-2.0
//
// Unless required by applicable law or agreed to in writing, software
// distributed under the License is distributed on an "AS-IS" BASIS,
// WITHOUT WARRANTIES OR CONDITIONS OF ANY KIND, either express or implied.
// See the License for the specific language governing permissions and
// limitations under the License.

/**
 * @fileoverview Unit test for the Translation status service.
 */

import { UpgradedServices } from 'services/UpgradedServices';

// TODO(#7222): Remove the following block of unnnecessary imports once
// the code corresponding to the spec is upgraded to Angular 8.
import { importAllAngularServices } from 'tests/unit-test-utils';
import { TestBed } from '@angular/core/testing';
import { ExplorationDataService } from 'pages/exploration-editor-page/services/exploration-data.service';
// ^^^ This block is to be removed.

require('pages/exploration-editor-page/services/exploration-states.service.ts');
require(
  'pages/exploration-editor-page/translation-tab/services/' +
  'translation-language.service.ts');
require(
  'pages/exploration-editor-page/translation-tab/services/' +
  'translation-status.service.ts');
require(
  'pages/exploration-editor-page/translation-tab/services/' +
  'translation-tab-active-mode.service.ts');
require(
  'components/state-editor/state-editor-properties-services/' +
  'state-written-translations.service.ts');

describe('Translation status service', function() {
  beforeEach(angular.mock.module('oppia'));

  importAllAngularServices();
  beforeEach(angular.mock.module('oppia', function($provide) {
    $provide.constant('INTERACTION_SPECS', {
      MultipleChoiceInput: {
        is_linear: false,
        is_terminal: false
      },
      EndExploration: {
        is_linear: true,
        is_terminal: true
      }
    });
  }));
  beforeEach(angular.mock.module('oppia', function($provide) {
    var ugs = new UpgradedServices();
    for (let [key, value] of Object.entries(ugs.getUpgradedServices())) {
      $provide.value(key, value);
    }
  }));

  describe('Translation status service', function() {
    var ess = null;
    var srvs = null;
    var swts = null;
    var tss = null;
    var ttams = null;
    var tls = null;
    var ALL_ASSETS_AVAILABLE_COLOR = '#16A765';
    var FEW_ASSETS_AVAILABLE_COLOR = '#E9B330';
    var NO_ASSETS_AVAILABLE_COLOR = '#D14836';
    var statesWithAudioDict = null;

<<<<<<< HEAD
    beforeEach(() => {
      TestBed.configureTestingModule({
        providers: [
          {
            provide: ExplorationDataService,
            useValue: {
              explorationId: 0,
              autosaveChangeList() {
                return;
              }
            }
          }
        ]
      });
=======
    beforeEach(function() {
      mockExplorationData = {
        explorationId: 0,
        autosaveChangeListAsync: function() {},
        discardDraftAsync: function() {}
      };
      angular.mock.module(function($provide) {
        $provide.value('ExplorationDataService', [mockExplorationData][0]);
      });
      spyOn(mockExplorationData, 'autosaveChangeListAsync');
>>>>>>> 94de1bd8
    });

    beforeEach(angular.mock.inject(function($injector) {
      tss = $injector.get('TranslationStatusService');
      ess = $injector.get('ExplorationStatesService');
      ttams = $injector.get('TranslationTabActiveModeService');
      tls = $injector.get('TranslationLanguageService');
      srvs = $injector.get('StateRecordedVoiceoversService');
      swts = $injector.get('StateWrittenTranslationsService');

      statesWithAudioDict = {
        First: {
          content: {
            html: '<p>This is first card.</p>',
            content_id: 'content'
          },
          written_translations: {
            translations_mapping: {
              content: {},
              default_outcome: {},
              feedback_2: {
                hi: {
                  data_format: 'html',
                  translation: '<p>This is feedback 1.</p>',
                  needs_update: false
                }
              },
              feedback_1: {
                hi: {
                  data_format: 'html',
                  translation: '<p>This is first card.</p>',
                  needs_update: false
                }
              },
              rule_input_4: {}
            }
          },
          recorded_voiceovers: {
            voiceovers_mapping: {
              content: {},
              default_outcome: {},
              feedback_2: {
                en: {
                  needs_update: false,
                  filename: 'filename1.mp3',
                  file_size_bytes: 43467,
                  duration_secs: 4.3
                }
              },
              feedback_1: {},
              rule_input_4: {}
            }
          },
          interaction: {
            answer_groups: [{
              tagged_skill_misconception_id: null,
              outcome: {
                refresher_exploration_id: null,
                param_changes: [],
                labelled_as_correct: false,
                feedback: {
                  html: '<p>This is feedback1</p>',
                  content_id: 'feedback_1'
                },
                missing_prerequisite_skill_id: null,
                dest: 'Second'
              },
              rule_specs: [{
                rule_type: 'Equals',
                inputs: {x: 0}
              }],
              training_data: []
            },
            {
              tagged_skill_misconception_id: null,
              outcome: {
                refresher_exploration_id: null,
                param_changes: [],
                labelled_as_correct: false,
                feedback: {
                  html: '<p>This is feedback2</p>',
                  content_id: 'feedback_2'
                },
                missing_prerequisite_skill_id: null,
                dest: 'First'
              },
              rule_specs: [{
                rule_type: 'Equals',
                inputs: {x: 1}
              }],
              training_data: []
            }],
            solution: null,
            hints: [],
            id: 'MultipleChoiceInput',
            customization_args: {
              choices: {
                value: ['<p>1</p>', '<p>2</p>']
              },
              showChoicesInShuffledOrder: {value: false}
            },
            default_outcome: {
              refresher_exploration_id: null,
              param_changes: [],
              labelled_as_correct: false,
              feedback: {
                html: '',
                content_id: 'default_outcome'
              },
              missing_prerequisite_skill_id: null,
              dest: 'First'
            },
            confirmed_unclassified_answers: []
          },
          linked_skill_id: null,
          solicit_answer_details: false,
          classifier_model_id: null,
          param_changes: []
        },
        Second: {
          content: {
            html: '<p>This is second card</p>',
            content_id: 'content'
          },
          written_translations: {
            translations_mapping: {
              content: {},
              default_outcome: {},
              feedback_1: {}
            }
          },
          recorded_voiceovers: {
            voiceovers_mapping: {
              content: {},
              default_outcome: {},
              feedback_1: {}
            }
          },
          interaction: {
            answer_groups: [{
              tagged_skill_misconception_id: null,
              outcome: {
                refresher_exploration_id: null,
                param_changes: [],
                labelled_as_correct: false,
                feedback: {
                  html: '',
                  content_id: 'feedback_1'
                },
                missing_prerequisite_skill_id: null,
                dest: 'Third'
              },
              rule_specs: [{
                rule_type: 'Equals',
                inputs: {x: 0}
              }],
              training_data: []
            }],
            solution: null,
            hints: [],
            id: 'MultipleChoiceInput',
            customization_args: {
              choices: {
                value: ['<p>1</p>'],
              },
              showChoicesInShuffledOrder: {value: false}
            },
            default_outcome: {
              refresher_exploration_id: null,
              param_changes: [],
              labelled_as_correct: false,
              feedback: {
                html: '',
                content_id: 'default_outcome'
              },
              missing_prerequisite_skill_id: null,
              dest: 'Second'
            },
            confirmed_unclassified_answers: []
          },
          linked_skill_id: null,
          solicit_answer_details: false,
          classifier_model_id: null,
          param_changes: []
        },
        Third: {
          content: {
            html: 'Congratulations, you have finished!',
            content_id: 'content'
          },
          written_translations: {
            translations_mapping: {
              content: {}
            }
          },
          recorded_voiceovers: {
            voiceovers_mapping: {
              content: {
                en: {
                  needs_update: false,
                  filename: 'content-en-s86jb5zajs.mp3',
                  file_size_bytes: 38870,
                  duration_secs: 38.8
                }
              }
            }
          },
          interaction: {
            answer_groups: [],
            solution: null,
            hints: [],
            id: 'EndExploration',
            customization_args: {
              recommendedExplorationIds: {
                value: []
              }
            },
            default_outcome: null,
            confirmed_unclassified_answers: []
          },
          linked_skill_id: null,
          solicit_answer_details: false,
          classifier_model_id: null,
          param_changes: []
        }
      };
      ess.init(statesWithAudioDict);
      ttams.activateVoiceoverMode();
      tls.setActiveLanguageCode('en');
      tss.refresh();
    }));

    it('should return a correct list of state names for which audio needs ' +
      'update', function() {
      ttams.activateVoiceoverMode();
      var statesNeedingAudioUpdate = tss.getAllStatesNeedUpdatewarning();
      // To check that initially no state contains audio that needs update.
      expect(Object.keys(statesNeedingAudioUpdate).length).toBe(0);
      srvs.init('First', ess.getRecordedVoiceoversMemento('First'));
      var value = srvs.displayed;
      value.toggleNeedsUpdateAttribute('feedback_2', 'en');
      srvs.saveDisplayedValue();
      ess.saveRecordedVoiceovers('First', value);
      tss.refresh();

      statesNeedingAudioUpdate = tss.getAllStatesNeedUpdatewarning();
      // To check that "First" state contains audio that needs update.
      expect(Object.keys(statesNeedingAudioUpdate).length).toBe(1);
      expect(Object.keys(statesNeedingAudioUpdate)[0]).toBe('First');
      expect(statesNeedingAudioUpdate.First.indexOf(
        'Audio needs update!')).toBe(0);
    });

    it('should return a correct list of state names for which translation ' +
      'needs update', function() {
      ttams.activateTranslationMode();
      tls.setActiveLanguageCode('hi');
      var statesNeedingTranslationUpdate = tss.getAllStatesNeedUpdatewarning();
      expect(Object.keys(statesNeedingTranslationUpdate).length).toBe(0);

      swts.init('First', ess.getWrittenTranslationsMemento('First'));
      swts.displayed.toggleNeedsUpdateAttribute('feedback_1', 'hi');
      swts.displayed.toggleNeedsUpdateAttribute('feedback_2', 'hi');
      ess.saveWrittenTranslations('First', swts.displayed);
      tss.refresh();

      statesNeedingTranslationUpdate = tss.getAllStatesNeedUpdatewarning();
      expect(Object.keys(statesNeedingTranslationUpdate).length).toBe(1);
      expect(Object.keys(statesNeedingTranslationUpdate)[0]).toBe('First');
      expect(statesNeedingTranslationUpdate.First.indexOf(
        'Translation needs update!')).toBe(0);
    });

    it('should return a correct count of audio and translations required in ' +
      'an exploration', function() {
      ttams.activateVoiceoverMode();
      var explorationAudioRequiredCount = (
        tss.getExplorationContentRequiredCount());
      expect(explorationAudioRequiredCount).toBe(8);

      ttams.activateTranslationMode();
      tls.setActiveLanguageCode('hi');
      var explorationTranslationsRequiredCount = (
        tss.getExplorationContentRequiredCount());
      expect(explorationTranslationsRequiredCount).toBe(9);

      // To test changes after adding a new state.
      ess.addState('Fourth');
      ess.saveInteractionId('Third', 'MultipleChoiceInput');
      ess.saveInteractionId('Fourth', 'EndExploration');
      tss.refresh();

      ttams.activateVoiceoverMode();
      tls.setActiveLanguageCode('en');
      var explorationAudioRequiredCount = (
        tss.getExplorationContentRequiredCount());
      expect(explorationAudioRequiredCount).toBe(9);

      ttams.activateTranslationMode();
      tls.setActiveLanguageCode('hi');
      var explorationTranslationsRequiredCount = (
        tss.getExplorationContentRequiredCount());
      expect(explorationTranslationsRequiredCount).toBe(10);
    });

    it('should return a correct count of audio not available in an exploration',
      function() {
        ttams.activateVoiceoverMode();
        var explorationAudioNotAvailableCount = tss
          .getExplorationContentNotAvailableCount();
        expect(explorationAudioNotAvailableCount).toBe(6);

        ess.addState('Fourth');
        ess.saveInteractionId('Third', 'MultipleChoiceInput');
        ess.saveInteractionId('Fourth', 'EndExploration');
        tss.refresh();

        explorationAudioNotAvailableCount = (
          tss.getExplorationContentNotAvailableCount());
        expect(explorationAudioNotAvailableCount).toBe(7);
      });

    it('should return a correct count of translations not available in an ' +
      'exploration', function() {
      ttams.activateTranslationMode();
      tls.setActiveLanguageCode('hi');
      var explorationTranslationNotAvailableCount = (
        tss.getExplorationContentNotAvailableCount());
      expect(explorationTranslationNotAvailableCount).toBe(7);

      ess.addState('Fourth');
      ess.saveInteractionId('Third', 'MultipleChoiceInput');
      ess.saveInteractionId('Fourth', 'EndExploration');
      tss.refresh();

      explorationTranslationNotAvailableCount = (
        tss.getExplorationContentNotAvailableCount());
      expect(explorationTranslationNotAvailableCount).toBe(8);
    });

    it('should correctly return an object containing status colors of audio ' +
      'for all states in the exploration', function() {
      ttams.activateVoiceoverMode();
      var stateWiseStatusColor = tss.getAllStateStatusColors();
      expect(stateWiseStatusColor.First).toBe(FEW_ASSETS_AVAILABLE_COLOR);
      expect(stateWiseStatusColor.Second).toBe(NO_ASSETS_AVAILABLE_COLOR);
      expect(stateWiseStatusColor.Third).toBe(ALL_ASSETS_AVAILABLE_COLOR);
      srvs.init('Second', ess.getRecordedVoiceoversMemento('Second'));
      var value = srvs.displayed;
      value.addVoiceover('content', 'en', 'file.mp3', 1000);
      srvs.saveDisplayedValue();
      ess.saveRecordedVoiceovers('Second', value);
      tss.refresh();
      stateWiseStatusColor = tss.getAllStateStatusColors();
      expect(stateWiseStatusColor.Second).toBe(FEW_ASSETS_AVAILABLE_COLOR);
    });

    it('should correctly return an object containing status colors of ' +
      'translations for all states in the exploration', function() {
      ttams.activateTranslationMode();
      tls.setActiveLanguageCode('hi');
      tss.refresh();
      swts.init('Second', ess.getWrittenTranslationsMemento('Second'));
      var stateWiseStatusColor = tss.getAllStateStatusColors();
      expect(stateWiseStatusColor.First).toBe(FEW_ASSETS_AVAILABLE_COLOR);
      expect(stateWiseStatusColor.Second).toBe(NO_ASSETS_AVAILABLE_COLOR);
      expect(stateWiseStatusColor.Third).toBe(NO_ASSETS_AVAILABLE_COLOR);

      swts.displayed.addWrittenTranslation('content', 'hi', 'html', 'content');
      ess.saveWrittenTranslations('Second', swts.displayed);

      tss.refresh();
      stateWiseStatusColor = tss.getAllStateStatusColors();
      expect(stateWiseStatusColor.Second).toBe(FEW_ASSETS_AVAILABLE_COLOR);
    });

    it('should return correct status color for audio availability in the ' +
      'active state components', function() {
      ttams.activateVoiceoverMode();
      srvs.init('First', ess.getRecordedVoiceoversMemento('First'));
      var activeStateComponentStatus = tss
        .getActiveStateComponentStatusColor('content');
      expect(activeStateComponentStatus).toBe(NO_ASSETS_AVAILABLE_COLOR);
      activeStateComponentStatus = tss
        .getActiveStateComponentStatusColor('feedback');
      expect(activeStateComponentStatus).toBe(FEW_ASSETS_AVAILABLE_COLOR);
      // To test changes after adding an audio translation to "content"
      // in the first state.
      srvs.displayed.addVoiceover('content', 'en', 'file.mp3', 1000);
      srvs.saveDisplayedValue();
      var value = srvs.displayed;
      ess.saveRecordedVoiceovers('First', value);
      activeStateComponentStatus = tss
        .getActiveStateComponentStatusColor('content');
      expect(activeStateComponentStatus).toBe(ALL_ASSETS_AVAILABLE_COLOR);
      srvs.init('Second', ess.getRecordedVoiceoversMemento('Second'));
      activeStateComponentStatus = tss
        .getActiveStateComponentStatusColor('content');
      expect(activeStateComponentStatus).toBe(NO_ASSETS_AVAILABLE_COLOR);
      activeStateComponentStatus = tss
        .getActiveStateComponentStatusColor('feedback');
      expect(activeStateComponentStatus).toBe(NO_ASSETS_AVAILABLE_COLOR);
      srvs.init('Third', ess.getRecordedVoiceoversMemento('Third'));
      activeStateComponentStatus = tss
        .getActiveStateComponentStatusColor('content');
      expect(activeStateComponentStatus).toBe(ALL_ASSETS_AVAILABLE_COLOR);
    });

    it('should return correct status color for translations availability in ' +
      'the active state components', function() {
      ttams.activateTranslationMode();
      tls.setActiveLanguageCode('hi');

      swts.init('First', ess.getWrittenTranslationsMemento('First'));
      var activeStateComponentStatus = (
        tss.getActiveStateComponentStatusColor('content'));
      expect(activeStateComponentStatus).toBe(NO_ASSETS_AVAILABLE_COLOR);
      activeStateComponentStatus = (
        tss.getActiveStateComponentStatusColor('feedback'));
      expect(activeStateComponentStatus).toBe(FEW_ASSETS_AVAILABLE_COLOR);

      swts.displayed.addWrittenTranslation('content', 'hi', 'html', 'Content');

      activeStateComponentStatus = (
        tss.getActiveStateComponentStatusColor('content'));
      expect(activeStateComponentStatus).toBe(ALL_ASSETS_AVAILABLE_COLOR);
      activeStateComponentStatus = (
        tss.getActiveStateComponentStatusColor('feedback'));
      expect(activeStateComponentStatus).toBe(FEW_ASSETS_AVAILABLE_COLOR);
    });

    it('should correctly return whether active state component audio needs ' +
      'update', function() {
      ttams.activateVoiceoverMode();
      srvs.init('First', ess.getRecordedVoiceoversMemento('First'));
      var activeStateComponentNeedsUpdateStatus = tss
        .getActiveStateComponentNeedsUpdateStatus('feedback');
        // To check that initially the state component "feedback" does not
        // contain audio that needs update.
      expect(activeStateComponentNeedsUpdateStatus).toBe(false);
      var value = srvs.displayed;
      // To test changes after changing "needs update" status of an audio.
      value.toggleNeedsUpdateAttribute('feedback_2', 'en');
      srvs.saveDisplayedValue();
      ess.saveRecordedVoiceovers('First', value);
      activeStateComponentNeedsUpdateStatus = tss
        .getActiveStateComponentNeedsUpdateStatus('feedback');
      // To check that the state component "feedback" contains audio that
      // needs update.
      expect(activeStateComponentNeedsUpdateStatus).toBe(true);
    });

    it('should correctly return whether active state component translation ' +
      'needs update', function() {
      ttams.activateTranslationMode();
      tls.setActiveLanguageCode('hi');

      swts.init('First', ess.getWrittenTranslationsMemento('First'));
      var activeStateComponentNeedsUpdateStatus = (
        tss.getActiveStateComponentNeedsUpdateStatus('feedback'));
      expect(activeStateComponentNeedsUpdateStatus).toBe(false);

      swts.displayed.toggleNeedsUpdateAttribute('feedback_2', 'hi');

      activeStateComponentNeedsUpdateStatus = (
        tss.getActiveStateComponentNeedsUpdateStatus('feedback'));
      expect(activeStateComponentNeedsUpdateStatus).toBe(true);
    });

    it('should return correct audio availability status color of a contentId ' +
      'of active state', function() {
      ttams.activateVoiceoverMode();
      srvs.init('First', ess.getRecordedVoiceoversMemento('First'));
      var activeStateContentIdStatusColor = tss
        .getActiveStateContentIdStatusColor('content');
      expect(activeStateContentIdStatusColor).toBe(NO_ASSETS_AVAILABLE_COLOR);
      activeStateContentIdStatusColor = tss
        .getActiveStateContentIdStatusColor('feedback_1');
      expect(activeStateContentIdStatusColor).toBe(NO_ASSETS_AVAILABLE_COLOR);
      activeStateContentIdStatusColor = tss
        .getActiveStateContentIdStatusColor('feedback_2');
      expect(activeStateContentIdStatusColor).toBe(ALL_ASSETS_AVAILABLE_COLOR);
      var value = srvs.displayed;
      // To test changes after adding an audio translation to "content"
      // in the first state.
      value.addVoiceover('content', 'en', 'file.mp3', 1000);
      srvs.saveDisplayedValue();
      ess.saveRecordedVoiceovers('First', value);
      activeStateContentIdStatusColor = tss
        .getActiveStateContentIdStatusColor('content');
      expect(activeStateContentIdStatusColor).toBe(ALL_ASSETS_AVAILABLE_COLOR);
      srvs.init('Second', ess.getRecordedVoiceoversMemento('Second'));
      activeStateContentIdStatusColor = tss
        .getActiveStateContentIdStatusColor('content');
      expect(activeStateContentIdStatusColor).toBe(NO_ASSETS_AVAILABLE_COLOR);
      activeStateContentIdStatusColor = tss
        .getActiveStateContentIdStatusColor('feedback_1');
      expect(activeStateContentIdStatusColor).toBe(NO_ASSETS_AVAILABLE_COLOR);
      srvs.init('Third', ess.getRecordedVoiceoversMemento('Third'));
      activeStateContentIdStatusColor = tss
        .getActiveStateContentIdStatusColor('content');
      expect(activeStateContentIdStatusColor).toBe(ALL_ASSETS_AVAILABLE_COLOR);
    });

    it('should return correct translation availability status color of a ' +
      'contentId of active state', function() {
      ttams.activateTranslationMode();
      tls.setActiveLanguageCode('hi');

      swts.init('First', ess.getWrittenTranslationsMemento('First'));
      var activeStateContentIdStatusColor = (
        tss.getActiveStateContentIdStatusColor('content'));
      expect(activeStateContentIdStatusColor).toBe(NO_ASSETS_AVAILABLE_COLOR);
      activeStateContentIdStatusColor = (
        tss.getActiveStateContentIdStatusColor('feedback_1'));
      expect(activeStateContentIdStatusColor).toBe(
        ALL_ASSETS_AVAILABLE_COLOR);
      activeStateContentIdStatusColor = (
        tss.getActiveStateContentIdStatusColor('feedback_2'));
      expect(activeStateContentIdStatusColor).toBe(
        ALL_ASSETS_AVAILABLE_COLOR);

      swts.displayed.addWrittenTranslation(
        'content', 'hi', 'html', '<p>Content</p>');

      activeStateContentIdStatusColor = (
        tss.getActiveStateContentIdStatusColor('content'));
      expect(activeStateContentIdStatusColor).toBe(
        ALL_ASSETS_AVAILABLE_COLOR);
      activeStateContentIdStatusColor = (
        tss.getActiveStateContentIdStatusColor('feedback_1'));
      expect(activeStateContentIdStatusColor).toBe(
        ALL_ASSETS_AVAILABLE_COLOR);
      activeStateContentIdStatusColor = (
        tss.getActiveStateContentIdStatusColor('feedback_2'));
      expect(activeStateContentIdStatusColor).toBe(
        ALL_ASSETS_AVAILABLE_COLOR);
    });

    it('should return correct needs update status of voice-over of active ' +
      'state contentId', function() {
      ttams.activateVoiceoverMode();
      srvs.init('First', ess.getRecordedVoiceoversMemento('First'));
      var activeStateContentIdNeedsUpdateStatus = tss
        .getActiveStateContentIdNeedsUpdateStatus('feedback_2');
      // To check that initially the state content id "feedback" does not
      // contain audio that needs update.
      expect(activeStateContentIdNeedsUpdateStatus).toBe(false);

      var value = srvs.displayed;
      value.toggleNeedsUpdateAttribute('feedback_2', 'en');
      srvs.saveDisplayedValue();
      activeStateContentIdNeedsUpdateStatus = (
        tss.getActiveStateContentIdNeedsUpdateStatus('feedback_2'));
      // To check that the state content id "feedback" contains audio that
      // needs update.
      expect(activeStateContentIdNeedsUpdateStatus).toBe(true);
    });

    it('should return correct needs update status of translation of active ' +
      'state contentId', function() {
      ttams.activateTranslationMode();
      tls.setActiveLanguageCode('hi');
      swts.init('First', ess.getWrittenTranslationsMemento('First'));
      var activeStateContentIdNeedsUpdateStatus = (
        tss.getActiveStateContentIdNeedsUpdateStatus('feedback_2'));
      expect(activeStateContentIdNeedsUpdateStatus).toBe(false);

      swts.displayed.toggleNeedsUpdateAttribute('feedback_2', 'hi');

      activeStateContentIdNeedsUpdateStatus = (
        tss.getActiveStateContentIdNeedsUpdateStatus('feedback_2'));
      expect(activeStateContentIdNeedsUpdateStatus).toBe(true);
    });
  });
});<|MERGE_RESOLUTION|>--- conflicted
+++ resolved
@@ -74,7 +74,6 @@
     var NO_ASSETS_AVAILABLE_COLOR = '#D14836';
     var statesWithAudioDict = null;
 
-<<<<<<< HEAD
     beforeEach(() => {
       TestBed.configureTestingModule({
         providers: [
@@ -89,18 +88,6 @@
           }
         ]
       });
-=======
-    beforeEach(function() {
-      mockExplorationData = {
-        explorationId: 0,
-        autosaveChangeListAsync: function() {},
-        discardDraftAsync: function() {}
-      };
-      angular.mock.module(function($provide) {
-        $provide.value('ExplorationDataService', [mockExplorationData][0]);
-      });
-      spyOn(mockExplorationData, 'autosaveChangeListAsync');
->>>>>>> 94de1bd8
     });
 
     beforeEach(angular.mock.inject(function($injector) {
