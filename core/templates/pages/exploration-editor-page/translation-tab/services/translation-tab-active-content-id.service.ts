// Copyright 2019 The Oppia Authors. All Rights Reserved.
//
// Licensed under the Apache License, Version 2.0 (the "License");
// you may not use this file except in compliance with the License.
// You may obtain a copy of the License at
//
//      http://www.apache.org/licenses/LICENSE-2.0
//
// Unless required by applicable law or agreed to in writing, software
// distributed under the License is distributed on an "AS-IS" BASIS,
// WITHOUT WARRANTIES OR CONDITIONS OF ANY KIND, either express or implied.
// See the License for the specific language governing permissions and
// limitations under the License.

/**
 * @fileoverview Service to get and set active content id in translation tab.
 */

import { EventEmitter } from '@angular/core';

require(
  'components/state-editor/state-editor-properties-services/' +
  'state-property.service.ts');
require(
  'components/state-editor/state-editor-properties-services/' +
  'state-recorded-voiceovers.service.ts');

angular.module('oppia').factory('TranslationTabActiveContentIdService', [
  'StateRecordedVoiceoversService',
  function(StateRecordedVoiceoversService) {
    var activeContentId = null;
    var _activeContentIdChangedEventEmitter = new EventEmitter();
    return {
      getActiveContentId: function() {
        return activeContentId;
      },
      setActiveContentId: function(contentId, dataFormat) {
        var allContentIds = (
          StateRecordedVoiceoversService.displayed.getAllContentId());
        if (allContentIds.indexOf(contentId) === -1) {
          throw new Error('Invalid active content id: ' + contentId);
        }
        activeContentId = contentId;
<<<<<<< HEAD
        $rootScope.$broadcast('activeContentIdChanged', dataFormat);
=======
        _activeContentIdChangedEventEmitter.emit();
      },
      get onActiveContentIdChanged() {
        return _activeContentIdChangedEventEmitter;
>>>>>>> bc323a52
      }
    };
  }]);<|MERGE_RESOLUTION|>--- conflicted
+++ resolved
@@ -41,14 +41,10 @@
           throw new Error('Invalid active content id: ' + contentId);
         }
         activeContentId = contentId;
-<<<<<<< HEAD
-        $rootScope.$broadcast('activeContentIdChanged', dataFormat);
-=======
-        _activeContentIdChangedEventEmitter.emit();
+        _activeContentIdChangedEventEmitter.emit(dataFormat);
       },
       get onActiveContentIdChanged() {
         return _activeContentIdChangedEventEmitter;
->>>>>>> bc323a52
       }
     };
   }]);