--- conflicted
+++ resolved
@@ -26,14 +26,11 @@
 import INTERACTION_SPECS from 'interactions/interaction_specs.json';
 import { AppConstants } from 'app.constants';
 import { RecordedVoiceovers } from 'domain/exploration/recorded-voiceovers.model';
-<<<<<<< HEAD
 import { EntityTranslation } from 'domain/translation/EntityTranslationObjectFactory';
 import { LoaderService } from 'services/loader.service';
 import { EntityTranslationsService } from 'services/entity-translations.services';
 import { StateEditorService } from 'components/state-editor/state-editor-properties-services/state-editor.service';
-=======
 import { InteractionSpecsKey } from 'pages/interaction-specs.constants';
->>>>>>> a4b176c8
 
 interface AvailabilityStatus {
   available: boolean;
@@ -48,16 +45,6 @@
   ALL_ASSETS_AVAILABLE_COLOR: string = '#16A765';
   FEW_ASSETS_AVAILABLE_COLOR: string = '#E9B330';
   NO_ASSETS_AVAILABLE_COLOR: string = '#D14836';
-<<<<<<< HEAD
-  langCode: string;
-  stateNeedsUpdateWarnings: object;
-  stateWiseStatusColor: object;
-  explorationTranslationContentRequiredCount: number;
-  explorationVoiceoverContentRequiredCount: number;
-  explorationTranslationContentNotAvailableCount: number;
-  explorationVoiceoverContentNotAvailableCount: number;
-  entityTranslation: EntityTranslation;
-=======
   // These properties are initialized using init method and we need to do
   // non-null assertion. For more information, see
   // https://github.com/oppia/oppia/wiki/Guide-on-defining-types#ts-7-1
@@ -68,7 +55,7 @@
   explorationVoiceoverContentRequiredCount!: number;
   explorationTranslationContentNotAvailableCount!: number;
   explorationVoiceoverContentNotAvailableCount!: number;
->>>>>>> a4b176c8
+  entityTranslation!: EntityTranslation;
 
 
   constructor(
@@ -131,16 +118,9 @@
   _getContentAvailabilityStatus(
       stateName: string, contentId: string): AvailabilityStatus {
     if (this.translationTabActiveModeService.isTranslationModeActive()) {
-<<<<<<< HEAD
       return this._getTranslationStatus(contentId);
     } else if (this.translationTabActiveModeService.isVoiceoverModeActive()) {
       this.langCode = this.translationLanguageService.getActiveLanguageCode();
-=======
-      let writtenTranslations = (
-        this.explorationStatesService.getWrittenTranslationsMemento(stateName));
-      return this._getTranslationStatus(writtenTranslations, contentId);
-    } else {
->>>>>>> a4b176c8
       let recordedVoiceovers = (
         this.explorationStatesService.getRecordedVoiceoversMemento(stateName));
       return this._getVoiceOverStatus(recordedVoiceovers, contentId);
@@ -150,14 +130,8 @@
   _getActiveStateContentAvailabilityStatus(
       contentId: string): AvailabilityStatus {
     if (this.translationTabActiveModeService.isTranslationModeActive()) {
-<<<<<<< HEAD
       return this._getTranslationStatus(contentId);
     } else if (this.translationTabActiveModeService.isVoiceoverModeActive()) {
-=======
-      let writtenTranslations = this.stateWrittenTranslationsService.displayed;
-      return this._getTranslationStatus(writtenTranslations, contentId);
-    } else {
->>>>>>> a4b176c8
       let recordedVoiceovers = this.stateRecordedVoiceoversService.displayed;
       return this._getVoiceOverStatus(recordedVoiceovers, contentId);
     }
@@ -302,21 +276,8 @@
   }
 
   _getAvailableContentIds(): string[] {
-<<<<<<< HEAD
     let recordedVoiceovers = this.stateRecordedVoiceoversService.displayed;
     return recordedVoiceovers.getAllContentIds();
-=======
-    let availableContentIds: string[] = [];
-    if (this.translationTabActiveModeService.isTranslationModeActive()) {
-      let writtenTranslations = this.stateWrittenTranslationsService.displayed;
-      availableContentIds = writtenTranslations.getAllContentIds();
-    } else if (this.translationTabActiveModeService.isVoiceoverModeActive()) {
-      let recordedVoiceovers = this.stateRecordedVoiceoversService.displayed;
-      availableContentIds = recordedVoiceovers.getAllContentIds();
-    }
-
-    return availableContentIds;
->>>>>>> a4b176c8
   }
 
   _getActiveStateComponentNeedsUpdateStatus(componentName: string): boolean {
