// Copyright 2019 The Oppia Authors. All Rights Reserved.
//
// Licensed under the Apache License, Version 2.0 (the 'License');
// you may not use this file except in compliance with the License.
// You may obtain a copy of the License at
//
//      http://www.apache.org/licenses/LICENSE-2.0
//
// Unless required by applicable law or agreed to in writing, software
// distributed under the License is distributed on an 'AS-IS' BASIS,
// WITHOUT WARRANTIES OR CONDITIONS OF ANY KIND, either express or implied.
// See the License for the specific language governing permissions and
// limitations under the License.

/**
 * @fileoverview Service for handling microphone data and mp3 audio processing.
 */

import { EventEmitter, Injectable } from '@angular/core';
import { downgradeInjectable } from '@angular/upgrade/static';
import { LoggerService } from 'services/contextual/logger.service';

declare global {
  interface Window {
    webkitAudioContext: typeof AudioContext;
  }
}

@Injectable({
  providedIn: 'root'
})
export class VoiceoverRecordingService {
  audioContextAvailable: typeof AudioContext;
  definedAudioContext: AudioContext; // Will be defined audio context.
  isAvailable: boolean;
  isRecording: boolean = false;
  microphone: MediaStreamAudioSourceNode;
  microphoneStream: MediaStream;
  mp3Worker: Worker = null;
  processor: ScriptProcessorNode;
  defer: EventEmitter<string> = new EventEmitter();

  constructor(
<<<<<<< HEAD
    private loggerService: LoggerService
=======
      private loggerService: LoggerService
>>>>>>> 2375a02e
  ) { }

  _stopRecord(): void {
    if (this.microphone && this.processor && this.mp3Worker) {
      // Disconnect mic and processor and stop processing.
      this.microphone.disconnect();
      this.processor.disconnect();
      this.processor.onaudioprocess = null;
      // Issue command to retrieve converted audio.
      this.mp3Worker.postMessage({cmd: 'finish'});
      // Stop microphone stream.
      this.microphoneStream.getTracks().forEach(function(track) {
        track.stop();
      });

      this.isRecording = false;
    }
  }

  _closeRecorder(): void {
    this._stopWorker();
  }
<<<<<<< HEAD

  initRecorder(): void {
    this._initRecorder();
  }

  status(): {
      isAvailable: boolean;
      isRecording: boolean;
      } {
=======

  initRecorder(): void {
    this._initRecorder();
  }

  status(): {
       isAvailable: boolean;
       isRecording: boolean;
       } {
>>>>>>> 2375a02e
    return {
      isAvailable: this.isAvailable,
      isRecording: this.isRecording
    };
  }

  async startRecordingAsync(): Promise<MediaStream> {
    // If worker is not available then do not start recording.
    if (this.mp3Worker === null) {
      return null;
    }

    let navigator = this._startMicrophoneAsync();

    navigator.then((stream) => {
      this.isRecording = true;
      // Set microphone stream will be used for stopping track
      // stream in another function.
      this.microphoneStream = stream;
      this._processMicAudio(stream);
    }, () => {
      this.loggerService.warn(
        'Microphone was not started because ofuser denied permission.');
      this.isRecording = false;
    });

    return navigator;
  }

  stopRecord(): void {
    if (this.mp3Worker !== null) {
      this._stopRecord();
    }
  }

  getMp3Data(): EventEmitter<string> {
    return this.defer;
  }

  closeRecorder(): void {
    this._closeRecorder();
  }

  _initWorker(): void {
    if (!Worker) {
      this.loggerService.warn('Worker API not supported in this browser.');
      return;
    }
    if (this.mp3Worker === null) {
      let lameWorkerFileUrl = '/third_party/static/lamejs-1.2.0/' +
<<<<<<< HEAD
          'worker-example/worker-realtime.js';
=======
           'worker-example/worker-realtime.js';
>>>>>>> 2375a02e
      // Config the mp3 encoding worker.
      let config = {sampleRate: 44100, bitRate: 128};
      this.mp3Worker = new Worker(lameWorkerFileUrl);
      this.mp3Worker.onmessage = (e) => {
        // Async data flow.
        this.defer.emit(e.data.buf);
        return;
      };

      this.mp3Worker.postMessage({cmd: 'init', config: config});
    }
  }

  // Convert directly from mic input to mp3.
  _onAudioProcess(
      event: {
<<<<<<< HEAD
        inputBuffer: {
          getChannelData: (value) => Transferable[];
        };
      }): void {
=======
         inputBuffer: {
           getChannelData: (value) => Transferable[];
         };
       }): void {
>>>>>>> 2375a02e
    let array = event.inputBuffer.getChannelData(0);
    this._postMessage(array);
  }

  async _startMicrophoneAsync(): Promise<MediaStream> {
    return navigator.mediaDevices.getUserMedia({audio: true, video: false});
  }

  _postMessage(buffer: Transferable[]): void {
    // Ensure the mp3Worker is available when this is run.
    if (this.mp3Worker) {
      this.mp3Worker.postMessage({cmd: 'encode', buf: buffer});
    }
  }

  _stopWorker(): void {
    if (this.mp3Worker) {
      this.mp3Worker.terminate();
      this.loggerService.log('Ending mp3 worker');
      this.mp3Worker = null;
    }
  }

  _initRecorder(): void {
    // Browser agnostic AudioContext API check.
    this.audioContextAvailable = window.AudioContext ||
<<<<<<< HEAD
       window.webkitAudioContext;
=======
        window.webkitAudioContext;
>>>>>>> 2375a02e

    if (this.audioContextAvailable) {
      // Promise required because angular is async with worker.
      this.isAvailable = true;
      this._initWorker();
    } else {
      this.isAvailable = false;
    }
  }

  // Setup microphone inputs for mp3 audio processing.
  _processMicAudio(stream: MediaStream): void {
    this.definedAudioContext = new this.audioContextAvailable();
    // Settings a bufferSize of 0 instructs the browser
    // to choose the best bufferSize.
    this.processor = this.definedAudioContext.createScriptProcessor(0, 1, 1);
    // Process microphone to mp3 encoding.
    this.processor.onaudioprocess = this._onAudioProcess.bind(this);

    this.microphone = this.definedAudioContext.createMediaStreamSource(stream);
    // Connect custom processor to microphone.
    this.microphone.connect(this.processor);
    // Connect to speakers as destination.
    this.processor.connect(this.definedAudioContext.destination);
  }
}

angular.module('oppia').factory(
  'VoiceoverRecordingService', downgradeInjectable(VoiceoverRecordingService));<|MERGE_RESOLUTION|>--- conflicted
+++ resolved
@@ -41,11 +41,7 @@
   defer: EventEmitter<string> = new EventEmitter();
 
   constructor(
-<<<<<<< HEAD
-    private loggerService: LoggerService
-=======
       private loggerService: LoggerService
->>>>>>> 2375a02e
   ) { }
 
   _stopRecord(): void {
@@ -68,17 +64,6 @@
   _closeRecorder(): void {
     this._stopWorker();
   }
-<<<<<<< HEAD
-
-  initRecorder(): void {
-    this._initRecorder();
-  }
-
-  status(): {
-      isAvailable: boolean;
-      isRecording: boolean;
-      } {
-=======
 
   initRecorder(): void {
     this._initRecorder();
@@ -88,7 +73,6 @@
        isAvailable: boolean;
        isRecording: boolean;
        } {
->>>>>>> 2375a02e
     return {
       isAvailable: this.isAvailable,
       isRecording: this.isRecording
@@ -139,11 +123,7 @@
     }
     if (this.mp3Worker === null) {
       let lameWorkerFileUrl = '/third_party/static/lamejs-1.2.0/' +
-<<<<<<< HEAD
-          'worker-example/worker-realtime.js';
-=======
            'worker-example/worker-realtime.js';
->>>>>>> 2375a02e
       // Config the mp3 encoding worker.
       let config = {sampleRate: 44100, bitRate: 128};
       this.mp3Worker = new Worker(lameWorkerFileUrl);
@@ -160,17 +140,10 @@
   // Convert directly from mic input to mp3.
   _onAudioProcess(
       event: {
-<<<<<<< HEAD
-        inputBuffer: {
-          getChannelData: (value) => Transferable[];
-        };
-      }): void {
-=======
          inputBuffer: {
            getChannelData: (value) => Transferable[];
          };
        }): void {
->>>>>>> 2375a02e
     let array = event.inputBuffer.getChannelData(0);
     this._postMessage(array);
   }
@@ -197,11 +170,7 @@
   _initRecorder(): void {
     // Browser agnostic AudioContext API check.
     this.audioContextAvailable = window.AudioContext ||
-<<<<<<< HEAD
-       window.webkitAudioContext;
-=======
         window.webkitAudioContext;
->>>>>>> 2375a02e
 
     if (this.audioContextAvailable) {
       // Promise required because angular is async with worker.
