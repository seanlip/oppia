// Copyright 2021 The Oppia Authors. All Rights Reserved.
//
// Licensed under the Apache License, Version 2.0 (the "License");
// you may not use this file except in compliance with the License.
// You may obtain a copy of the License at
//
//      http://www.apache.org/licenses/LICENSE-2.0
//
// Unless required by applicable law or agreed to in writing, software
// distributed under the License is distributed on an "AS-IS" BASIS,
// WITHOUT WARRANTIES OR CONDITIONS OF ANY KIND, either express or implied.
// See the License for the specific language governing permissions and
// limitations under the License.

/**
 * @fileoverview A service that maintains a record of which topic
 * in the translation tab is currently active.
 */

import {EventEmitter, Injectable} from '@angular/core';
import {downgradeInjectable} from '@angular/upgrade/static';

<<<<<<< HEAD

import { AppConstants } from 'app.constants';
import { ContributionOpportunitiesService } from
=======
import {
  ContributionOpportunitiesService,
>>>>>>> 4df5a769
  // eslint-disable-next-line max-len
} from 'pages/contributor-dashboard-page/services/contribution-opportunities.service';
import {LoggerService} from 'services/contextual/logger.service';

@Injectable({
  providedIn: 'root',
})
export class TranslationTopicService {
  // This property is initialized using async methods
  // and we need to do non-null assertion. For more information, see
  // https://github.com/oppia/oppia/wiki/Guide-on-defining-types#ts-7-1
  private activeTopicName!: string;
  private _activeTopicChangedEventEmitter = new EventEmitter<void>();

  constructor(
    private ContributionOpportunitiesService: ContributionOpportunitiesService,
    private loggerService: LoggerService
  ) {}

  getActiveTopicName(): string {
    return this.activeTopicName;
  }

  setActiveTopicName(newActiveTopicName: string): void {
<<<<<<< HEAD
    this.ContributionOpportunitiesService.getTranslatableTopicNamesAsync()
      .then((data) => {
        if (newActiveTopicName !== AppConstants.TOPIC_SENTINEL_NAME_ALL &&
            data.indexOf(newActiveTopicName) < 0) {
=======
    this.ContributionOpportunitiesService.getTranslatableTopicNamesAsync().then(
      data => {
        if (
          newActiveTopicName !== 'All' &&
          data.indexOf(newActiveTopicName) < 0
        ) {
>>>>>>> 4df5a769
          this.loggerService.error(
            'Invalid active topic name: ' + newActiveTopicName
          );
          return;
        }
        this.activeTopicName = newActiveTopicName;
        this._activeTopicChangedEventEmitter.emit();
      }
    );
  }

  get onActiveTopicChanged(): EventEmitter<void> {
    return this._activeTopicChangedEventEmitter;
  }
}

angular
  .module('oppia')
  .service(
    'TranslationTopicService',
    downgradeInjectable(TranslationTopicService)
  );<|MERGE_RESOLUTION|>--- conflicted
+++ resolved
@@ -20,14 +20,9 @@
 import {EventEmitter, Injectable} from '@angular/core';
 import {downgradeInjectable} from '@angular/upgrade/static';
 
-<<<<<<< HEAD
-
-import { AppConstants } from 'app.constants';
-import { ContributionOpportunitiesService } from
-=======
+import {AppConstants} from 'app.constants';
 import {
   ContributionOpportunitiesService,
->>>>>>> 4df5a769
   // eslint-disable-next-line max-len
 } from 'pages/contributor-dashboard-page/services/contribution-opportunities.service';
 import {LoggerService} from 'services/contextual/logger.service';
@@ -52,21 +47,14 @@
   }
 
   setActiveTopicName(newActiveTopicName: string): void {
-<<<<<<< HEAD
-    this.ContributionOpportunitiesService.getTranslatableTopicNamesAsync()
-      .then((data) => {
-        if (newActiveTopicName !== AppConstants.TOPIC_SENTINEL_NAME_ALL &&
-            data.indexOf(newActiveTopicName) < 0) {
-=======
     this.ContributionOpportunitiesService.getTranslatableTopicNamesAsync().then(
       data => {
         if (
-          newActiveTopicName !== 'All' &&
+          newActiveTopicName !== AppConstants.TOPIC_SENTINEL_NAME_ALL &&
           data.indexOf(newActiveTopicName) < 0
         ) {
->>>>>>> 4df5a769
           this.loggerService.error(
-            'Invalid active topic name: ' + newActiveTopicName
+            `Invalid active topic name: ${newActiveTopicName}`
           );
           return;
         }
