--- conflicted
+++ resolved
@@ -17,46 +17,6 @@
  */
 
 import { EventEmitter } from '@angular/core';
-<<<<<<< HEAD
-
-import { importAllAngularServices } from 'tests/unit-test-utils';
-
-describe('Responses Service', function() {
-  var ResponsesService = null;
-  var InteractionObjectFactory = null;
-  var OutcomeObjectFactory = null;
-  var StateEditorService = null;
-  var AlertsService = null;
-  var StateInteractionIdService = null;
-  var AnswerGroupsCacheService = null;
-  var AnswerGroupObjectFactory = null;
-  var interactionData = null;
-  var interactionDataWithRules = null;
-  var LoggerService = null;
-
-  beforeEach(angular.mock.module('oppia'));
-  importAllAngularServices();
-  importAllAngularServices();
-  beforeEach(angular.mock.module('oppia', function($provide) {
-    $provide.value('StateSolutionService', {
-      savedMemento: {
-        correctAnswer: 'This is a correct answer'
-      }
-    });
-  }));
-  beforeEach(angular.mock.inject(function($injector) {
-    ResponsesService = $injector.get('ResponsesService');
-    InteractionObjectFactory = $injector.get('InteractionObjectFactory');
-    OutcomeObjectFactory = $injector.get('OutcomeObjectFactory');
-    StateEditorService = $injector.get('StateEditorService');
-    AlertsService = $injector.get('AlertsService');
-    StateInteractionIdService = $injector.get('StateInteractionIdService');
-    AnswerGroupsCacheService = $injector.get('AnswerGroupsCacheService');
-    AnswerGroupObjectFactory = $injector.get('AnswerGroupObjectFactory');
-    LoggerService = $injector.get('LoggerService');
-
-    interactionData = InteractionObjectFactory.createFromBackendDict({
-=======
 import { TestBed } from '@angular/core/testing';
 
 import { AnswerGroupObjectFactory } from 'domain/exploration/AnswerGroupObjectFactory';
@@ -130,7 +90,6 @@
     };
 
     interactionData = interactionObjectFactory.createFromBackendDict({
->>>>>>> 0068ec76
       id: 'TextInput',
       answer_groups: [
         {
