--- conflicted
+++ resolved
@@ -16,220 +16,13 @@
  * @fileoverview Component for the Editor tab in the exploration editor page.
  */
 
-<<<<<<< HEAD
-require(
-  'components/common-layout-directives/common-elements/' +
-  'confirm-or-cancel-modal.controller.ts');
-require('directives/angular-html-bind.directive.ts');
-require(
-  'pages/exploration-editor-page/editor-tab/graph-directives/' +
-  'exploration-graph.component.ts');
-require(
-  'pages/exploration-editor-page/editor-tab/state-name-editor/' +
-  'state-name-editor.component.ts');
-require(
-  'pages/exploration-editor-page/editor-tab/state-param-changes-editor/' +
-  'state-param-changes-editor.component.ts');
-require(
-  'pages/exploration-editor-page/editor-tab/unresolved-answers-overview/' +
-  'unresolved-answers-overview.component.ts');
-
-require('domain/utilities/url-interpolation.service.ts');
-require(
-  'pages/exploration-editor-page/services/' +
-  'exploration-correctness-feedback.service.ts');
-require(
-  'pages/exploration-editor-page/services/' +
-  'exploration-init-state-name.service.ts');
-require('pages/exploration-editor-page/services/exploration-states.service.ts');
-require(
-  'pages/exploration-editor-page/services/exploration-warnings.service.ts');
-require('pages/exploration-editor-page/services/graph-data.service.ts');
-require('pages/exploration-editor-page/services/router.service.ts');
-require(
-  'pages/exploration-editor-page/services/' +
-  'state-tutorial-first-time.service.ts');
-require(
-  'pages/exploration-editor-page/services/state-editor-refresh.service.ts');
-require(
-  'pages/exploration-editor-page/services/' +
-  'user-exploration-permissions.service.ts');
-require('pages/exploration-editor-page/exploration-editor-page.component.ts');
-require('components/state-editor/state-editor.component.ts');
-require(
-  'components/state-editor/state-editor-properties-services/' +
-  'state-card-is-checkpoint.service.ts');
-require(
-  'components/state-editor/state-editor-properties-services/' +
-  'state-editor.service.ts');
-require('services/alerts.service.ts');
-require('services/context.service.ts');
-require('services/editability.service.ts');
-require('services/exploration-features.service.ts');
-require('services/site-analytics.service.ts');
-require('services/ngb-modal.service.ts');
-require('pages/exploration-editor-page/services/version-history.service.ts');
-require(
-  'pages/exploration-editor-page/services/' +
-  'version-history-backend-api.service.ts');
-require('services/context.service.ts');
-
-import { NgbModalRef } from '@ng-bootstrap/ng-bootstrap';
-=======
 import { Component, Input, OnDestroy, OnInit } from '@angular/core';
 import { downgradeComponent } from '@angular/upgrade/static';
-import { NgbModal } from '@ng-bootstrap/ng-bootstrap';
->>>>>>> 912b4156
+import { NgbModal, NgbModalRef } from '@ng-bootstrap/ng-bootstrap';
 import { Subscription } from 'rxjs';
 import { JoyrideService } from 'ngx-joyride';
 import cloneDeep from 'lodash/cloneDeep';
 import { MarkAllAudioAndTranslationsAsNeedingUpdateModalComponent } from 'components/forms/forms-templates/mark-all-audio-and-translations-as-needing-update-modal.component';
-<<<<<<< HEAD
-import { StateVersionHistoryResponse } from '../services/version-history-backend-api.service';
-import { StateVersionHistoryModalComponent } from '../modal-templates/state-version-history-modal.component';
-import { StateDiffData } from '../services/version-history.service';
-
-angular.module('oppia').component('explorationEditorTab', {
-  bindings: {
-    explorationIsLinkedToStory: '='
-  },
-  template: require('./exploration-editor-tab.component.html'),
-  controller: [
-    '$rootScope', '$scope', '$templateCache', '$timeout',
-    'ContextService', 'EditabilityService',
-    'ExplorationCorrectnessFeedbackService', 'ExplorationFeaturesService',
-    'ExplorationInitStateNameService', 'ExplorationStatesService',
-    'ExplorationWarningsService', 'FocusManagerService', 'GraphDataService',
-    'LoaderService', 'NgbModal',
-    'RouterService', 'SiteAnalyticsService', 'StateCardIsCheckpointService',
-    'StateEditorRefreshService', 'StateEditorService',
-    'StateTutorialFirstTimeService',
-    'UserExplorationPermissionsService',
-    'VersionHistoryBackendApiService',
-    'VersionHistoryService',
-    function(
-        $rootScope, $scope, $templateCache, $timeout,
-        ContextService, EditabilityService,
-        ExplorationCorrectnessFeedbackService, ExplorationFeaturesService,
-        ExplorationInitStateNameService, ExplorationStatesService,
-        ExplorationWarningsService, FocusManagerService, GraphDataService,
-        LoaderService, NgbModal,
-        RouterService, SiteAnalyticsService, StateCardIsCheckpointService,
-        StateEditorRefreshService, StateEditorService,
-        StateTutorialFirstTimeService,
-        UserExplorationPermissionsService,
-        VersionHistoryBackendApiService,
-        VersionHistoryService) {
-      var ctrl = this;
-      ctrl.directiveSubscriptions = new Subscription();
-      ctrl.stateCardIsCheckpointService = StateCardIsCheckpointService;
-      // Replace the ng-joyride template with one that uses <[...]>
-      // interpolators instead of/ {{...}} interpolators.
-      var ngJoyrideTemplate = $templateCache.get(
-        'ng-joyride-title-tplv1.html');
-      ngJoyrideTemplate = ngJoyrideTemplate.replace(
-        /\{\{/g, '<[').replace(/\}\}/g, ']>');
-      $templateCache.put(
-        'ng-joyride-title-tplv1.html', ngJoyrideTemplate);
-
-      ctrl.isEditable = function() {
-        return EditabilityService.isEditable();
-      };
-
-      ctrl.getStateContentPlaceholder = function() {
-        if (
-          StateEditorService.getActiveStateName() ===
-          ExplorationInitStateNameService.savedMemento) {
-          return (
-            'This is the first card of your exploration. Use this space ' +
-            'to introduce your topic and engage the learner, then ask ' +
-            'them a question.');
-        } else {
-          return (
-            'You can speak to the learner here, then ask them a question.');
-        }
-      };
-      ctrl.getStateContentSaveButtonPlaceholder = function() {
-        return 'Save Content';
-      };
-
-      ctrl.addState = function(newStateName) {
-        ExplorationStatesService.addState(newStateName, null);
-      };
-
-      ctrl.refreshWarnings = function() {
-        ExplorationWarningsService.updateWarnings();
-      };
-
-      ctrl.getLastEditedVersionNumber = function() {
-        return (
-          VersionHistoryService.getBackwardStateDiffData().oldVersionNumber);
-      };
-
-      ctrl.getLastEditedCommitterUsername = function() {
-        return (
-          VersionHistoryService.getBackwardStateDiffData().committerUsername);
-      };
-
-      ctrl.canShowExploreVersionHistoryButton = function() {
-        return VersionHistoryService.canShowBackwardStateDiffData();
-      };
-
-      ctrl.onClickExploreVersionHistoryButton = function() {
-        const modalRef: NgbModalRef = NgbModal.open(
-          StateVersionHistoryModalComponent, {
-            backdrop: true,
-            windowClass: 'metadata-diff-modal',
-            size: 'xl'
-          });
-
-        const stateDiffData: StateDiffData = (
-          VersionHistoryService.getBackwardStateDiffData());
-        modalRef.componentInstance.newState = stateDiffData.newState;
-        modalRef.componentInstance.oldState = stateDiffData.oldState;
-        modalRef.componentInstance.newStateName = stateDiffData.newState.name;
-        modalRef.componentInstance.oldStateName = stateDiffData.oldState.name;
-        modalRef.componentInstance.committerUsername = (
-          stateDiffData.committerUsername);
-        modalRef.componentInstance.oldVersion = stateDiffData.oldVersionNumber;
-
-        modalRef.result.then(function() {
-          VersionHistoryService.setCurrentPositionInStateVersionHistoryList(0);
-        }, function() {
-          VersionHistoryService.setCurrentPositionInStateVersionHistoryList(0);
-        });
-      };
-
-      ctrl.initStateEditor = function() {
-        ctrl.stateName = StateEditorService.getActiveStateName();
-        StateEditorService.setStateNames(
-          ExplorationStatesService.getStateNames());
-        StateEditorService.setCorrectnessFeedbackEnabled(
-          ExplorationCorrectnessFeedbackService.isEnabled());
-        StateEditorService.setInQuestionMode(false);
-        var stateData = ExplorationStatesService.getState(ctrl.stateName);
-        if (ctrl.stateName && stateData) {
-          // StateEditorService.checkEventListenerRegistrationStatus()
-          // returns true if the event listeners of the state editor child
-          // components have been registered.
-          // In this case 'stateEditorInitialized' is broadcasted so that:
-          // 1. state-editor directive can initialise the child
-          //    components of the state editor.
-          // 2. state-interaction-editor directive can initialise the
-          //    child components of the interaction editor.
-          $scope.$watch(function() {
-            return (
-              StateEditorService.checkEventListenerRegistrationStatus());
-          }, function() {
-            if (
-              StateEditorService.checkEventListenerRegistrationStatus() &&
-            ExplorationStatesService.isInitialized()) {
-              var stateData = (
-                ExplorationStatesService.getState(ctrl.stateName));
-              StateEditorService.onStateEditorInitialized.emit(stateData);
-            }
-          });
-=======
 import { StateTutorialFirstTimeService } from '../services/state-tutorial-first-time.service';
 import { EditabilityService } from 'services/editability.service';
 import { SiteAnalyticsService } from 'services/site-analytics.service';
@@ -252,6 +45,10 @@
 import { StateEditorRefreshService } from '../services/state-editor-refresh.service';
 import { LoaderService } from 'services/loader.service';
 import { GraphDataService } from '../services/graph-data.service';
+import { StateDiffData, VersionHistoryService } from '../services/version-history.service';
+import { StateVersionHistoryModalComponent } from '../modal-templates/state-version-history-modal.component';
+import { StateVersionHistoryResponse, VersionHistoryBackendApiService } from '../services/version-history-backend-api.service';
+import { ContextService } from 'services/context.service';
 
 @Component({
   selector: 'oppia-exploration-editor-tab',
@@ -301,6 +98,9 @@
      private loaderService: LoaderService,
      private graphDataService: GraphDataService,
      private joyride: JoyrideService,
+     private versionHistoryService: VersionHistoryService,
+     private versionHistoryBackendApiService: VersionHistoryBackendApiService,
+     private contextService: ContextService
     ) { }
 
     startTutorial(): void {
@@ -322,7 +122,6 @@
               scrollTop: (true ? 0 : 20)
             }, 1000);
           }
->>>>>>> 912b4156
 
           if (value.number === 4) {
             let idToScrollTo = (
@@ -334,39 +133,10 @@
             }, 1000);
           }
 
-<<<<<<< HEAD
-          VersionHistoryService.resetStateVersionHistory();
-          VersionHistoryService.insertStateVersionHistoryData(
-            VersionHistoryService.getLatestVersionOfExploration(), stateData);
-
-          if (VersionHistoryService.getLatestVersionOfExploration() !== null) {
-            VersionHistoryBackendApiService.fetchStateVersionHistoryAsync(
-              ContextService.getExplorationId(), stateData.name,
-              VersionHistoryService.getLatestVersionOfExploration()
-            ).then((response: StateVersionHistoryResponse) => {
-              VersionHistoryService.insertStateVersionHistoryData(
-                response.lastEditedVersionNumber,
-                response.stateInPreviousVersion,
-                response.lastEditedCommitterUsername
-              );
-            });
-          }
-
-          LoaderService.hideLoadingScreen();
-          // $timeout is used to ensure that focus acts only after
-          // element is visible in DOM.
-          $timeout(() => ctrl.windowOnload(), 100);
-        }
-        if (EditabilityService.inTutorialMode()) {
-          ctrl.startTutorial();
-        }
-      };
-=======
           if (value.number === 6) {
             let idToScrollTo = (
              true ? this._ID_TUTORIAL_PREVIEW_TAB :
              this._ID_TUTORIAL_STATE_INTERACTION);
->>>>>>> 912b4156
 
             $('html, body').animate({
               scrollTop: document.getElementById(idToScrollTo)?.offsetTop - 200
@@ -566,6 +336,49 @@
       this.explorationWarningsService.updateWarnings();
     }
 
+    getLastEditedVersionNumber(): number {
+      return (
+        this.versionHistoryService.getBackwardStateDiffData().oldVersionNumber
+      );
+    }
+
+    getLastEditedCommitterUsername(): string {
+      return (
+        this.versionHistoryService.getBackwardStateDiffData().committerUsername
+      );
+    }
+
+    canShowExploreVersionHistoryButton(): boolean {
+      return this.versionHistoryService.canShowBackwardStateDiffData();
+    }
+
+    onClickExploreVersionHistoryButton(): void {
+      const modalRef: NgbModalRef = this.ngbModal.open(
+        StateVersionHistoryModalComponent, {
+          backdrop: true,
+          windowClass: 'metadata-diff-modal',
+          size: 'xl'
+        });
+
+      const stateDiffData: StateDiffData = (
+        this.versionHistoryService.getBackwardStateDiffData());
+      modalRef.componentInstance.newState = stateDiffData.newState;
+      modalRef.componentInstance.oldState = stateDiffData.oldState;
+      modalRef.componentInstance.newStateName = stateDiffData.newState.name;
+      modalRef.componentInstance.oldStateName = stateDiffData.oldState.name;
+      modalRef.componentInstance.committerUsername = (
+        stateDiffData.committerUsername);
+      modalRef.componentInstance.oldVersion = stateDiffData.oldVersionNumber;
+
+      modalRef.result.then(() => {
+        this.versionHistoryService
+          .setCurrentPositionInStateVersionHistoryList(0);
+      }, () => {
+        this.versionHistoryService
+          .setCurrentPositionInStateVersionHistoryList(0);
+      });
+    }
+
     initStateEditor(): void {
       this.stateName = this.stateEditorService.getActiveStateName();
       this.stateEditorService.setStateNames(
@@ -600,6 +413,26 @@
           this.interactionIsShown = true;
         }
 
+        this.versionHistoryService.resetStateVersionHistory();
+        this.versionHistoryService.insertStateVersionHistoryData(
+          this.versionHistoryService.getLatestVersionOfExploration(),
+          stateData, '');
+
+        if (
+          this.versionHistoryService.getLatestVersionOfExploration() !== null
+        ) {
+          this.versionHistoryBackendApiService.fetchStateVersionHistoryAsync(
+            this.contextService.getExplorationId(), stateData.name,
+            this.versionHistoryService.getLatestVersionOfExploration()
+          ).then((response: StateVersionHistoryResponse) => {
+            this.versionHistoryService.insertStateVersionHistoryData(
+              response.lastEditedVersionNumber,
+              response.stateInPreviousVersion,
+              response.lastEditedCommitterUsername
+            );
+          });
+        }
+
         this.loaderService.hideLoadingScreen();
         // $timeout is used to ensure that focus acts only after
         // element is visible in DOM.
