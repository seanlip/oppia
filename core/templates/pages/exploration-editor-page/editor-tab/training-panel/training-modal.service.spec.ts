--- conflicted
+++ resolved
@@ -49,11 +49,7 @@
   it('should open NgbModal', fakeAsync(() => {
     let emitter = new EventEmitter<void>();
     let MockComponentInstance = {
-<<<<<<< HEAD
-      unhandledAnswer: 'shivam',
-=======
       unhandledAnswer: 'unhandledAnswer',
->>>>>>> 85ccb2e5
       finishTrainingCallback: emitter
     };
 
