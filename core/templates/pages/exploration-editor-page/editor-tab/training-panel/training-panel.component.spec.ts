// Copyright 2020 The Oppia Authors. All Rights Reserved.
//
// Licensed under the Apache License, Version 2.0 (the 'License');
// you may not use this file except in compliance with the License.
// You may obtain a copy of the License at
//
//      http://www.apache.org/licenses/LICENSE-2.0
//
// Unless required by applicable law or agreed to in writing, software
// distributed under the License is distributed on an 'AS-IS' BASIS,
// WITHOUT WARRANTIES OR CONDITIONS OF ANY KIND, either express or implied.
// See the License for the specific language governing permissions and
// limitations under the License.

/**
 * @fileoverview Unit tests for trainingPanel.
 */

import { NgbModal } from '@ng-bootstrap/ng-bootstrap';
import { NO_ERRORS_SCHEMA } from '@angular/core';
import { ComponentFixture, TestBed, waitForAsync } from '@angular/core/testing';
import { HttpClientTestingModule } from '@angular/common/http/testing';
<<<<<<< HEAD
import { StateInteractionIdService } from
  // eslint-disable-next-line max-len
  'components/state-editor/state-editor-properties-services/state-interaction-id.service';
import { AngularNameService } from
  'pages/exploration-editor-page/services/angular-name.service';
import { StateEditorRefreshService } from
  'pages/exploration-editor-page/services/state-editor-refresh.service';
import { TextInputRulesService } from
  'interactions/TextInput/directives/text-input-rules.service';
import { OutcomeObjectFactory } from 'domain/exploration/OutcomeObjectFactory';
import { StateSolutionService } from
  // eslint-disable-next-line max-len
  'components/state-editor/state-editor-properties-services/state-solution.service';
import { StateCustomizationArgsService } from
  // eslint-disable-next-line max-len
  'components/state-editor/state-editor-properties-services/state-customization-args.service';
import { GenerateContentIdService } from 'services/generate-content-id.service';
import { StateObjectFactory } from 'domain/state/StateObjectFactory';
import { ReadOnlyExplorationBackendApiService } from
  'domain/exploration/read-only-exploration-backend-api.service';
import { importAllAngularServices } from 'tests/unit-test-utils.ajs';

describe('Training Panel Component', function() {
  importAllAngularServices();

  var ctrl = null;
  var $scope = null;
  var explorationStatesService = null;
  var generateContentIdService = null;
  var responsesService = null;
  var stateEditorService = null;
  var stateInteractionIdService = null;
  var stateCustomizationArgsService = null;
  var stateObjectFactory = null;

  var stateName = 'State1';
  var state = {
    classifier_model_id: '1',
    content: {
      content_id: 'content1',
      html: 'This is a html text'
    },
    interaction: {
      answer_groups: [{
        outcome: {
          dest: 'outcome 1',
          dest_if_really_stuck: null,
          feedback: {
            content_id: 'content2',
            html: ''
          },
          labelled_as_correct: true,
          param_changes: [],
          refresher_exploration_id: null
        },
        rule_specs: [],
        tagged_skill_misconception_id: ''
      }, {
        outcome: {
          dest: 'outcome 2',
          dest_if_really_stuck: null,
          feedback: {
            content_id: 'content3',
            html: ''
          },
          labelled_as_correct: true,
          param_changes: [],
          refresher_exploration_id: null
=======
import { Outcome } from 'domain/exploration/OutcomeObjectFactory';
import { TrainingPanelComponent } from './training-panel.component';
import { StateEditorService } from 'components/state-editor/state-editor-properties-services/state-editor.service';
import { ExplorationStatesService } from 'pages/exploration-editor-page/services/exploration-states.service';
import { TrainingDataService } from './training-data.service';
import { ExplorationHtmlFormatterService } from 'services/exploration-html-formatter.service';
import { ResponsesService } from '../services/responses.service';

class MockNgbModal {
  open() {
    return {
      result: Promise.resolve()
    };
  }
}

class MockStateEditorService {
  getActiveStateName() {
    return 'activeState';
  }
}

class MockExplorationStatesService {
  getState() {
    return null;
  }
}

class MockTrainingDataService {
  getAllPotentialOutcomes(item) {
    return [];
  }
}

describe('Training Panel Component', () => {
  let component: TrainingPanelComponent;
  let fixture: ComponentFixture<TrainingPanelComponent>;
  let explorationHtmlFormatterService: ExplorationHtmlFormatterService;
  let responsesService: ResponsesService;

  beforeEach(waitForAsync(() => {
    TestBed.configureTestingModule({
      imports: [HttpClientTestingModule],
      declarations: [
        TrainingPanelComponent
      ],
      providers: [
        {
          provide: NgbModal,
          useClass: MockNgbModal
        },
        {
          provide: StateEditorService,
          useClass: MockStateEditorService
>>>>>>> f4a6891b
        },
        {
          provide: ExplorationStatesService,
          useClass: MockExplorationStatesService
        },
        {
          provide: TrainingDataService,
          useClass: MockTrainingDataService
        },
        ExplorationHtmlFormatterService,
        ResponsesService
      ],
      schemas: [NO_ERRORS_SCHEMA]
    }).compileComponents();
  }));

  beforeEach(() => {
    fixture = TestBed.createComponent(TrainingPanelComponent);
    component = fixture.componentInstance;

    explorationHtmlFormatterService =
      TestBed.inject(ExplorationHtmlFormatterService);
    responsesService = TestBed.inject(ResponsesService);

    spyOn(explorationHtmlFormatterService, 'getAnswerHtml')
      .and.returnValue('answerTemplate');

    component.classification = {
      answerGroupIndex: 0,
      newOutcome: new Outcome(
        'dest', null, true, [], '', '')
    };
    component.addingNewResponse = false;
    component.answer = null;
    component.ngOnInit();

    fixture.detectChanges();
  });


  it('should initialize $scope properties after controller is initialized',
    () => {
      expect(component.addingNewResponse).toBe(false);
      expect(component.allOutcomes.length).toBe(0);
      expect(component.selectedAnswerGroupIndex).toBe(0);
      expect(component.answerTemplate).toBe('answerTemplate');
    });

  it('should get name from current state', () => {
    expect(component.getCurrentStateName()).toBe('activeState');
  });

  it('should add new feedback and select it', () => {
    component.allOutcomes = [
      new Outcome(
        'dest', null, true, [], '', ''),
      new Outcome(
        'dest', null, true, [], '', '')
    ];
    spyOn(responsesService, 'getAnswerGroupCount').and.returnValue(0);
    expect(component.allOutcomes.length).toBe(2);
    expect(component.selectedAnswerGroupIndex).toBe(0);
    component.confirmNewFeedback();

    expect(component.allOutcomes.length).toBe(3);
    expect(component.selectedAnswerGroupIndex).toBe(2);
  });

  it('should start to add new response and then cancel it', () => {
    component.beginAddingNewResponse();
    expect(component.addingNewResponse).toBe(true);

    component.cancelAddingNewResponse();
    expect(component.addingNewResponse).toBe(false);
    expect(component.classification.newOutcome).toBe(null);
  });
});<|MERGE_RESOLUTION|>--- conflicted
+++ resolved
@@ -20,76 +20,6 @@
 import { NO_ERRORS_SCHEMA } from '@angular/core';
 import { ComponentFixture, TestBed, waitForAsync } from '@angular/core/testing';
 import { HttpClientTestingModule } from '@angular/common/http/testing';
-<<<<<<< HEAD
-import { StateInteractionIdService } from
-  // eslint-disable-next-line max-len
-  'components/state-editor/state-editor-properties-services/state-interaction-id.service';
-import { AngularNameService } from
-  'pages/exploration-editor-page/services/angular-name.service';
-import { StateEditorRefreshService } from
-  'pages/exploration-editor-page/services/state-editor-refresh.service';
-import { TextInputRulesService } from
-  'interactions/TextInput/directives/text-input-rules.service';
-import { OutcomeObjectFactory } from 'domain/exploration/OutcomeObjectFactory';
-import { StateSolutionService } from
-  // eslint-disable-next-line max-len
-  'components/state-editor/state-editor-properties-services/state-solution.service';
-import { StateCustomizationArgsService } from
-  // eslint-disable-next-line max-len
-  'components/state-editor/state-editor-properties-services/state-customization-args.service';
-import { GenerateContentIdService } from 'services/generate-content-id.service';
-import { StateObjectFactory } from 'domain/state/StateObjectFactory';
-import { ReadOnlyExplorationBackendApiService } from
-  'domain/exploration/read-only-exploration-backend-api.service';
-import { importAllAngularServices } from 'tests/unit-test-utils.ajs';
-
-describe('Training Panel Component', function() {
-  importAllAngularServices();
-
-  var ctrl = null;
-  var $scope = null;
-  var explorationStatesService = null;
-  var generateContentIdService = null;
-  var responsesService = null;
-  var stateEditorService = null;
-  var stateInteractionIdService = null;
-  var stateCustomizationArgsService = null;
-  var stateObjectFactory = null;
-
-  var stateName = 'State1';
-  var state = {
-    classifier_model_id: '1',
-    content: {
-      content_id: 'content1',
-      html: 'This is a html text'
-    },
-    interaction: {
-      answer_groups: [{
-        outcome: {
-          dest: 'outcome 1',
-          dest_if_really_stuck: null,
-          feedback: {
-            content_id: 'content2',
-            html: ''
-          },
-          labelled_as_correct: true,
-          param_changes: [],
-          refresher_exploration_id: null
-        },
-        rule_specs: [],
-        tagged_skill_misconception_id: ''
-      }, {
-        outcome: {
-          dest: 'outcome 2',
-          dest_if_really_stuck: null,
-          feedback: {
-            content_id: 'content3',
-            html: ''
-          },
-          labelled_as_correct: true,
-          param_changes: [],
-          refresher_exploration_id: null
-=======
 import { Outcome } from 'domain/exploration/OutcomeObjectFactory';
 import { TrainingPanelComponent } from './training-panel.component';
 import { StateEditorService } from 'components/state-editor/state-editor-properties-services/state-editor.service';
@@ -144,7 +74,6 @@
         {
           provide: StateEditorService,
           useClass: MockStateEditorService
->>>>>>> f4a6891b
         },
         {
           provide: ExplorationStatesService,
@@ -175,7 +104,7 @@
     component.classification = {
       answerGroupIndex: 0,
       newOutcome: new Outcome(
-        'dest', null, true, [], '', '')
+        'dest', null, null, true, [], '', '')
     };
     component.addingNewResponse = false;
     component.answer = null;
@@ -200,9 +129,9 @@
   it('should add new feedback and select it', () => {
     component.allOutcomes = [
       new Outcome(
-        'dest', null, true, [], '', ''),
+        'dest', null, null, true, [], '', ''),
       new Outcome(
-        'dest', null, true, [], '', '')
+        'dest', null, null, true, [], '', '')
     ];
     spyOn(responsesService, 'getAnswerGroupCount').and.returnValue(0);
     expect(component.allOutcomes.length).toBe(2);
