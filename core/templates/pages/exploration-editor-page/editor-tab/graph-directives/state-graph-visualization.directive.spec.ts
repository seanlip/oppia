// Copyright 2014 The Oppia Authors. All Rights Reserved.
//
// Licensed under the Apache License, Version 2.0 (the "License");
// you may not use this file except in compliance with the License.
// You may obtain a copy of the License at
//
//      http://www.apache.org/licenses/LICENSE-2.0
//
// Unless required by applicable law or agreed to in writing, software
// distributed under the License is distributed on an "AS-IS" BASIS,
// WITHOUT WARRANTIES OR CONDITIONS OF ANY KIND, either express or implied.
// See the License for the specific language governing permissions and
// limitations under the License.

/**
 * @fileoverview Unit tests for State Graph Visualization directive.
 */

import { EventEmitter } from '@angular/core';
import { TestBed } from '@angular/core/testing';

import { StateGraphLayoutService } from
  'components/graph-services/graph-layout.service';
import { AnswerGroupsCacheService } from
  // eslint-disable-next-line max-len
  'pages/exploration-editor-page/editor-tab/services/answer-groups-cache.service';
import { TextInputRulesService } from
  'interactions/TextInput/directives/text-input-rules.service';
import { OutcomeObjectFactory } from
  'domain/exploration/OutcomeObjectFactory';
import { StateSolutionService } from
  // eslint-disable-next-line max-len
  'components/state-editor/state-editor-properties-services/state-solution.service';
import { StateCustomizationArgsService } from
  // eslint-disable-next-line max-len
  'components/state-editor/state-editor-properties-services/state-customization-args.service';
import { StateInteractionIdService } from
  // eslint-disable-next-line max-len
  'components/state-editor/state-editor-properties-services/state-interaction-id.service';
import { AngularNameService } from
  'pages/exploration-editor-page/services/angular-name.service';
import { StateRecordedVoiceoversService } from
  // eslint-disable-next-line max-len
  'components/state-editor/state-editor-properties-services/state-recorded-voiceovers.service';
import { StateWrittenTranslationsService } from
  // eslint-disable-next-line max-len
  'components/state-editor/state-editor-properties-services/state-written-translations.service';

import * as d3 from 'd3';
import { of } from 'rxjs';
import { StateEditorRefreshService } from
  'pages/exploration-editor-page/services/state-editor-refresh.service';

require(
  'pages/exploration-editor-page/editor-tab/graph-directives/' +
  'state-graph-visualization.directive.ts');
require('pages/exploration-editor-page/services/router.service.ts');

describe('State Graph Visualization directive', function() {
  var ctrl = null;
  var $element = null;
  var $flushPendingTasks = null;
  var $rootScope = null;
  var $scope = null;
  var explorationWarningsService = null;
  var routerService = null;
  var stateGraphLayoutService = null;
  var translationStatusService = null;
  var mockCenterGraphEventEmitter = null;
  var nodes = {
    state_1: {
      depth: 2,
      offset: 0,
      reachable: false,
      y0: 10,
      x0: 10,
      yLabel: 5,
      xLabel: 5,
      height: 10,
      width: 100,
      id: 'node_1',
      label: 'This is a label for node 1',
      secondaryLabel: 'Second label for node 1',
      reachableFromEnd: true
    },
    state_3: {
      depth: 3,
      offset: 0,
      reachable: true,
      y0: 10,
      x0: 10,
      yLabel: 5,
      xLabel: 5,
      height: 10,
      width: 100,
      id: 'node_1',
      label: 'This is a label for node 3',
      reachableFromEnd: false
    }
  };

  beforeEach(angular.mock.module('directiveTemplates'));
  beforeEach(function() {
    stateGraphLayoutService = TestBed.get(StateGraphLayoutService);
  });
  beforeEach(angular.mock.module('oppia', function($provide) {
    $provide.value('AngularNameService', TestBed.get(AngularNameService));
    $provide.value(
      'AnswerGroupsCacheService', TestBed.get(AnswerGroupsCacheService));
    $provide.value(
      'TextInputRulesService',
      TestBed.get(TextInputRulesService));
    $provide.value(
      'OutcomeObjectFactory', TestBed.get(OutcomeObjectFactory));
    $provide.value(
      'StateCustomizationArgsService',
      TestBed.get(StateCustomizationArgsService));
<<<<<<< HEAD
    $provide.value(
      'StateInteractionIdService', TestBed.get(StateInteractionIdService));
    $provide.value(
      'StateRecordedVoiceoversService',
=======
    $provide.value('StateEditorRefreshService',
      TestBed.get(StateEditorRefreshService));
    $provide.value('StateInteractionIdService',
      TestBed.get(StateInteractionIdService));
    $provide.value('StateRecordedVoiceoversService',
>>>>>>> cdcd0303
      TestBed.get(StateRecordedVoiceoversService));
    $provide.value('StateSolutionService', TestBed.get(StateSolutionService));
    $provide.value(
      'StateWrittenTranslationsService',
      TestBed.get(StateWrittenTranslationsService));
    $provide.value('WindowDimensionsService', {
      getResizeEvent: function() {
        return of(new Event('resize'));
      }
    });
    mockCenterGraphEventEmitter = new EventEmitter();
    $provide.value(
      'RouterService', {
        onCenterGraph: mockCenterGraphEventEmitter
      });
  }));
  beforeEach(angular.mock.inject(function($injector) {
    $flushPendingTasks = $injector.get('$flushPendingTasks');
    $rootScope = $injector.get('$rootScope');
    $scope = $rootScope.$new();
    explorationWarningsService = $injector.get('ExplorationWarningsService');
    routerService = $injector.get('RouterService');
    translationStatusService = $injector.get('TranslationStatusService');

    spyOn(stateGraphLayoutService, 'computeLayout').and.returnValue(nodes);
    spyOn(stateGraphLayoutService, 'getAugmentedLinks').and.returnValue([{
      style: ''
    }]);

    $scope.allowPanning = true;
    $scope.centerAtCurrentState = true;
    $scope.currentStateId = () => 'state_1';
    $scope.graphData = () => ({
      nodes: {
        State1: 'State 1 Node'
      },
      links: [{
        linkProperty: 'link_1',
        source: {
          label: 'a',
          xLabel: 30,
          yLabel: 30,
          width: 100,
          height: 100,
        },
        target: {
          label: 'b',
          xLabel: 20,
          yLabel: 20,
          width: 100,
          height: 100,
        }
      }],
      initStateId: 'state_1',
      finalStateIds: []
    });
    $scope.initStateId2 = 'state_2';
    $scope.linkPropertyMapping = {
      link_1: 'background-color: red; '
    };
    $scope.getNodeColors = () => ({
      state_1: '#000',
      state_2: '#ff0',
      state_3: '#fff'
    });
    $scope.nodeFill = '#fff';
    $scope.nodeSecondaryLabels = {
      state_3: 'This is a secondary label for state_3'
    };
    $scope.onDeleteFunction = jasmine.createSpy('delete', () => {});
    $scope.showTranslationWarnings = true;

    $element = angular.element(
      '<div state-graph-visualization allowPanning="true"></div>');
    var directive = $injector.get('stateGraphVisualizationDirective')[0];

    ctrl = $injector.instantiate(directive.controller, {
      $element: $element,
      $scope: $scope,
      StateGraphLayoutService: stateGraphLayoutService
    });
    ctrl.$onInit();
  }));

  afterEach(function() {
    ctrl.$onDestroy();
  });

  describe('when graph is redrawn',
    function() {
      beforeEach(function() {
        angular.element(window).triggerHandler('resize');
        $flushPendingTasks();
      });

      it('should evaluate $scope properties', function() {
        expect($scope.graphLoaded).toBe(true);
        expect($scope.GRAPH_WIDTH).toBe(630);
        expect($scope.GRAPH_HEIGHT).toBe(280);
        expect($scope.VIEWPORT_WIDTH).toBe(10000);
        expect($scope.VIEWPORT_HEIGHT).toBe(10000);
        expect($scope.VIEWPORT_X).toBe(-1260);
        expect($scope.VIEWPORT_Y).toBe(-1000);

        expect($scope.getGraphHeightInPixels()).toBe(300);

        expect($scope.augmentedLinks[0].style).toBe(
          'background-color: red; ');
        expect($scope.nodeList.length).toBe(2);
      });

      it('should get highlight transform css value based on provided values',
        function() {
          expect($scope.getHighlightTransform(20, 10)).toBe('rotate(-10,10,5)');
          expect($scope.getHighlightTextTransform(20, 10)).toBe(
            'rotate(-10,20,6)');
        });

      it('should check if can navigate to node whenever node id is equal to' +
      ' current state id', function() {
        expect($scope.canNavigateToNode('state_1')).toBe(false);
        expect($scope.canNavigateToNode('state_3')).toBe(true);
      });

      it('should call deleteFunction when deleting a non initial node',
        function() {
          $scope.onNodeDeletionClick('state_3');
          expect($scope.onDeleteFunction).toHaveBeenCalled();
        });

      it('should call deleteFunction when deleting a initial node', function() {
        $scope.onNodeDeletionClick('state_1');
        expect($scope.onDeleteFunction).not.toHaveBeenCalled();
      });

      it('should get node complete title with its secondary label and' +
      ' warnings', function() {
        expect($scope.getNodeTitle(nodes.state_1)).toBe(
          'This is a label for node 1 Second label for node 1 ' +
        '(Warning: this state is unreachable.)');
        expect($scope.getNodeTitle(nodes.state_3)).toBe(
          'This is a label for node 3 This is a secondary label for ' +
        'state_3 (Warning: there is no path from this state to the ' +
        'END state.)');
      });

      it('should get truncated label with truncate filter', function() {
        expect($scope.getTruncatedLabel('This is a label for node 3')).toBe(
          'This is a la...');
      });

      it('should get node error message from node label when' +
      ' showTranslationWarnings is true', function() {
        var nodeErrorMessage = 'Node 1 error message';
        spyOn(translationStatusService, 'getAllStatesNeedUpdatewarning').and
          .returnValue({
            'This is a label for node 1': [nodeErrorMessage]
          });
        expect($scope.getNodeErrorMessage('This is a label for node 1')).toBe(
          nodeErrorMessage);
      });

      it('should get node error message from node label when' +
      ' showTranslationWarnings is false', function() {
        $scope.showTranslationWarnings = false;
        var nodeErrorMessage = 'Node 1 error message from exploration warnings';
        spyOn(explorationWarningsService, 'getAllStateRelatedWarnings').and
          .returnValue({
            'This is a label for node 1': [nodeErrorMessage]
          });
        expect($scope.getNodeErrorMessage('This is a label for node 1')).toBe(
          nodeErrorMessage);
      });
    });

  it('should redraw graph when resizing page', function() {
    expect($scope.graphLoaded).toBe(false);

    angular.element(window).triggerHandler('resize');
    $flushPendingTasks();

    expect($scope.graphLoaded).toBe(true);
  });

  it('should center graph when centerGraph flag is broadcasted and transform' +
    ' x and y axis to 0', function() {
    // Spies for element dimensions.
    spyOn($element, 'height').and.returnValue(100);
    spyOn($element, 'width').and.returnValue(100);

    spyOn(stateGraphLayoutService, 'getGraphBoundaries').and.returnValue({
      bottom: 20,
      left: 10,
      top: 10,
      right: 20
    });
    $flushPendingTasks();
    // Spies for d3 library.
    var zoomSpy = jasmine.createSpy('zoom').and.returnValue({
      scaleExtent: () => ({
        on: (evt, callback) => callback()
      })
    });
    spyOnProperty(d3, 'zoom').and.returnValue(zoomSpy);
    spyOnProperty(d3, 'event').and.returnValue({
      transform: {
        x: 10,
        y: 20
      }
    });

    routerService.onCenterGraph.emit();
    $flushPendingTasks();

    expect(d3.event.transform.x).toBe(0);
    expect(d3.event.transform.y).toBe(0);
    expect($scope.overallTransformStr).toBe('translate(35,35)');
  });

  it('should center graph when centerGraph flag is broadcasted and transform' +
  ' x and y axis to custom value', function() {
    spyOn($element, 'height').and.returnValue(10);
    spyOn($element, 'width').and.returnValue(10);
    spyOn(stateGraphLayoutService, 'getGraphBoundaries').and.returnValue({
      bottom: 30,
      left: 10,
      top: 10,
      right: 30
    });
    $flushPendingTasks();
    var zoomSpy = jasmine.createSpy('zoom').and.returnValue({
      scaleExtent: () => ({
        on: (evt, callback) => callback()
      })
    });
    spyOnProperty(d3, 'zoom').and.returnValue(zoomSpy);
    spyOnProperty(d3, 'event').and.returnValue({
      transform: {
        x: 10,
        y: 20
      }
    });

    routerService.onCenterGraph.emit();
    $flushPendingTasks();

    expect(d3.event.transform.x).toBe(10);
    expect(d3.event.transform.y).toBe(10);
    expect($scope.overallTransformStr).toBe('translate(-20,-20)');
  });
});<|MERGE_RESOLUTION|>--- conflicted
+++ resolved
@@ -115,18 +115,12 @@
     $provide.value(
       'StateCustomizationArgsService',
       TestBed.get(StateCustomizationArgsService));
-<<<<<<< HEAD
+    $provide.value(
+      'StateEditorRefreshService', TestBed.get(StateEditorRefreshService));
     $provide.value(
       'StateInteractionIdService', TestBed.get(StateInteractionIdService));
     $provide.value(
       'StateRecordedVoiceoversService',
-=======
-    $provide.value('StateEditorRefreshService',
-      TestBed.get(StateEditorRefreshService));
-    $provide.value('StateInteractionIdService',
-      TestBed.get(StateInteractionIdService));
-    $provide.value('StateRecordedVoiceoversService',
->>>>>>> cdcd0303
       TestBed.get(StateRecordedVoiceoversService));
     $provide.value('StateSolutionService', TestBed.get(StateSolutionService));
     $provide.value(
