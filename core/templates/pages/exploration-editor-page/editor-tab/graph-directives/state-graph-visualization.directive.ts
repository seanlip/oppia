--- conflicted
+++ resolved
@@ -53,11 +53,6 @@
         //  - 'finalStateIds': The list of ids corresponding to terminal states
         //             (i.e., those whose interactions are terminal).
         graphData: '&',
-<<<<<<< HEAD
-=======
-        // Object whose keys are ids of nodes to display a warning tooltip over.
-        highlightStates: '=',
->>>>>>> 6c40dbcb
         // Id of a second initial state, which will be styled as an initial
         // state.
         initStateId2: '=',
