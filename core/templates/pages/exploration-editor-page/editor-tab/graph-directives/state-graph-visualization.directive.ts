--- conflicted
+++ resolved
@@ -394,21 +394,11 @@
             }
           };
           ctrl.$onInit = function() {
-<<<<<<< HEAD
-            $scope.$on('centerGraph', function() {
-              centerGraph();
-            });
-=======
-            $scope.$on('redrawGraph', function() {
-              redrawGraph();
-            });
-
             ctrl.directiveSubscriptions.add(
               RouterService.onCenterGraph.subscribe(() => {
                 centerGraph();
               })
             );
->>>>>>> b881a4b7
 
             $scope.$watch('graphData()', redrawGraph, true);
             $scope.$watch('currentStateId()', redrawGraph);
