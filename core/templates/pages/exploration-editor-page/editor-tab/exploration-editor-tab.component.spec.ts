// Copyright 2014 The Oppia Authors. All Rights Reserved.
//
// Licensed under the Apache License, Version 2.0 (the "License");
// you may not use this file except in compliance with the License.
// You may obtain a copy of the License at
//
//      http://www.apache.org/licenses/LICENSE-2.0
//
// Unless required by applicable law or agreed to in writing, software
// distributed under the License is distributed on an "AS-IS" BASIS,
// WITHOUT WARRANTIES OR CONDITIONS OF ANY KIND, either express or implied.
// See the License for the specific language governing permissions and
// limitations under the License.

/**
 * @fileoverview Unit tests for the component of the 'State Editor'.
 */

import { EventEmitter } from '@angular/core';
import { TestBed } from '@angular/core/testing';
import { AngularNameService } from
  'pages/exploration-editor-page/services/angular-name.service';
import { AnswerGroupObjectFactory } from
  'domain/exploration/AnswerGroupObjectFactory';
import { ExplorationFeaturesService } from
  'services/exploration-features.service';
import { FractionObjectFactory } from 'domain/objects/FractionObjectFactory';
import { HintObjectFactory } from 'domain/exploration/HintObjectFactory';
import { ImprovementsService } from 'services/improvements.service';
import { OutcomeObjectFactory } from
  'domain/exploration/OutcomeObjectFactory';
import { ParamChangeObjectFactory } from
  'domain/exploration/ParamChangeObjectFactory';
import { ParamChangesObjectFactory } from
  'domain/exploration/ParamChangesObjectFactory';
import { RecordedVoiceoversObjectFactory } from
  'domain/exploration/RecordedVoiceoversObjectFactory';
import { RuleObjectFactory } from 'domain/exploration/RuleObjectFactory';
import { SiteAnalyticsService } from 'services/site-analytics.service';
import { SolutionValidityService } from
  // eslint-disable-next-line max-len
  'pages/exploration-editor-page/editor-tab/services/solution-validity.service';
import { StateClassifierMappingService } from
  'pages/exploration-player-page/services/state-classifier-mapping.service';
import { StateEditorService } from
  // eslint-disable-next-line max-len
  'components/state-editor/state-editor-properties-services/state-editor.service';
import { SubtitledHtmlObjectFactory } from
  'domain/exploration/SubtitledHtmlObjectFactory';
import { UnitsObjectFactory } from 'domain/objects/UnitsObjectFactory';
import { VoiceoverObjectFactory } from
  'domain/exploration/VoiceoverObjectFactory';
import { WrittenTranslationObjectFactory } from
  'domain/exploration/WrittenTranslationObjectFactory';
import { WrittenTranslationsObjectFactory } from
  'domain/exploration/WrittenTranslationsObjectFactory';
import { SolutionObjectFactory } from
  'domain/exploration/SolutionObjectFactory';
import { SubtitledUnicode } from
  'domain/exploration/SubtitledUnicodeObjectFactory';

import { importAllAngularServices } from 'tests/unit-test-utils';
import { EditabilityService } from 'services/editability.service';

describe('Exploration editor tab component', function() {
  var ctrl;
  var $q = null;
  var $scope = null;
  var $rootScope = null;
  var $uibModal = null;
  var answerGroupObjectFactory = null;
  var editabilityService = null;
  var explorationFeaturesService = null;
  var explorationInitStateNameService = null;
  var explorationStatesService = null;
  var explorationWarningsService = null;
  var hintObjectFactory = null;
  var outcomeObjectFactory = null;
  var routerService = null;
  var siteAnalyticsService = null;
  var stateEditorRefreshService = null;
  var solutionObjectFactory = null;
  var stateEditorService = null;
  var subtitledHtmlObjectFactory = null;
  var userExplorationPermissionsService = null;

  var mockRefreshStateEditorEventEmitter = null;

  importAllAngularServices();

  beforeEach(function() {
    answerGroupObjectFactory = TestBed.get(AnswerGroupObjectFactory);
    explorationFeaturesService = TestBed.get(ExplorationFeaturesService);
    hintObjectFactory = TestBed.get(HintObjectFactory);
    outcomeObjectFactory = TestBed.get(OutcomeObjectFactory);
    solutionObjectFactory = TestBed.get(SolutionObjectFactory);
    subtitledHtmlObjectFactory = TestBed.get(SubtitledHtmlObjectFactory);
  });

  beforeEach(angular.mock.module('oppia', function($provide) {
    $provide.value('AngularNameService', TestBed.get(AngularNameService));
    $provide.value(
      'AnswerGroupObjectFactory', answerGroupObjectFactory);
    $provide.value(
<<<<<<< HEAD
=======
      'AnswerStatsObjectFactory', TestBed.get(AnswerStatsObjectFactory));
    $provide.value(
      'EditabilityService', TestBed.get(EditabilityService));
    $provide.value(
>>>>>>> 1b67cc23
      'ExplorationFeaturesService', explorationFeaturesService);
    $provide.value('FractionObjectFactory', TestBed.get(FractionObjectFactory));
    $provide.value('HintObjectFactory', hintObjectFactory);
    $provide.value('ImprovementsService', TestBed.get(ImprovementsService));
    $provide.value(
      'OutcomeObjectFactory', TestBed.get(OutcomeObjectFactory));
    $provide.value(
      'ParamChangeObjectFactory', TestBed.get(ParamChangeObjectFactory));
    $provide.value(
      'ParamChangesObjectFactory', TestBed.get(ParamChangesObjectFactory));
    $provide.value(
      'RecordedVoiceoversObjectFactory',
      TestBed.get(RecordedVoiceoversObjectFactory));
    $provide.value('RuleObjectFactory', TestBed.get(RuleObjectFactory));
    $provide.value('SiteAnalyticsService', TestBed.get(SiteAnalyticsService));
    $provide.value(
      'SolutionValidityService', TestBed.get(SolutionValidityService));
    $provide.value(
      'StateClassifierMappingService',
      TestBed.get(StateClassifierMappingService));
    $provide.value(
      'StateEditorService', TestBed.get(StateEditorService));
    $provide.value(
      'SubtitledHtmlObjectFactory', TestBed.get(SubtitledHtmlObjectFactory));
    $provide.value('UnitsObjectFactory', TestBed.get(UnitsObjectFactory));
    $provide.value(
      'VoiceoverObjectFactory', TestBed.get(VoiceoverObjectFactory));
    $provide.value(
      'WrittenTranslationObjectFactory',
      TestBed.get(WrittenTranslationObjectFactory));
    $provide.value(
      'WrittenTranslationsObjectFactory',
      TestBed.get(WrittenTranslationsObjectFactory));
    $provide.value('ExplorationDataService', {
      autosaveChangeList: function() {}
    });
  }));

  beforeEach(angular.mock.inject(function($injector, $componentController) {
    $q = $injector.get('$q');
    $rootScope = $injector.get('$rootScope');
    $uibModal = $injector.get('$uibModal');
    stateEditorService = $injector.get('StateEditorService');
    editabilityService = $injector.get('EditabilityService');
    explorationInitStateNameService = $injector.get(
      'ExplorationInitStateNameService');
    explorationStatesService = $injector.get('ExplorationStatesService');
    explorationWarningsService = $injector.get('ExplorationWarningsService');
    routerService = $injector.get('RouterService');
    siteAnalyticsService = $injector.get('SiteAnalyticsService');
    stateEditorRefreshService = $injector.get('StateEditorRefreshService');
    userExplorationPermissionsService = $injector.get(
      'UserExplorationPermissionsService'
    );
    mockRefreshStateEditorEventEmitter = new EventEmitter();
    spyOnProperty(
      stateEditorRefreshService, 'onRefreshStateEditor').and.returnValue(
      mockRefreshStateEditorEventEmitter);

    explorationStatesService.init({
      'First State': {
        content: {
          content_id: 'content',
          html: 'First State Content'
        },
        interaction: {
          id: 'TextInput',
          customization_args: {
            placeholder: {value: {
              content_id: 'ca_placeholder',
              unicode_str: ''
            }},
            rows: {value: 1}
          },
          answer_groups: [{
            rule_specs: [],
            outcome: {
              dest: 'unused',
              feedback: {
                content_id: 'feedback_1',
                html: ''
              },
              labelled_as_correct: false,
              param_changes: [],
              refresher_exploration_id: null
            }
          }],
          default_outcome: {
            dest: 'default',
            feedback: {
              content_id: 'default_outcome',
              html: ''
            },
            labelled_as_correct: false,
            param_changes: [],
            refresher_exploration_id: null
          },
          solution: {
            correct_answer: 'This is the correct answer',
            answer_is_exclusive: false,
            explanation: {
              html: 'Solution explanation',
              content_id: 'content_4'
            }
          },
          hints: []
        },
        next_content_id_index: 0,
        param_changes: [],
        solicit_answer_details: false,
        recorded_voiceovers: {
          voiceovers_mapping: {
            content: {},
            default_outcome: {},
            feedback_1: {
              en: {
                filename: 'myfile2.mp3',
                file_size_bytes: 120000,
                needs_update: false,
                duration_secs: 1.2
              }
            }
          }
        },
        written_translations: {
          translations_mapping: {
            content: {},
            default_outcome: {},
            feedback_1: {
              en: {
                html: 'This is a html',
                needs_update: false
              }
            }
          }
        }
      },
      'Second State': {
        content: {
          content_id: 'content',
          html: 'Second State Content'
        },
        recorded_voiceovers: {
          voiceovers_mapping: {
            content: {},
            default_outcome: {},
            feedback_1: {}
          }
        },
        interaction: {
          id: 'TextInput',
          customization_args: {
            placeholder: {value: {
              content_id: 'ca_placeholder',
              unicode_str: ''
            }},
            rows: {value: 1}
          },
          answer_groups: [{
            rule_specs: [],
            outcome: {
              dest: 'unused',
              feedback: {
                content_id: 'feedback_1',
                html: ''
              },
              labelled_as_correct: false,
              param_changes: [],
              refresher_exploration_id: null
            }
          }],
          default_outcome: {
            dest: 'default',
            feedback: {
              content_id: 'default_outcome',
              html: ''
            },
            labelled_as_correct: false,
            param_changes: [],
            refresher_exploration_id: null
          },
          hints: []
        },
        next_content_id_index: 0,
        param_changes: [],
        solicit_answer_details: false,
        written_translations: {
          translations_mapping: {
            content: {},
            default_outcome: {},
            feedback_1: {}
          }
        }
      }
    });

    $scope = $rootScope.$new();
    ctrl = $componentController('explorationEditorTab', {
      $scope: $scope
    });
    ctrl.$onInit();
  }));

  afterEach(() => {
    ctrl.$onDestroy();
  });

  it('should initialize controller properties after its initialization',
    function() {
      expect(ctrl.interactionIsShown).toBe(false);
    });

  it('should get state content placeholder text when init state name is equal' +
    ' to active state name', function() {
    stateEditorService.setActiveStateName('First State');
    explorationInitStateNameService.init('First State');

    expect(ctrl.getStateContentPlaceholder()).toBe(
      'This is the first card of your exploration. Use this space ' +
      'to introduce your topic and engage the learner, then ask ' +
      'them a question.');
  });

  it('should get state content placeholder text when init state name is' +
    ' different from active state name', function() {
    stateEditorService.setActiveStateName('First State');
    explorationInitStateNameService.init('Second State');

    expect(ctrl.getStateContentPlaceholder()).toBe(
      'You can speak to the learner here, then ask them a question.');
  });

  it('should get state content save button placeholder', function() {
    expect(ctrl.getStateContentSaveButtonPlaceholder()).toBe('Save Content');
  });

  it('should add state in exploration states', function() {
    spyOn(explorationStatesService, 'addState');

    ctrl.addState('Fourth State');

    expect(explorationStatesService.addState).toHaveBeenCalledWith(
      'Fourth State', null);
  });

  it('should refresh warnings', function() {
    spyOn(explorationWarningsService, 'updateWarnings');

    ctrl.refreshWarnings();

    expect(explorationWarningsService.updateWarnings).toHaveBeenCalled();
  });

  it('should save state content', function() {
    stateEditorService.setActiveStateName('First State');
    expect(explorationStatesService.getState('First State').content).toEqual(
      subtitledHtmlObjectFactory.createFromBackendDict({
        content_id: 'content',
        html: 'First State Content'
      }));

    var displayedValue = subtitledHtmlObjectFactory.createFromBackendDict({
      content_id: 'content',
      html: 'First State Content Changed'
    });
    ctrl.saveStateContent(displayedValue);

    expect(explorationStatesService.getState('First State').content).toEqual(
      displayedValue);
    expect(ctrl.interactionIsShown).toBe(true);
  });

  it('should save state interaction id', function() {
    stateEditorService.setActiveStateName('First State');
    stateEditorService.setInteraction(
      explorationStatesService.getState('First State').interaction);

    expect(stateEditorService.interaction.id).toBe('TextInput');

    var newInteractionId = 'Continue';
    ctrl.saveInteractionId(newInteractionId);

    expect(stateEditorService.interaction.id).toBe(newInteractionId);
  });

  it('should save state next content id index', function() {
    stateEditorService.setActiveStateName('First State');
    expect(
      explorationStatesService.getState('First State').nextContentIdIndex
    ).toEqual(0);

    ctrl.saveNextContentIdIndex(2);
    expect(
      explorationStatesService.getState('First State').nextContentIdIndex
    ).toBe(2);
  });

  it('should save interaction answer groups', function() {
    stateEditorService.setActiveStateName('First State');
    stateEditorService.setInteraction(
      explorationStatesService.getState('First State').interaction);

    expect(stateEditorService.interaction.answerGroups).toEqual([
      answerGroupObjectFactory.createFromBackendDict({
        rule_specs: [],
        outcome: {
          dest: 'unused',
          feedback: {
            content_id: 'feedback_1',
            html: ''
          },
          labelled_as_correct: false,
          param_changes: [],
          refresher_exploration_id: null
        }
      })]);

    var displayedValue = [answerGroupObjectFactory.createFromBackendDict({
      rule_specs: [],
      outcome: {
        dest: 'Second State',
        feedback: {
          content_id: 'feedback_1',
          html: ''
        },
        labelled_as_correct: false,
        param_changes: [],
        refresher_exploration_id: null
      },
      training_data: {},
      tagged_skill_misconception_id: ''
    })];
    ctrl.saveInteractionAnswerGroups(displayedValue);

    expect(stateEditorService.interaction.answerGroups).toEqual(displayedValue);
  });

  it('should save interaction default outcome', function() {
    stateEditorService.setActiveStateName('First State');
    stateEditorService.setInteraction(
      explorationStatesService.getState('First State').interaction);

    expect(stateEditorService.interaction.defaultOutcome).toEqual(
      outcomeObjectFactory.createFromBackendDict({
        dest: 'default',
        feedback: {
          content_id: 'default_outcome',
          html: ''
        },
        labelled_as_correct: false,
        param_changes: [],
        refresher_exploration_id: null
      }));

    var displayedValue = outcomeObjectFactory.createFromBackendDict({
      dest: 'Second State',
      feedback: {
        content_id: 'default_outcome_changed',
        html: 'This is the default outcome changed'
      },
      labelled_as_correct: false,
      param_changes: [],
      refresher_exploration_id: null
    });
    ctrl.saveInteractionDefaultOutcome(displayedValue);

    expect(stateEditorService.interaction.defaultOutcome).toEqual(
      displayedValue);
  });

  it('should save interaction customization args', function() {
    stateEditorService.setActiveStateName('First State');
    stateEditorService.setInteraction(
      explorationStatesService.getState('First State').interaction);

    expect(stateEditorService.interaction.customizationArgs).toEqual({
      rows: { value: 1 },
      placeholder: { value: new SubtitledUnicode('', 'ca_placeholder') }
    });

    var displayedValue = {
      placeholder: {
        value: new SubtitledUnicode('Placeholder value', 'ca_placeholder')
      },
      rows: {
        value: 2
      }
    };
    ctrl.saveInteractionCustomizationArgs(displayedValue);

    expect(stateEditorService.interaction.customizationArgs).toEqual(
      displayedValue);
  });

  it('should save interaction solution', function() {
    stateEditorService.setActiveStateName('First State');
    stateEditorService.setInteraction(
      explorationStatesService.getState('First State').interaction);

    expect(stateEditorService.interaction.solution).toEqual(
      solutionObjectFactory.createFromBackendDict({
        correct_answer: 'This is the correct answer',
        answer_is_exclusive: false,
        explanation: {
          html: 'Solution explanation',
          content_id: 'content_4'
        }
      }));

    var displayedValue = solutionObjectFactory.createFromBackendDict({
      correct_answer: 'This is the second correct answer',
      answer_is_exclusive: true,
      explanation: {
        html: 'Solution complete explanation',
        content_id: 'content_4'
      }
    });
    ctrl.saveSolution(displayedValue);

    expect(stateEditorService.interaction.solution).toEqual(
      displayedValue);
  });

  it('should save interaction hints', function() {
    stateEditorService.setActiveStateName('First State');
    stateEditorService.setInteraction(
      explorationStatesService.getState('First State').interaction);

    expect(stateEditorService.interaction.hints).toEqual([]);

    var displayedValue = [hintObjectFactory.createFromBackendDict({
      hint_content: {
        content_id: '',
        html: 'This is a hint'
      }
    })];
    ctrl.saveHints(displayedValue);

    expect(stateEditorService.interaction.hints).toEqual(
      displayedValue);
  });

  it('should save solicit answer details', function() {
    stateEditorService.setActiveStateName('First State');
    stateEditorService.setSolicitAnswerDetails(
      explorationStatesService.getState('First State').solicitAnswerDetails);

    expect(stateEditorService.solicitAnswerDetails).toBe(false);

    ctrl.saveSolicitAnswerDetails(true);

    expect(stateEditorService.solicitAnswerDetails).toBe(true);
  });

  it('should mark all audio as needing update when closing modal', function() {
    spyOn($uibModal, 'open').and.returnValue({
      result: $q.resolve()
    });
    stateEditorService.setActiveStateName('First State');

    expect(
      explorationStatesService.getState('First State')
        .recordedVoiceovers.voiceoversMapping.feedback_1.en.needsUpdate).toBe(
      false);
    expect(
      explorationStatesService.getState('First State')
        .writtenTranslations.translationsMapping.feedback_1.en.needsUpdate)
      .toBe(false);

    ctrl.showMarkAllAudioAsNeedingUpdateModalIfRequired(['feedback_1']);
    $scope.$apply();

    expect(
      explorationStatesService.getState('First State')
        .recordedVoiceovers.voiceoversMapping.feedback_1.en.needsUpdate).toBe(
      true);
    expect(
      explorationStatesService.getState('First State')
        .writtenTranslations.translationsMapping.feedback_1.en.needsUpdate)
      .toBe(true);
  });

  it('should not mark all audio as needing update when dismissing modal',
    function() {
      spyOn($uibModal, 'open').and.returnValue({
        result: $q.reject()
      });
      stateEditorService.setActiveStateName('First State');

      expect(
        explorationStatesService.getState('First State')
          .recordedVoiceovers.voiceoversMapping.feedback_1.en.needsUpdate).toBe(
        false);
      expect(
        explorationStatesService.getState('First State')
          .writtenTranslations.translationsMapping.feedback_1.en.needsUpdate)
        .toBe(false);

      ctrl.showMarkAllAudioAsNeedingUpdateModalIfRequired(['feedback_1']);
      $scope.$apply();

      expect(
        explorationStatesService.getState('First State')
          .recordedVoiceovers.voiceoversMapping.feedback_1.en.needsUpdate).toBe(
        false);
      expect(
        explorationStatesService.getState('First State')
          .writtenTranslations.translationsMapping.feedback_1.en.needsUpdate)
        .toBe(false);
    });

  it('should navigate to main tab in specific state name', function() {
    spyOn(routerService, 'navigateToMainTab');

    var stateName = 'Second State';
    ctrl.navigateToState(stateName);

    expect(routerService.navigateToMainTab).toHaveBeenCalledWith(stateName);
  });

  it('should evaluate if parameters are enabled', function() {
    var areParametersEnabledSpy = spyOn(
      explorationFeaturesService, 'areParametersEnabled');

    areParametersEnabledSpy.and.returnValue(true);
    expect(ctrl.areParametersEnabled()).toBe(true);

    areParametersEnabledSpy.and.returnValue(false);
    expect(ctrl.areParametersEnabled()).toBe(false);
  });

  it('should correctly broadcast the stateEditorInitialized flag with ' +
      'the state data', function() {
    stateEditorService.setActiveStateName('Second State');
    stateEditorService.updateStateInteractionEditorInitialised();
    stateEditorService.updateStateResponsesInitialised();
    stateEditorService.updateStateEditorDirectiveInitialised();

    mockRefreshStateEditorEventEmitter.emit();

    const stateEditorInitializedSpy = jasmine.createSpy(
      'stateEditorInitialized');
    let testsubscription =
      stateEditorService.onStateEditorInitialized.subscribe(
        stateEditorInitializedSpy);

    $scope.$apply();

    expect(stateEditorInitializedSpy).toHaveBeenCalledWith(
      explorationStatesService.getState('Second State')
    );

    testsubscription.unsubscribe();
  });

  it('should start tutorial if in tutorial mode on page load', () => {
    spyOn(ctrl, 'startTutorial');
    editabilityService.onStartTutorial();
    $scope.$apply();
    ctrl.initStateEditor();
    $scope.$apply();
    expect(ctrl.startTutorial).toHaveBeenCalled();
  });

  it('should not start tutorial if not in tutorial mode on page load', () => {
    spyOn(ctrl, 'startTutorial');
    editabilityService.onEndTutorial();
    $scope.$apply();
    ctrl.initStateEditor();
    $scope.$apply();
    expect(ctrl.startTutorial).not.toHaveBeenCalled();
  });

  it('should finish tutorial if finish tutorial button is clicked', () => {
    var registerFinishTutorialEventSpy = (
      spyOn(siteAnalyticsService, 'registerFinishTutorialEvent'));
    spyOn(editabilityService, 'onEndTutorial');
    editabilityService.onStartTutorial();
    $scope.$apply();
    ctrl.initStateEditor();
    $scope.$apply();
    ctrl.onFinishTutorial();
    expect(registerFinishTutorialEventSpy).toHaveBeenCalled();
    expect(editabilityService.onEndTutorial).toHaveBeenCalled();
    expect(ctrl.tutorialInProgress).toBe(false);
  });

  it('should skip tutorial if skip tutorial button is clicked', () => {
    var registerSkipTutorialEventSpy = (
      spyOn(siteAnalyticsService, 'registerSkipTutorialEvent'));
    spyOn(editabilityService, 'onEndTutorial');
    editabilityService.onStartTutorial();
    $scope.$apply();
    ctrl.initStateEditor();
    $scope.$apply();
    ctrl.onSkipTutorial();
    expect(registerSkipTutorialEventSpy).toHaveBeenCalled();
    expect(editabilityService.onEndTutorial).toHaveBeenCalled();
    expect(ctrl.tutorialInProgress).toBe(false);
  });

  // The describe block below tests all the possible functions
  // included on ctrl.EDITOR_TUTORIAL_OPTIONS array, which manipulates
  // with JQuery the 'save from tutorial' button.
  describe('when testing functions for JQuery manipulation from' +
    ' ctrl.EDITOR_TUTORIAL_OPTIONS array', () => {
    it('should change element scroll top when calling fn property' +
      ' function on index 1 of ctrl.EDITOR_TUTORIAL_OPTIONS array',
    () => {
      var element = angular.element('div');
      spyOn(window, '$').and.returnValue(element);

      var animateSpy = spyOn(element, 'animate').and.callThrough();

      ctrl.EDITOR_TUTORIAL_OPTIONS[1].fn(false);

      expect(animateSpy).toHaveBeenCalledWith({
        scrollTop: 20
      }, 1000);
    });

    it('should not change element scroll top when calling fn property' +
      ' function on index 1 of EDITOR_TUTORIAL_OPTIONS array', () => {
      var element = angular.element('div');
      spyOn(window, '$').and.returnValue(element);

      var animateSpy = spyOn(element, 'animate').and.callThrough();

      ctrl.EDITOR_TUTORIAL_OPTIONS[1].fn(true);

      expect(animateSpy).toHaveBeenCalledWith({
        scrollTop: 0
      }, 1000);
    });

    it('should change state interaction element scroll top when calling' +
      ' fn property function on index 3 of EDITOR_TUTORIAL_OPTIONS array',
    () => {
      var element = angular.element('div');
      spyOn(window, '$').and.returnValue(element);
      var animateSpy = spyOn(element, 'animate').and.callThrough();
      spyOn(angular, 'element')
        .withArgs('#tutorialStateContent').and.returnValue({
          // This throws "Type '{ top: number; }' is not assignable to type
          // 'JQLite | Coordinates'." This is because the actual 'offset'
          // functions returns more properties than the function we've
          // defined. We have only returned the properties we need
          // in 'offset' function.
          // @ts-expect-error
          offset: () => ({
            top: 5
          })
        });

      ctrl.EDITOR_TUTORIAL_OPTIONS[3].fn(false);

      expect(animateSpy).toHaveBeenCalledWith({
        scrollTop: (5 - 200)
      }, 1000);
    });

    it('should change state content element scroll top when calling fn' +
      ' property function on index 3 of EDITOR_TUTORIAL_OPTIONS array',
    () => {
      var element = angular.element('div');
      spyOn(window, '$').and.returnValue(element);
      var animateSpy = spyOn(element, 'animate').and.callThrough();
      spyOn(angular, 'element')
        .withArgs('#tutorialStateInteraction').and.returnValue({
          // This throws "Type '{ top: number; }' is not assignable to type
          // 'JQLite | Coordinates'." This is because the actual 'offset'
          // functions returns more properties than the function we've
          // defined. We have only returned the properties we need
          // in 'offset' function.
          // @ts-expect-error
          offset: () => ({
            top: 20
          })
        });

      ctrl.EDITOR_TUTORIAL_OPTIONS[3].fn(true);

      expect(animateSpy).toHaveBeenCalledWith({
        scrollTop: (20 - 200)
      }, 1000);
    });

    it('should change preview tab element scroll top when calling fn' +
      ' property function on index 5 of EDITOR_TUTORIAL_OPTIONS array',
    () => {
      var element = angular.element('div');
      spyOn(window, '$').and.returnValue(element);
      var animateSpy = spyOn(element, 'animate').and.callThrough();
      spyOn(angular, 'element')
        .withArgs('#tutorialPreviewTab').and.returnValue({
          // This throws "Type '{ top: number; }' is not assignable to type
          // 'JQLite | Coordinates'." This is because the actual 'offset'
          // functions returns more properties than the function we've
          // defined. We have only returned the properties we need
          // in 'offset' function.
          // @ts-expect-error
          offset: () => ({
            top: 5
          })
        });

      ctrl.EDITOR_TUTORIAL_OPTIONS[5].fn(true);

      expect(animateSpy).toHaveBeenCalledWith({
        scrollTop: (5 - 200)
      }, 1000);
    });

    it('should change state interaction element scroll top when calling' +
      ' fn property function on index 5 of EDITOR_TUTORIAL_OPTIONS array',
    () => {
      var element = angular.element('div');
      spyOn(window, '$').and.returnValue(element);
      var animateSpy = spyOn(element, 'animate').and.callThrough();
      spyOn(angular, 'element')
        .withArgs('#tutorialStateInteraction').and.returnValue({
          // This throws "Type '{ top: number; }' is not assignable to type
          // 'JQLite | Coordinates'." This is because the actual 'offset'
          // functions returns more properties than the function we've
          // defined. We have only returned the properties we need
          // in 'offset' function.
          // @ts-expect-error
          offset: () => ({
            top: 20
          })
        });

      ctrl.EDITOR_TUTORIAL_OPTIONS[5].fn(false);

      expect(animateSpy).toHaveBeenCalledWith({
        scrollTop: (20 - 200)
      }, 1000);
    });

    it('should change preview tabn element scroll top when calling fn' +
      ' property function on index 7 of EDITOR_TUTORIAL_OPTIONS array',
    () => {
      var element = angular.element('div');
      spyOn(window, '$').and.returnValue(element);
      var animateSpy = spyOn(element, 'animate').and.callThrough();
      spyOn(angular, 'element')
        .withArgs('#tutorialPreviewTab').and.returnValue({
          // This throws "Type '{ top: number; }' is not assignable to type
          // 'JQLite | Coordinates'." This is because the actual 'offset'
          // functions returns more properties than the function we've
          // defined. We have only returned the properties we need
          // in 'offset' function.
          // @ts-expect-error
          offset: () => ({
            top: 5
          })
        });

      ctrl.EDITOR_TUTORIAL_OPTIONS[7].fn(true);

      expect(animateSpy).toHaveBeenCalledWith({
        scrollTop: (5 - 200)
      }, 1000);
    });

    it('should change state interaction element scroll top when calling' +
      ' fn property function on index 7 of EDITOR_TUTORIAL_OPTIONS array',
    () => {
      var element = angular.element('div');
      spyOn(window, '$').and.returnValue(element);
      var animateSpy = spyOn(element, 'animate').and.callThrough();
      spyOn(angular, 'element')
        .withArgs('#tutorialStateInteraction').and.returnValue({
          // This throws "Type '{ top: number; }' is not assignable to type
          // 'JQLite | Coordinates'." This is because the actual 'offset'
          // functions returns more properties than the function we've
          // defined. We have only returned the properties we need
          // in 'offset' function.
          // @ts-expect-error
          offset: () => ({
            top: 20
          })
        });

      ctrl.EDITOR_TUTORIAL_OPTIONS[7].fn(false);

      expect(animateSpy).toHaveBeenCalledWith({
        scrollTop: (20 - 200)
      }, 1000);
    });

    it('should not remove save button element at index 9 when the user' +
      ' does have edit permissions', () => {
      spyOn(userExplorationPermissionsService, 'getPermissionsAsync').and
        .returnValue($q.resolve({
          canEdit: true
        }));
      ctrl.removeTutorialSaveButtonIfNoPermissions();
      $scope.$apply();
      expect(ctrl.EDITOR_TUTORIAL_OPTIONS[9].heading).toBe('Save');
    });

    it('should remove save button element at index 9 when the user does' +
      ' not have edit permissions', () => {
      spyOn(userExplorationPermissionsService, 'getPermissionsAsync').and
        .returnValue($q.resolve({
          canEdit: false
        }));
      ctrl.removeTutorialSaveButtonIfNoPermissions();
      $scope.$apply();
      expect(ctrl.EDITOR_TUTORIAL_OPTIONS[9].heading).not.toBe('Save');
    });
  });
});<|MERGE_RESOLUTION|>--- conflicted
+++ resolved
@@ -102,13 +102,6 @@
     $provide.value(
       'AnswerGroupObjectFactory', answerGroupObjectFactory);
     $provide.value(
-<<<<<<< HEAD
-=======
-      'AnswerStatsObjectFactory', TestBed.get(AnswerStatsObjectFactory));
-    $provide.value(
-      'EditabilityService', TestBed.get(EditabilityService));
-    $provide.value(
->>>>>>> 1b67cc23
       'ExplorationFeaturesService', explorationFeaturesService);
     $provide.value('FractionObjectFactory', TestBed.get(FractionObjectFactory));
     $provide.value('HintObjectFactory', hintObjectFactory);
