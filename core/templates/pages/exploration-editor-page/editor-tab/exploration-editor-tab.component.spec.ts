// Copyright 2014 The Oppia Authors. All Rights Reserved.
//
// Licensed under the Apache License, Version 2.0 (the "License");
// you may not use this file except in compliance with the License.
// You may obtain a copy of the License at
//
//      http://www.apache.org/licenses/LICENSE-2.0
//
// Unless required by applicable law or agreed to in writing, software
// distributed under the License is distributed on an "AS-IS" BASIS,
// WITHOUT WARRANTIES OR CONDITIONS OF ANY KIND, either express or implied.
// See the License for the specific language governing permissions and
// limitations under the License.

/**
 * @fileoverview Unit tests for the component of the 'State Editor'.
 */

import { EventEmitter } from '@angular/core';
import { TestBed } from '@angular/core/testing';
import { AngularNameService } from
  'pages/exploration-editor-page/services/angular-name.service';
import { AnswerClassificationResultObjectFactory } from
  'domain/classifier/AnswerClassificationResultObjectFactory';
import { AnswerGroupObjectFactory } from
  'domain/exploration/AnswerGroupObjectFactory';
import { AnswerStatsObjectFactory } from
  'domain/exploration/AnswerStatsObjectFactory';
import { ClassifierObjectFactory } from
  'domain/classifier/ClassifierObjectFactory';
import { ExplorationDraftObjectFactory } from
  'domain/exploration/ExplorationDraftObjectFactory';
import { ExplorationFeaturesService } from
  'services/exploration-features.service';
import { FractionObjectFactory } from 'domain/objects/FractionObjectFactory';
import { HintObjectFactory } from 'domain/exploration/HintObjectFactory';
import { ImprovementsService } from 'services/improvements.service';
import { OutcomeObjectFactory } from
  'domain/exploration/OutcomeObjectFactory';
import { ParamChangeObjectFactory } from
  'domain/exploration/ParamChangeObjectFactory';
import { ParamChangesObjectFactory } from
  'domain/exploration/ParamChangesObjectFactory';
import { ParamMetadataObjectFactory } from
  'domain/exploration/ParamMetadataObjectFactory';
import { RecordedVoiceoversObjectFactory } from
  'domain/exploration/RecordedVoiceoversObjectFactory';
import { RuleObjectFactory } from 'domain/exploration/RuleObjectFactory';
import { SolutionValidityService } from
  // eslint-disable-next-line max-len
  'pages/exploration-editor-page/editor-tab/services/solution-validity.service';
import { StateClassifierMappingService } from
  'pages/exploration-player-page/services/state-classifier-mapping.service';
import { StateEditorService } from
  // eslint-disable-next-line max-len
  'components/state-editor/state-editor-properties-services/state-editor.service';
import { SubtitledHtmlObjectFactory } from
  'domain/exploration/SubtitledHtmlObjectFactory';
import { UnitsObjectFactory } from 'domain/objects/UnitsObjectFactory';
import { VoiceoverObjectFactory } from
  'domain/exploration/VoiceoverObjectFactory';
import { WrittenTranslationObjectFactory } from
  'domain/exploration/WrittenTranslationObjectFactory';
import { WrittenTranslationsObjectFactory } from
  'domain/exploration/WrittenTranslationsObjectFactory';
import { SolutionObjectFactory } from
  'domain/exploration/SolutionObjectFactory';
import { SubtitledUnicode } from
  'domain/exploration/SubtitledUnicodeObjectFactory';

// TODO(#7222): Remove usage of UpgradedServices once upgraded to Angular 8.
import { UpgradedServices } from 'services/UpgradedServices';

describe('Exploration editor tab component', function() {
  var ctrl;
  var $q = null;
  var $scope = null;
  var $rootScope = null;
  var $uibModal = null;
  var answerGroupObjectFactory = null;
  var explorationFeaturesService = null;
  var explorationInitStateNameService = null;
  var explorationStatesService = null;
  var explorationWarningsService = null;
  var hintObjectFactory = null;
  var outcomeObjectFactory = null;
  var routerService = null;
  var stateEditorRefreshService = null;
  var solutionObjectFactory = null;
  var stateEditorService = null;
  var subtitledHtmlObjectFactory = null;

  var mockRefreshStateEditorEventEmitter = null;

  beforeEach(angular.mock.module('oppia', function($provide) {
    const ugs = new UpgradedServices();
    for (const [key, value] of Object.entries(ugs.getUpgradedServices())) {
      $provide.value(key, value);
    }
  }));

  beforeEach(function() {
    answerGroupObjectFactory = TestBed.get(AnswerGroupObjectFactory);
    explorationFeaturesService = TestBed.get(ExplorationFeaturesService);
    hintObjectFactory = TestBed.get(HintObjectFactory);
    outcomeObjectFactory = TestBed.get(OutcomeObjectFactory);
    solutionObjectFactory = TestBed.get(SolutionObjectFactory);
    subtitledHtmlObjectFactory = TestBed.get(SubtitledHtmlObjectFactory);
  });

  beforeEach(angular.mock.module('oppia', function($provide) {
    $provide.value('AngularNameService', TestBed.get(AngularNameService));
    $provide.value(
      'AnswerClassificationResultObjectFactory',
      TestBed.get(AnswerClassificationResultObjectFactory));
    $provide.value(
      'AnswerGroupObjectFactory', answerGroupObjectFactory);
    $provide.value(
      'AnswerStatsObjectFactory', TestBed.get(AnswerStatsObjectFactory));
    $provide.value(
      'ClassifierObjectFactory', TestBed.get(ClassifierObjectFactory));
    $provide.value(
      'ExplorationDraftObjectFactory',
      TestBed.get(ExplorationDraftObjectFactory));
    $provide.value(
      'ExplorationFeaturesService', explorationFeaturesService);
    $provide.value('FractionObjectFactory', TestBed.get(FractionObjectFactory));
    $provide.value('HintObjectFactory', hintObjectFactory);
    $provide.value('ImprovementsService', TestBed.get(ImprovementsService));
    $provide.value(
      'OutcomeObjectFactory', TestBed.get(OutcomeObjectFactory));
    $provide.value(
      'ParamChangeObjectFactory', TestBed.get(ParamChangeObjectFactory));
    $provide.value(
      'ParamChangesObjectFactory', TestBed.get(ParamChangesObjectFactory));
    $provide.value(
      'ParamMetadataObjectFactory', TestBed.get(ParamMetadataObjectFactory));
    $provide.value(
      'RecordedVoiceoversObjectFactory',
      TestBed.get(RecordedVoiceoversObjectFactory));
    $provide.value('RuleObjectFactory', TestBed.get(RuleObjectFactory));
    $provide.value(
      'SolutionValidityService', TestBed.get(SolutionValidityService));
    $provide.value(
      'StateClassifierMappingService',
      TestBed.get(StateClassifierMappingService));
    $provide.value(
      'StateEditorService', TestBed.get(StateEditorService));
    $provide.value(
      'SubtitledHtmlObjectFactory', TestBed.get(SubtitledHtmlObjectFactory));
    $provide.value('UnitsObjectFactory', TestBed.get(UnitsObjectFactory));
    $provide.value(
      'VoiceoverObjectFactory', TestBed.get(VoiceoverObjectFactory));
    $provide.value(
      'WrittenTranslationObjectFactory',
      TestBed.get(WrittenTranslationObjectFactory));
    $provide.value(
      'WrittenTranslationsObjectFactory',
      TestBed.get(WrittenTranslationsObjectFactory));
    $provide.value('ExplorationDataService', {
      autosaveChangeList: function() {}
    });
  }));

  beforeEach(angular.mock.inject(function($injector, $componentController) {
    $q = $injector.get('$q');
    $rootScope = $injector.get('$rootScope');
    $uibModal = $injector.get('$uibModal');
    stateEditorService = $injector.get('StateEditorService');
    explorationInitStateNameService = $injector.get(
      'ExplorationInitStateNameService');
    explorationStatesService = $injector.get('ExplorationStatesService');
    explorationWarningsService = $injector.get('ExplorationWarningsService');
    routerService = $injector.get('RouterService');
    stateEditorRefreshService = $injector.get('StateEditorRefreshService');

    mockRefreshStateEditorEventEmitter = new EventEmitter();
    spyOnProperty(stateEditorRefreshService,
      'onRefreshStateEditor').and.returnValue(
      mockRefreshStateEditorEventEmitter);

    explorationStatesService.init({
      'First State': {
        content: {
          content_id: 'content',
          html: 'First State Content'
        },
        interaction: {
          id: 'TextInput',
          customization_args: {
            placeholder: {value: {
              content_id: 'ca_placeholder',
              unicode_str: ''
            }},
            rows: {value: 1}
          },
          answer_groups: [{
            rule_input_translations: {},
            rule_types_to_inputs: {},
            outcome: {
              dest: 'unused',
              feedback: {
                content_id: 'feedback_1',
                html: ''
              },
              labelled_as_correct: false,
              param_changes: [],
              refresher_exploration_id: null
            }
          }],
          default_outcome: {
            dest: 'default',
            feedback: {
              content_id: 'default_outcome',
              html: ''
            },
            labelled_as_correct: false,
            param_changes: [],
            refresher_exploration_id: null
          },
          solution: {
            correct_answer: 'This is the correct answer',
            answer_is_exclusive: false,
            explanation: {
              html: 'Solution explanation',
              content_id: 'content_4'
            }
          },
          hints: []
        },
        next_content_id_index: 0,
        param_changes: [],
        solicit_answer_details: false,
        recorded_voiceovers: {
          voiceovers_mapping: {
            content: {},
            default_outcome: {},
            feedback_1: {
              en: {
                filename: 'myfile2.mp3',
                file_size_bytes: 120000,
                needs_update: false,
                duration_secs: 1.2
              }
            }
          }
        },
        written_translations: {
          translations_mapping: {
            content: {},
            default_outcome: {},
            feedback_1: {
              en: {
                html: 'This is a html',
                needs_update: false
              }
            }
          }
        }
      },
      'Second State': {
        content: {
          content_id: 'content',
          html: 'Second State Content'
        },
        recorded_voiceovers: {
          voiceovers_mapping: {
            content: {},
            default_outcome: {},
            feedback_1: {}
          }
        },
        interaction: {
          id: 'TextInput',
          customization_args: {
            placeholder: {value: {
              content_id: 'ca_placeholder',
              unicode_str: ''
            }},
            rows: {value: 1}
          },
          answer_groups: [{
            rule_input_translations: {},
            rule_types_to_inputs: {},
            outcome: {
              dest: 'unused',
              feedback: {
                content_id: 'feedback_1',
                html: ''
              },
              labelled_as_correct: false,
              param_changes: [],
              refresher_exploration_id: null
            }
          }],
          default_outcome: {
            dest: 'default',
            feedback: {
              content_id: 'default_outcome',
              html: ''
            },
            labelled_as_correct: false,
            param_changes: [],
            refresher_exploration_id: null
          },
          hints: []
        },
        next_content_id_index: 0,
        param_changes: [],
        solicit_answer_details: false,
        written_translations: {
          translations_mapping: {
            content: {},
            default_outcome: {},
            feedback_1: {}
          }
        }
      }
    });

    $scope = $rootScope.$new();
    ctrl = $componentController('explorationEditorTab', {
      $scope: $scope
    });
    ctrl.$onInit();
  }));

<<<<<<< HEAD
  it('should initialize controller properties after its initialization',
=======
  afterEach(() => {
    ctrl.$onDestroy();
  });

  it('should evaluate controller properties after its initialization',
>>>>>>> 4ec7b9cc
    function() {
      expect(ctrl.interactionIsShown).toBe(false);
    });

  it('should get state content placeholder text when init state name is equal' +
    ' to active state name', function() {
    stateEditorService.setActiveStateName('First State');
    explorationInitStateNameService.init('First State');

    expect(ctrl.getStateContentPlaceholder()).toBe(
      'This is the first card of your exploration. Use this space ' +
      'to introduce your topic and engage the learner, then ask ' +
      'them a question.');
  });

  it('should get state content placeholder text when init state name is' +
    ' different from active state name', function() {
    stateEditorService.setActiveStateName('First State');
    explorationInitStateNameService.init('Second State');

    expect(ctrl.getStateContentPlaceholder()).toBe(
      'You can speak to the learner here, then ask them a question.');
  });

  it('should get state content save button placeholder', function() {
    expect(ctrl.getStateContentSaveButtonPlaceholder()).toBe('Save Content');
  });

  it('should add state in exploration states', function() {
    spyOn(explorationStatesService, 'addState');

    ctrl.addState('Fourth State');

    expect(explorationStatesService.addState).toHaveBeenCalledWith(
      'Fourth State', null);
  });

  it('should refresh warnings', function() {
    spyOn(explorationWarningsService, 'updateWarnings');

    ctrl.refreshWarnings();

    expect(explorationWarningsService.updateWarnings).toHaveBeenCalled();
  });

  it('should save state content', function() {
    stateEditorService.setActiveStateName('First State');
    expect(explorationStatesService.getState('First State').content).toEqual(
      subtitledHtmlObjectFactory.createFromBackendDict({
        content_id: 'content',
        html: 'First State Content'
      }));

    var displayedValue = subtitledHtmlObjectFactory.createFromBackendDict({
      content_id: 'content',
      html: 'First State Content Changed'
    });
    ctrl.saveStateContent(displayedValue);

    expect(explorationStatesService.getState('First State').content).toEqual(
      displayedValue);
    expect(ctrl.interactionIsShown).toBe(true);
  });

  it('should save state interaction id', function() {
    stateEditorService.setActiveStateName('First State');
    stateEditorService.setInteraction(
      explorationStatesService.getState('First State').interaction);

    expect(stateEditorService.interaction.id).toBe('TextInput');

    var newInteractionId = 'Continue';
    ctrl.saveInteractionId(newInteractionId);

    expect(stateEditorService.interaction.id).toBe(newInteractionId);
  });

  it('should save state next content id index', function() {
    stateEditorService.setActiveStateName('First State');
    expect(
      explorationStatesService.getState('First State').nextContentIdIndex
    ).toEqual(0);

    ctrl.saveNextContentIdIndex(2);
    expect(
      explorationStatesService.getState('First State').nextContentIdIndex
    ).toBe(2);
  });

  it('should save interaction answer groups', function() {
    stateEditorService.setActiveStateName('First State');
    stateEditorService.setInteraction(
      explorationStatesService.getState('First State').interaction);

    expect(stateEditorService.interaction.answerGroups).toEqual([
      answerGroupObjectFactory.createFromBackendDict({
        rule_input_translations: {},
        rule_types_to_inputs: {},
        outcome: {
          dest: 'unused',
          feedback: {
            content_id: 'feedback_1',
            html: ''
          },
          labelled_as_correct: false,
          param_changes: [],
          refresher_exploration_id: null
        }
      })]);

    var displayedValue = [answerGroupObjectFactory.createFromBackendDict({
      rule_input_translations: {},
      rule_types_to_inputs: {},
      outcome: {
        dest: 'Second State',
        feedback: {
          content_id: 'feedback_1',
          html: ''
        },
        labelled_as_correct: false,
        param_changes: [],
        refresher_exploration_id: null
      },
      training_data: {},
      tagged_skill_misconception_id: ''
    })];
    ctrl.saveInteractionAnswerGroups(displayedValue);

    expect(stateEditorService.interaction.answerGroups).toEqual(displayedValue);
  });

  it('should save interaction default outcome', function() {
    stateEditorService.setActiveStateName('First State');
    stateEditorService.setInteraction(
      explorationStatesService.getState('First State').interaction);

    expect(stateEditorService.interaction.defaultOutcome).toEqual(
      outcomeObjectFactory.createFromBackendDict({
        dest: 'default',
        feedback: {
          content_id: 'default_outcome',
          html: ''
        },
        labelled_as_correct: false,
        param_changes: [],
        refresher_exploration_id: null
      }));

    var displayedValue = outcomeObjectFactory.createFromBackendDict({
      dest: 'Second State',
      feedback: {
        content_id: 'default_outcome_changed',
        html: 'This is the default outcome changed'
      },
      labelled_as_correct: false,
      param_changes: [],
      refresher_exploration_id: null
    });
    ctrl.saveInteractionDefaultOutcome(displayedValue);

    expect(stateEditorService.interaction.defaultOutcome).toEqual(
      displayedValue);
  });

  it('should save interaction customization args', function() {
    stateEditorService.setActiveStateName('First State');
    stateEditorService.setInteraction(
      explorationStatesService.getState('First State').interaction);

    expect(stateEditorService.interaction.customizationArgs).toEqual({
      rows: { value: 1 },
      placeholder: { value: new SubtitledUnicode('', 'ca_placeholder') }
    });

    var displayedValue = {
      placeholder: {
        value: 'Placeholder value'
      },
      rows: {
        value: 2
      }
    };
    ctrl.saveInteractionCustomizationArgs(displayedValue);

    expect(stateEditorService.interaction.customizationArgs).toEqual(
      displayedValue);
  });

  it('should save interaction solution', function() {
    stateEditorService.setActiveStateName('First State');
    stateEditorService.setInteraction(
      explorationStatesService.getState('First State').interaction);

    expect(stateEditorService.interaction.solution).toEqual(
      solutionObjectFactory.createFromBackendDict({
        correct_answer: 'This is the correct answer',
        answer_is_exclusive: false,
        explanation: {
          html: 'Solution explanation',
          content_id: 'content_4'
        }
      }));

    var displayedValue = solutionObjectFactory.createFromBackendDict({
      correct_answer: 'This is the second correct answer',
      answer_is_exclusive: true,
      explanation: {
        html: 'Solution complete explanation',
        content_id: 'content_4'
      }
    });
    ctrl.saveSolution(displayedValue);

    expect(stateEditorService.interaction.solution).toEqual(
      displayedValue);
  });

  it('should save interaction hints', function() {
    stateEditorService.setActiveStateName('First State');
    stateEditorService.setInteraction(
      explorationStatesService.getState('First State').interaction);

    expect(stateEditorService.interaction.hints).toEqual([]);

    var displayedValue = [hintObjectFactory.createFromBackendDict({
      hint_content: {
        content_id: '',
        html: 'This is a hint'
      }
    })];
    ctrl.saveHints(displayedValue);

    expect(stateEditorService.interaction.hints).toEqual(
      displayedValue);
  });

  it('should save solicit answer details', function() {
    stateEditorService.setActiveStateName('First State');
    stateEditorService.setSolicitAnswerDetails(
      explorationStatesService.getState('First State').solicitAnswerDetails);

    expect(stateEditorService.solicitAnswerDetails).toBe(false);

    ctrl.saveSolicitAnswerDetails(true);

    expect(stateEditorService.solicitAnswerDetails).toBe(true);
  });

  it('should mark all audio as needing update when closing modal', function() {
    spyOn($uibModal, 'open').and.returnValue({
      result: $q.resolve()
    });
    stateEditorService.setActiveStateName('First State');

    expect(explorationStatesService.getState('First State')
      .recordedVoiceovers.voiceoversMapping.feedback_1.en.needsUpdate).toBe(
      false);
    expect(explorationStatesService.getState('First State')
      .writtenTranslations.translationsMapping.feedback_1.en.needsUpdate).toBe(
      false);

    ctrl.showMarkAllAudioAsNeedingUpdateModalIfRequired('feedback_1');
    $scope.$apply();

    expect(explorationStatesService.getState('First State')
      .recordedVoiceovers.voiceoversMapping.feedback_1.en.needsUpdate).toBe(
      true);
    expect(explorationStatesService.getState('First State')
      .writtenTranslations.translationsMapping.feedback_1.en.needsUpdate).toBe(
      true);
  });

  it('should not mark all audio as needing update when dismissing modal',
    function() {
      spyOn($uibModal, 'open').and.returnValue({
        result: $q.reject()
      });
      stateEditorService.setActiveStateName('First State');

      expect(explorationStatesService.getState('First State')
        .recordedVoiceovers.voiceoversMapping.feedback_1.en.needsUpdate).toBe(
        false);
      expect(explorationStatesService.getState('First State')
        .writtenTranslations.translationsMapping.feedback_1.en.needsUpdate)
        .toBe(false);

      ctrl.showMarkAllAudioAsNeedingUpdateModalIfRequired('feedback_1');
      $scope.$apply();

      expect(explorationStatesService.getState('First State')
        .recordedVoiceovers.voiceoversMapping.feedback_1.en.needsUpdate).toBe(
        false);
      expect(explorationStatesService.getState('First State')
        .writtenTranslations.translationsMapping.feedback_1.en.needsUpdate)
        .toBe(false);
    });

  it('should navigate to main tab in specific state name', function() {
    spyOn(routerService, 'navigateToMainTab');

    var stateName = 'Second State';
    ctrl.navigateToState(stateName);

    expect(routerService.navigateToMainTab).toHaveBeenCalledWith(stateName);
  });

  it('should evaluate whenever parameters are enabled', function() {
    var areParametersEnabledSpy = spyOn(
      explorationFeaturesService, 'areParametersEnabled');

    areParametersEnabledSpy.and.returnValue(true);
    expect(ctrl.areParametersEnabled()).toBe(true);

    areParametersEnabledSpy.and.returnValue(false);
    expect(ctrl.areParametersEnabled()).toBe(false);
  });

  it('should correctly broadcast the stateEditorInitialized flag with ' +
      'the state data', function() {
    stateEditorService.setActiveStateName('Second State');
    stateEditorService.updateStateInteractionEditorInitialised();
    stateEditorService.updateStateResponsesInitialised();
    stateEditorService.updateStateEditorDirectiveInitialised();

    mockRefreshStateEditorEventEmitter.emit();

    const stateEditorInitializedSpy = jasmine.createSpy(
      'stateEditorInitialized');
    let testsubscription =
      stateEditorService.onStateEditorInitialized.subscribe(
        stateEditorInitializedSpy);

    $scope.$apply();

    expect(stateEditorInitializedSpy).toHaveBeenCalledWith(
      explorationStatesService.getState('Second State')
    );

    testsubscription.unsubscribe();
  });
});<|MERGE_RESOLUTION|>--- conflicted
+++ resolved
@@ -325,15 +325,11 @@
     ctrl.$onInit();
   }));
 
-<<<<<<< HEAD
-  it('should initialize controller properties after its initialization',
-=======
   afterEach(() => {
     ctrl.$onDestroy();
   });
 
-  it('should evaluate controller properties after its initialization',
->>>>>>> 4ec7b9cc
+  it('should initialize controller properties after its initialization',
     function() {
       expect(ctrl.interactionIsShown).toBe(false);
     });
