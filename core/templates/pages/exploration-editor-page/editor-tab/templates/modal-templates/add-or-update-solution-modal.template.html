<div class="modal-header protractor-test-add-or-update-solution-modal">
  <h3><[StateSolutionService.savedMemento !== null ? 'Update Solution' : 'Add Solution']></h3>
</div>

<div class="modal-body">
  <form name="addSolutionForm.answer"
        class="form-inline">
    <div class="oppia-rule-details-header">
      <select class="protractor-test-answer-is-exclusive-select"
              ng-model="data.answerIsExclusive"
              ng-options="(item ? 'The only' : 'One') for item in [true, false]">
      </select> <strong>solution is...</strong>
      <br>
      <br>
      <div>
        <angular-html-bind class="protractor-test-interaction-html"
                           html-data="correctAnswerEditorHtml">
        </angular-html-bind>
      </div>
      <br>
      <md-button class="oppia-learner-confirm-button protractor-test-submit-answer-button"
                 ng-click="onSubmitFromSubmitButton()"
                 ng-if="data.correctAnswer === null && shouldAdditionalSubmitButtonBeShown()"
                 ng-disabled="isSubmitButtonDisabled()">
        Submit
      </md-button>
      <br>
      <div ng-show="data.correctAnswer !== null">
        <strong>Explanation:</strong>
        <schema-based-editor class="protractor-test-explanation-textarea"
                             schema="EXPLANATION_FORM_SCHEMA"
                             local-value="data.explanationHtml">
        </schema-based-editor>
      </div>
    </div>
  </form>
</div>

<div class="modal-footer">
  <button class="btn btn-secondary" ng-click="cancel()">Cancel</button>
  <button class="btn btn-success protractor-test-submit-solution-button"
          ng-click="saveSolution()"
<<<<<<< HEAD
          ng-disabled="data.correctAnswer === null || !data.explanationHtml || isSubmitButtonDisabled()">
          Check and Save Solution
=======
          ng-disabled="data.correctAnswer === null || !data.explanationHtml || isSubmitButtonDisabled()"
          title="Check if the solution corresponds to a correct answer and save it.">
    Check and Save Solution
>>>>>>> 5496663d
  </button>
</div><|MERGE_RESOLUTION|>--- conflicted
+++ resolved
@@ -40,13 +40,8 @@
   <button class="btn btn-secondary" ng-click="cancel()">Cancel</button>
   <button class="btn btn-success protractor-test-submit-solution-button"
           ng-click="saveSolution()"
-<<<<<<< HEAD
-          ng-disabled="data.correctAnswer === null || !data.explanationHtml || isSubmitButtonDisabled()">
-          Check and Save Solution
-=======
           ng-disabled="data.correctAnswer === null || !data.explanationHtml || isSubmitButtonDisabled()"
           title="Check if the solution corresponds to a correct answer and save it.">
     Check and Save Solution
->>>>>>> 5496663d
   </button>
 </div>