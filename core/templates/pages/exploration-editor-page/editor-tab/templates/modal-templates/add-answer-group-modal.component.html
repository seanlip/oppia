<div class="modal-header e2e-test-add-response-modal-header" ngbAutofocus>
<<<<<<< HEAD
  <h3 tabindex="0" #addResponse>Add Response</h3>
  <i class="fa fa-times" (click)="cancel()"></i>
=======
  <h3 tabindex="0">Add Response</h3>
  <i class="fa fa-times" tabindex="0" role="button" (keydown.enter)="cancel()" (click)="cancel()"></i>
>>>>>>> d0f8ce07
</div>

<div class="modal-body">
  <form name="addAnswerGroupForm.outcomeDetailsForm" class="e2e-test-add-response-details">
    <div class="oppia-rule-details-header" tabindex="0">
      <strong>If the learner's answer...</strong>
    </div>

    <oppia-rule-editor class="rule-editor-add-answer"
                       [modalId]="modalId"
                       [(rule)]="tmpRule"
                       [isEditable]="isEditable"
                       [isEditingRuleInline]="false">
    </oppia-rule-editor>

    <br>

    <div *ngIf="!feedbackEditorIsOpen"
         title="Edit feedback" class="oppia-edit-feedback">
      <div class="oppia-rule-details-header oppia-editable-section">
        <div class="oppia-rule-preview oppia-transition-200">
          <strong tabindex="0">Oppia tells the learner...</strong>
          <div class="oppia-click-to-start-editing" (click)="openFeedbackEditor()">
<<<<<<< HEAD
            <i class="fa fa-pen oppia-editor-edit-icon e2e-test-open-feedback-editor" (keydown.enter)="openFeedbackEditor()" aria-label="edit feedback" tabindex="0" title="Edit Feedback">&#xE254;</i>
=======
            <i class="fa fa-pen oppia-editor-edit-icon e2e-test-open-feedback-editor" (keydown.enter)="openFeedbackEditor()" aria-label="edit feedback button" tabindex="0" title="Edit Feedback">&#xE254;</i>
>>>>>>> d0f8ce07
          </div>
          <div class="position-relative">
            <span class="oppia-nothing-text">
              <em>Nothing</em>
            </span>
          </div>
        </div>
      </div>
    </div>

    <div *ngIf="feedbackEditorIsOpen">
      <oppia-outcome-feedback-editor class="oppia-outcome-feedback-editor-add-answer" [outcome]="tmpOutcome">
      </oppia-outcome-feedback-editor>
    </div>
    <div *ngIf="isFeedbackLengthExceeded(tmpOutcome)" class="oppia-length-validation-error">
      The feedback length is too long. Please use at most 500 characters.
    </div>
    <br>

    <oppia-outcome-destination-editor [outcome]="tmpOutcome"
                                      *ngIf="!questionModeEnabled"
                                      [outcomeHasFeedback]="true"
                                      (getChanges)="validateChanges($event)"
                                      (addState)="updateState($event)">
    </oppia-outcome-destination-editor>

    <oppia-outcome-if-stuck-destination-editor [outcome]="tmpOutcome"
                                               *ngIf="!questionModeEnabled"
                                               (getChanges)="validateChanges($event)"
                                               (addState)="updateState($event)">
    </oppia-outcome-if-stuck-destination-editor>
  </form>

  <div class="oppia-correctness-label-editor" *ngIf="isCorrectnessFeedbackEnabled() && !isCurrentInteractionLinear()">
    <input id="labelledAsCorrect"
           class="e2e-test-editor-correctness-toggle mr-2"
           type="checkbox"
           [(ngModel)]="tmpOutcome.labelledAsCorrect">
    <strong><label for="labelledAsCorrect">The answers in this group are correct</label></strong>
  </div>

  <oppia-question-misconception-editor *ngIf="questionModeEnabled"
                                       (saveTaggedMisconception)="updateTaggedMisconception($event)"
                                       (saveAnswerGroupFeedback)="updateAnswerGroupFeedback($event)"
                                       [isEditable]="true"
                                       [outcome]="tmpOutcome"
                                       [rules]="tmpRule"
                                       [taggedSkillMisconceptionId]="tmpTaggedSkillMisconceptionId">
  </oppia-question-misconception-editor>
</div>

<div class="modal-footer">
  <button class="btn btn-secondary e2e-test-close-add-response-modal" (click)="cancel()">Cancel</button>
  <button class="btn btn-success e2e-test-add-new-response" (click)="saveResponse(false)" [disabled]="(isInvalid || validation) || isSelfLoopWithNoFeedback(tmpOutcome) || isFeedbackLengthExceeded(tmpOutcome)">Save Response</button>
  <button class="btn btn-success" (click)="saveResponse(true)" [disabled]="(isInvalid || validation) || isSelfLoopWithNoFeedback(tmpOutcome) || isFeedbackLengthExceeded(tmpOutcome)">Save and Add Another</button>
</div>

<style>
  .modal-footer {
    display: flex;
    justify-content: end;
  }
  .oppia-click-to-start-editing {
    width: 95%;
  }
  .oppia-outcome-feedback-editor-add-answer {
    margin-top: 50px;
  }
  .rule-editor-add-answer {
    width: 100%;
  }
  .add-answer-group-modal .modal-header i {
    display: none;
  }
  .add-answer-group-modal .oppia-edit-feedback {
    height: 100%;
    margin-right: 22px;
    width: 100%;
  }
  .add-answer-group-modal .oppia-nothing-text {
    color: #888;
  }
  @media screen and (max-width: 768px) {
    .oppia-click-to-start-editing {
      margin-top: 20px;
      position: relative;
      top: 20px;
    }
    .add-answer-group-modal .modal-dialog ,
    .add-answer-group-modal .modal-content {
      border: 0;
      border-radius: 0;
      margin: auto;
    }
    .add-answer-group-modal .modal-content {
      min-height: 100vh;
    }
    .add-answer-group-modal .modal-header {
      background-color: #00609c;
    }
    .add-answer-group-modal .modal-header i {
      color: #fff;
      display: block;
      font-size: 20px;
    }
    .add-answer-group-modal .modal-header h3 {
      color: #fff;
    }
  }
  @media screen and (max-width: 500px) {
    strong {
      font-size: 18px;
    }
    .oppia-correctness-label-editor {
      margin-top: 0;
    }
  }
</style><|MERGE_RESOLUTION|>--- conflicted
+++ resolved
@@ -1,11 +1,6 @@
 <div class="modal-header e2e-test-add-response-modal-header" ngbAutofocus>
-<<<<<<< HEAD
   <h3 tabindex="0" #addResponse>Add Response</h3>
-  <i class="fa fa-times" (click)="cancel()"></i>
-=======
-  <h3 tabindex="0">Add Response</h3>
   <i class="fa fa-times" tabindex="0" role="button" (keydown.enter)="cancel()" (click)="cancel()"></i>
->>>>>>> d0f8ce07
 </div>
 
 <div class="modal-body">
@@ -29,11 +24,7 @@
         <div class="oppia-rule-preview oppia-transition-200">
           <strong tabindex="0">Oppia tells the learner...</strong>
           <div class="oppia-click-to-start-editing" (click)="openFeedbackEditor()">
-<<<<<<< HEAD
-            <i class="fa fa-pen oppia-editor-edit-icon e2e-test-open-feedback-editor" (keydown.enter)="openFeedbackEditor()" aria-label="edit feedback" tabindex="0" title="Edit Feedback">&#xE254;</i>
-=======
             <i class="fa fa-pen oppia-editor-edit-icon e2e-test-open-feedback-editor" (keydown.enter)="openFeedbackEditor()" aria-label="edit feedback button" tabindex="0" title="Edit Feedback">&#xE254;</i>
->>>>>>> d0f8ce07
           </div>
           <div class="position-relative">
             <span class="oppia-nothing-text">
