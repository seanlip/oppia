--- conflicted
+++ resolved
@@ -16,13 +16,8 @@
  * @fileoverview Controller for add answer group modal.
  */
 
-<<<<<<< HEAD
-import { EventBusGroup } from 'oppia-events/event-bus.service';
-import { ObjectFormValidityChangeEvent } from 'oppia-events/oppia-events';
-=======
 import { EventBusGroup } from 'app-events/event-bus.service';
 import { ObjectFormValidityChangeEvent } from 'app-events/app-events';
->>>>>>> 5f30f529
 
 require(
   'components/common-layout-directives/common-elements/' +
@@ -34,11 +29,7 @@
   'state-editor.service.ts');
 require('domain/exploration/OutcomeObjectFactory.ts');
 require('domain/exploration/RuleObjectFactory.ts');
-<<<<<<< HEAD
-require('oppia-events/event-bus.service');
-=======
 require('app-events/event-bus.service');
->>>>>>> 5f30f529
 require(
   'pages/exploration-editor-page/services/editor-first-time-events.service.ts');
 require('services/generate-content-id.service.ts');
@@ -60,7 +51,6 @@
       $uibModalInstance: $uibModalInstance
     });
     const eventBusGroup: EventBusGroup = new EventBusGroup(EventBusService);
-<<<<<<< HEAD
     $scope.modalId = Symbol();
     $scope.isInvalid = false;
     eventBusGroup.on(
@@ -70,12 +60,6 @@
           $scope.isInvalid = event.message.value;
         }
       });
-=======
-    $scope.isInvalid = false;
-    eventBusGroup.on(
-      ObjectFormValidityChangeEvent,
-      event => $scope.isInvalid = event.message.value);
->>>>>>> 5f30f529
     $scope.feedbackEditorIsOpen = false;
     $scope.addState = addState;
     $scope.questionModeEnabled = (
