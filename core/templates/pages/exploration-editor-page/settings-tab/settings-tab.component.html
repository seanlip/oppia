<div class="oppia-settings-container">
  <mat-card class="oppia-editor-card oppia-settings-card-container oppia-basic-settings-card oppia-mobile-collapsible-card">
    <div class="oppia-basic-settings-header oppia-mobile-collapsible-card-header" (click)="toggleCards('settings')">
      <h3 class="e2e-test-settings-container">Basic Settings</h3>
      <i class="fa fa-caret-down"
         *ngIf="!basicSettingIsShown"
         aria-hidden="true">
      </i>
      <i class="fa fa-caret-up"
         *ngIf="basicSettingIsShown"
         aria-hidden="true">
      </i>
    </div>

    <div class="oppia-mobile-collapsible-card-content" *ngIf="basicSettingIsShown">
      <div class="col-lg-12 col-md-12 col-sm-12">
        <div *ngIf="editabilityService.isEditable()">
          <div role="form" class="form-horizontal">
            <div class="oppia-settings-input-group">
              <oppia-exploration-title-editor [labelText]="'Title'"
                                              [focusLabel]="EXPLORATION_TITLE_INPUT_FOCUS_LABEL"
                                              [titleEditorClass]="'e2e-test-exploration-title-input'"
                                              (onInputFieldBlur)="saveExplorationTitle()">
              </oppia-exploration-title-editor>
            </div>
            <div class="oppia-settings-input-group">
              <oppia-exploration-objective-editor [labelText]="'Goal'"
                                                  [objectiveEditorClass]="'e2e-test-exploration-objective-input'"
                                                  (onInputFieldBlur)="saveExplorationObjective()">
              </oppia-exploration-objective-editor>
            </div>

            <div [ngClass]="{'has-error': !explorationCategoryService.displayed}" class="oppia-settings-input-group">
              <div>
                <div *ngIf="hasPageLoaded">
                  <p>
                    <mat-form-field class="e2e-test-exploration-category" appearance="fill">
                      <mat-label for="explorationCategory" class="d-block">Add a category (Choose or type new)</mat-label>
                      <mat-select [(value)]="explorationCategoryService.displayed" class="e2e-test-exploration-category-dropdown">
                        <mat-option class="e2e-test-exploration-new-category-add">
                          <ngx-mat-select-search ngModel
                                                 (ngModelChange)="filterChoices($event)"
                                                 (keydown.enter)="updateCategoryListWithUserData()"
                                                 placeholderLabel="Type new category here...">
                          </ngx-mat-select-search>
                        </mat-option>
                        <mat-option (click)="updateCategoryListWithUserData()"
                                    *ngFor="let option of filteredChoices"
                                    class="e2e-test-exploration-category-selector-choice"
                                    [value]="option.id">
                          {{ option.text }}
                        </mat-option>
                      </mat-select>
                    </mat-form-field>
                  </p>
                </div>
              </div>
            </div>
            <div class="oppia-settings-input-group">
              <div>
                <mat-form-field appearance="fill">
                  <mat-label for="explorationLanguageCode" class="d-block">Language</mat-label>
                  <mat-select class="e2e-test-exploration-language-select" [(value)]="explorationLanguageCodeService.displayed" name="language">
                    <mat-option *ngFor="let value of explorationLanguageCodeService.getSupportedContentLanguages()"
                                [value]="value.code"
                                (click)="saveExplorationLanguageCode()"
                                class="e2e-test-exploration-language-selector-choice">
                      {{value.description}}
                    </mat-option>
                  </mat-select>
                </mat-form-field>
                <div>
                  <span class="form-text secondary-info-text">
                    <em>
                      Don't see the language you want? <a href="https://github.com/oppia/oppia/issues/new?title=Please%20add%20a%20new%20language%20choice%20to%20the%20exploration%20settings%20tab&body=Please%20add%20the%20language%20choice%20%7B%7BYOUR_LANGUAGE_HERE%7D%7D%20to%20the%20exploration%20settings%20tab.%0A%0AHere%20is%20a%20link%20to%20an%20exploration%20that%20uses%20it:%20%7B%7BINSERT_LINK_HERE%7D%7D" target="_blank" rel="noopener">Tell us.</a>
                    </em>
                  </span>
                </div>
              </div>
            </div>
            <div class="oppia-settings-input-group">
              <div>
                <div *ngIf="stateNames && stateNames.length > 0">
                  <mat-form-field  id="explorationInitStateName" appearance="fill">
                    <mat-label for="explorationInitStateName" class="d-block">Name of first card</mat-label>
                    <mat-select class="e2e-test-initial-state-select" [(value)]="explorationInitStateNameService.displayed" name="language">
                      <mat-option *ngFor="let stateNames of stateNames"
                                  [value]="stateNames"
                                  (click)="saveExplorationInitStateName()"
                                  class="e2e-test-initial-state-select-element">
                        {{stateNames}}
                      </mat-option>
                    </mat-select>
                  </mat-form-field>
                </div>
                <div>
                  <span class="form-text secondary-info-text">
                    <em>This is the first card the learner sees when playing your exploration.</em>
                  </span>
                </div>
              </div>
            </div>
            <div class="oppia-settings-input-group">
              <div>
                <div>
                  <div *ngIf="hasPageLoaded">
                    <mat-form-field appearance="fill">
                      <mat-label for="explorationTags" class="d-block">Tags</mat-label>
                      <mat-chip-list #chipList>
                        <mat-chip *ngFor="let tags of explorationTags" (removed)="remove(tags)">
                          {{ tags }}
                          <mat-icon matChipRemove class="update-cross-icon">cancel</mat-icon>
                        </mat-chip>
                        <input placeholder="Add a new tag (using lowercase letters and spaces)..."
                               class="e2e-test-chip-list-tags"
                               pattern="[a-z]"
                               [matChipInputFor]="chipList"
                               [matChipInputSeparatorKeyCodes]="separatorKeysCodes"
                               [matChipInputAddOnBlur]="addOnBlur"
                               (matChipInputTokenEnd)="add($event)">
                      </mat-chip-list>
                    </mat-form-field>
                  </div>
                </div>
              </div>
              <div>
                <span class="form-text secondary-info-text">
                  <em>Tags help learners discover your exploration when searching.</em>
                </span>
              </div>
            </div>
            <div class="text-right">
              <button type="button" class="btn btn-secondary e2e-test-open-preview-summary-modal"
                      (click)="previewSummaryTile()"
                      title="Preview this exploration's summary card">
                Preview Summary
              </button>
            </div>
          </div>
        </div>

        <div *ngIf="!editabilityService.isEditable()">
          <div class="row">
            <div class="col-lg-2 col-md-2 col-sm-2 float-left">
              <label for="explorationTitle">
                Title
              </label>
            </div>
            <div class="col-lg-10 col-md-10 col-sm-10">
              <span id="explorationTitle" type="text">
                {{ explorationTitleService.displayed }}
              </span>
            </div>
          </div>

          <div class="row">
            <div class="col-lg-2 col-md-2 col-sm-2 float-left">
              <label for="explorationObjective">
                Goal
              </label>
            </div>
            <div class="col-lg-10 col-md-10 col-sm-10">
              <span id="explorationObjective" type="text">
                {{explorationObjectiveService.displayed}}
              </span>
            </div>
          </div>

          <div class="row">
            <div class="col-lg-2 col-md-2 col-sm-2 float-left">
              <label for="explorationCategory">
                Category
              </label>
            </div>
            <div class="col-lg-10 col-md-10 col-sm-10">
              <span id="explorationCategory" type="text">
                {{explorationCategoryService.displayed}}
              </span>
            </div>
          </div>

          <div class="row">
            <div class="col-lg-2 col-md-2 col-sm-2 float-left">
              <label for="explorationLanguageCode">Language</label>
            </div>
            <div class="col-lg-10 col-md-10 col-sm-10">
              {{explorationLanguageCodeService.getCurrentLanguageDescription()}}
            </div>
          </div>

          <div class="row">
            <div class="col-lg-2 col-md-2 col-sm-2 float-left">
              <label for="explorationInitStateName">First State</label>
            </div>
            <div class="col-lg-10 col-md-10 col-sm-10">
              {{ explorationInitStateNameService.displayed }}
            </div>
          </div>
        </div>
      </div>
    </div>
  </mat-card>

  <mat-card class="oppia-settings-card-container oppia-advanced-features-card oppia-editor-card oppia-mobile-collapsible-card" *ngIf="editabilityService.isEditable()">
    <div class="oppia-basic-settings-header oppia-mobile-collapsible-card-header" (click)="toggleCards('advanced_features')">
      <h3>Advanced Features</h3>
      <i class="fa fa-caret-down"
         *ngIf="!advancedFeaturesIsShown"
         aria-hidden="true">
      </i>
      <i class="fa fa-caret-up"
         *ngIf="advancedFeaturesIsShown"
         aria-hidden="true">
      </i>
    </div>

    <div *ngIf="advancedFeaturesIsShown" class="oppia-mobile-collapsible-card-content">
      <div role="form" class="form-horizontal" *ngIf="areParametersUsed()">
        <div class="oppia-features-header">
          <label for="enableParameters">
            Parameters
          </label>
          <div>
            <div class="oppia-on-off-switch">
              <input span *ngIf="areParametersEnabled()" type="checkbox" class="oppia-on-off-switch-checkbox" id="parameter-switch" checked disabled>
              <input span *ngIf="!areParametersEnabled()" [disabled]="explorationIsLinkedToStory" type="checkbox" class="oppia-on-off-switch-checkbox" id="parameter-switch" (click)="enableParameters()">
              <label class="oppia-on-off-switch-label e2e-test-enable-parameters" for="parameter-switch">
                <span class="oppia-on-off-switch-inner"></span>
                <span class="oppia-on-off-switch-main"></span>
              </label>
            </div>
          </div>
        </div>
        <span class="form-text secondary-info-text">
          Parameters are values that change as the learner moves between cards (<a href="http://oppia.github.io/#/Parameters" target="_blank" rel="noopener">more info</a>).
        </span>
        <span class="form-text secondary-info-text" *ngIf="explorationIsLinkedToStory">
          Explorations in a story cannot have parameters enabled.
        </span>
      </div>
      <hr class="oppia-feature-separator">
      <div>
        <div>
          <div role="form" class="form-horizontal">
            <div class="oppia-features-header">
              <label for="enableAutomaticTextToSpeech">
                Automatic Text-to-speech
              </label>
              <div>
                <div class="oppia-on-off-switch">
                  <input type="checkbox" *ngIf="isAutomaticTextToSpeechEnabled()" class="oppia-on-off-switch-checkbox" id="text-speech-switch" (click)="toggleAutomaticTextToSpeech()" checked>
                  <input type="checkbox" *ngIf="!isAutomaticTextToSpeechEnabled()" class="oppia-on-off-switch-checkbox" id="text-speech-switch" (click)="toggleAutomaticTextToSpeech()">
                  <label class="oppia-on-off-switch-label" for="text-speech-switch">
                    <span class="oppia-on-off-switch-inner"></span>
                    <span class="oppia-on-off-switch-main"></span>
                  </label>
                </div>
              </div>
            </div>
            <span class="form-text secondary-info-text">
              Automatic text-to-speech generates audio from your content for learners to listen to. It is recommended that you disable this feature if creating an exploration whose content consists of multiple languages.
            </span>
          </div>
        </div>
      </div>
      <hr class="oppia-feature-separator">
      <div role="form" class="form-horizontal">
        <div class="oppia-features-header">
          <label for="enableCorrectnessFeedback">
            Correctness Feedback
          </label>
          <div>
            <div class="oppia-on-off-switch">
              <input type="checkbox" *ngIf="!isCorrectnessFeedbackEnabled()" class="oppia-on-off-switch-checkbox" id="correctness-switch" (click)="toggleCorrectnessFeedback()">
              <input type="checkbox" *ngIf="isCorrectnessFeedbackEnabled()" [disabled]="explorationIsLinkedToStory" class="oppia-on-off-switch-checkbox" id="correctness-switch" (click)="toggleCorrectnessFeedback()" checked>
              <label class="oppia-on-off-switch-label e2e-test-enable-mark-correctness-feedback" for="correctness-switch">
                <span class="oppia-on-off-switch-inner"></span>
                <span class="oppia-on-off-switch-main"></span>
              </label>
            </div>
          </div>
        </div>
        <span class="form-text secondary-info-text">
          Correctness feedback allows the user to categorise answer groups as correct or incorrect.
        </span>
        <span class="form-text secondary-info-text" *ngIf="explorationIsLinkedToStory && isCorrectnessFeedbackEnabled()">
          Correctness feedback cannot be disabled for an exploration linked to a story.
        </span>
      </div>
      <hr class="oppia-feature-separator">
    </div>
  </mat-card>

  <mat-card *ngIf="explorationRightsService.ownerNames && explorationRightsService.ownerNames?.length > 0 && !explorationRightsService.isCloned()"
            class="oppia-settings-card-container oppia-editor-card oppia-roles-editor-card oppia-mobile-collapsible-card">
    <div class="oppia-roles-container">
      <div class="oppia-basic-settings-header oppia-mobile-collapsible-card-header" (click)="toggleCards('roles')">
        <h3>Roles</h3>
        <i class="fa fa-caret-down"
           *ngIf="!rolesCardIsShown"
           aria-hidden="true">
        </i>
        <i class="fa fa-caret-up"
           *ngIf="rolesCardIsShown"
           aria-hidden="true">
        </i>
      </div>
      <div class="oppia-mobile-collapsible-card-content" *ngIf="rolesCardIsShown">
        <div *ngIf="canModifyRoles" [hidden]="isRolesFormOpen" class="oppia-edit-roles-btn-container">
          <span (click)="openEditRolesForm()" class="oppia-edit-roles-btn e2e-test-edit-roles">
            EDIT
          </span>
        </div>

        <div [hidden]="!(explorationRightsService.ownerNames?.length > 0)">
          <strong>Managers</strong>
          <ul>
            <li *ngFor="let ownerName of explorationRightsService.ownerNames; let index = index">
              <div class="oppia-user-list-item e2e-test-owner-role-names">
                <span>{{ ownerName }}</span>
                <span [hidden]="!isRolesFormOpen || ownerName === loggedInUser" [ngbTooltip]="'Remove user'" type="button" class="material-icons oppia-delete-user-button" (click)="removeRole(ownerName, 'Managers')">highlight_off
                </span>
              </div>
            </li>
          </ul>
        </div>

        <div [hidden]="!(explorationRightsService.editorNames?.length > 0)">
          <strong>Collaborators</strong>
          <ul>
<<<<<<< HEAD
            <li ng-repeat="editorName in $ctrl.ExplorationRightsService.editorNames track by $index">
              <div class="oppia-user-list-item e2e-test-role-editor-name">
                <span><[editorName]></span>
                <span ng-hide="!$ctrl.isRolesFormOpen" type="button" uib-tooltip="Remove user" class="material-icons oppia-delete-user-button" ng-click="$ctrl.removeRole(editorName, 'Collaborators')">highlight_off
=======
            <li *ngFor="let editorName of explorationRightsService.editorNames; let index = index">
              <div  class="oppia-user-list-item e2e-test-editor-role-names">
                <span>{{ editorName }}</span>
                <span [hidden]="!isRolesFormOpen" type="button" [ngbTooltip]="'Remove user'" class="material-icons oppia-delete-user-button" (click)="removeRole(editorName, 'Collaborators')">highlight_off
>>>>>>> 8e710ba0
                </span>
              </div>
            </li>
          </ul>
        </div>

        <div [hidden]="!(explorationRightsService.viewerNames?.length > 0)">
          <strong>Playtesters</strong>
          <ul>
<<<<<<< HEAD
            <li ng-repeat="viewerName in $ctrl.ExplorationRightsService.viewerNames track by $index">
              <div class="oppia-user-list-item e2e-test-role-viewer-name">
                <span><[viewerName]></span>
                <span ng-hide="!$ctrl.isRolesFormOpen" type="button" uib-tooltip="Remove user" class="material-icons oppia-delete-user-button" ng-click="$ctrl.removeRole(viewerName, 'Playtesters')">highlight_off
=======
            <li *ngFor="let viewerName of explorationRightsService.viewerNames; let index = index">
              <div class="oppia-user-list-item e2e-test-viewer-role-names">
                <span>{{ viewerName }}</span>
                <span [hidden]="!isRolesFormOpen" type="button" [ngbTooltip]="'Remove user'" class="material-icons oppia-delete-user-button" (click)="removeRole(viewerName, 'Playtesters')">highlight_off
>>>>>>> 8e710ba0
                </span>
              </div>
            </li>
          </ul>
        </div>

        <div *ngIf="canModifyRoles" [hidden]="!(isRolesFormOpen)">
          <strong>Add or Change Role</strong>
          <div class="form-group">
            <form>
              <label for="newMemberUsername">Username of invited user</label>
              <div>
                <mat-form-field class="example-full-width" appearance="fill">
                  <mat-label>username</mat-label>
                  <input matInput type="text" id="newMemberUsername" name="newMemberUsername" class="e2e-test-role-username" [(ngModel)]="newMemberUsername" placeholder="username" (blur)="onRolesFormUsernameBlur()">
                </mat-form-field>
              </div>
              <br>
              <label for="newMemberRole">Role of invited user</label>
              <div>
                <mat-form-field appearance="fill">
                  <mat-select class="e2e-test-role-select" [(ngModel)]="newMemberRole" name="newMemberRole">
                    <mat-option *ngFor="let item of ROLES"
                                [value]="item"
                                (blur)="onRolesFormUsernameBlur()">
                      {{ item.name }}
                    </mat-option>
                  </mat-select>
                </mat-form-field>
                <span class="form-text">
                  <p>Note that managers also have the permissions of collaborators, collaborators also have the permissions of playtesters, and playtesters also have the permissions of viewers.</p>
                </span>
              </div>

              <button type="submit" (click)="editRole(newMemberUsername, newMemberRole.value)" class="btn btn-secondary e2e-test-save-role" [disabled]="!rolesSaveButtonEnabled || !newMemberUsername">Save</button>
              <button type="button" class="btn btn-secondary" (click)="closeEditRolesForm()" [hidden]="!(isRolesFormOpen)">
                Cancel
              </button>
              <p [hidden]="rolesSaveButtonEnabled" class="text-danger e2e-test-title-warning">{{ errorMessage }}</p>
            </form>
          </div>
        </div>
      </div>
    </div>
  </mat-card>

  <mat-card *ngIf="explorationRightsService.ownerNames && explorationRightsService.ownerNames?.length > 0 && !explorationRightsService.isCloned()"
            class="oppia-settings-card-container oppia-editor-card oppia-roles-editor-card oppia-mobile-collapsible-card">
    <div class="oppia-roles-container">
      <div class="oppia-basic-settings-header oppia-mobile-collapsible-card-header" (click)="toggleCards('voice_artists')">
        <h3>Voice Artists</h3>
        <i class="fa fa-caret-down"
           *ngIf="!voiceArtistsCardIsShown"
           aria-hidden="true">
        </i>
        <i class="fa fa-caret-up"
           *ngIf="voiceArtistsCardIsShown"
           aria-hidden="true">
        </i>
      </div>
      <div class="oppia-mobile-collapsible-card-content" *ngIf="voiceArtistsCardIsShown">
        <div>
          <div [hidden]="isVoiceoverFormOpen" class="oppia-no-voice-artist-message" *ngIf="!explorationRightsService.voiceArtistNames?.length">
            No voice artists are assigned to this exploration.
          </div>
          <div *ngIf="canManageVoiceArtist" [hidden]="isVoiceoverFormOpen" class="oppia-edit-roles-btn-container">
            <span (click)="openVoiceoverRolesForm()" class="oppia-edit-roles-btn e2e-test-edit-voice-artist-roles">
              EDIT
            </span>
          </div>
        </div>

        <div [hidden]="!(explorationRightsService.voiceArtistNames?.length > 0)">
          <ul>
<<<<<<< HEAD
            <li ng-repeat="voiceArtistName in $ctrl.ExplorationRightsService.voiceArtistNames track by $index">
              <div class="oppia-user-list-item e2e-test-role-voiceArtist-name e2e-test-voice-artist-{{voiceArtistName}}">
                <span><[voiceArtistName]></span>
                <span ng-show="$ctrl.isVoiceoverFormOpen" type="button" uib-tooltip="Remove user" class="material-icons" ng-click="$ctrl.removeVoiceArtist(voiceArtistName)">highlight_off
=======
            <li *ngFor="let voiceArtistName of explorationRightsService.voiceArtistNames; let index = index">
              <div class="oppia-user-list-item .e2e-test-voiceArtist-role-names e2e-test-voice-artist-{{voiceArtistName}}">
                <span>{{voiceArtistName}}</span>
                <span [hidden]="!(isVoiceoverFormOpen)" type="button" [ngbTooltip]="'Remove user'" class="material-icons" (click)="removeVoiceArtist(voiceArtistName)">highlight_off
>>>>>>> 8e710ba0
                </span>
              </div>
            </li>
          </ul>
        </div>

        <div *ngIf="canManageVoiceArtist" [hidden]="!(isVoiceoverFormOpen)">
          <div class="form-group">
            <form>
              <div>
                <label>Add new voice artsit: </label>
                <input id="newVoicAartistUsername"
                       class="form-control e2e-test-new-voice-artist-username"
                       [(ngModel)]="newVoicAartistUsername"
                       [ngModelOptions]="{standalone: true}"
                       placeholder="Voice artist username"
                       type="text">
              </div>
              <button (click)="editVoiseArtist(newVoicAartistUsername)" class="btn btn-secondary e2e-test-add-voice-artist-role-button" value="Save">Save</button>
              <button type="button"
                      class="btn btn-secondary"
                      (click)="closeVoiceoverForm()">
                Cancel
              </button>
            </form>
          </div>
        </div>
      </div>
    </div>
  </mat-card>

  <mat-card class="oppia-settings-card-container oppia-editor-card oppia-permissions-card oppia-mobile-collapsible-card">
    <div>
      <div class="oppia-basic-settings-header oppia-mobile-collapsible-card-header" (click)="toggleCards('permissions')">
        <h3>Permissions</h3>
        <i class="fa fa-caret-down"
           *ngIf="!permissionsCardIsShown"
           aria-hidden="true">
        </i>
        <i class="fa fa-caret-up"
           *ngIf="permissionsCardIsShown"
           aria-hidden="true">
        </i>
      </div>
      <div class="oppia-mobile-collapsible-card-content" *ngIf="permissionsCardIsShown">
        <p *ngIf="explorationRightsService.isPrivate() && explorationRightsService.viewableIfPrivate()">
          This exploration is <strong>private</strong>. Anyone with the link can access it.
        </p>
        <p *ngIf="explorationRightsService.isPrivate() && !explorationRightsService.viewableIfPrivate()">
          This exploration is <strong>private</strong>. Only invited users, moderators and site admins can
          access it.
        </p>
        <p *ngIf="!explorationRightsService.isPrivate()">
          This exploration is <strong>public</strong>: anyone can access it.
        </p>

        <p *ngIf="!explorationRightsService.isPrivate() || explorationRightsService.viewableIfPrivate()">
          <em>Link to share:</em>
          <input class="form-control" type="text" value="{{getExplorePageUrl(explorationId)}}" readonly="readonly" onClick="this.select();">
        </p>

        <br>

        <p *ngIf="explorationRightsService.isPrivate()">
          It is <strong>not shown</strong> in the Oppia library.
        </p>
        <p *ngIf="!explorationRightsService.isPrivate()">
          It is <strong>available</strong> in the Oppia library.
        </p>

        <div *ngIf="explorationRightsService.ownerNames?.length === 0 && !explorationRightsService.isCloned()">
          <h3>Permissions</h3>
          <div class="e2e-test-is-community-owned">
            This exploration is <strong>public</strong> and <strong>community-editable</strong>.
            <p *ngIf="!explorationRightsService.isPrivate()">
              It is <strong>available</strong> in the Oppia library.
            </p>
          </div>
        </div>

        <div *ngIf="explorationRightsService.isCloned()">
          <h3>Status</h3>
          <div>
            This exploration was <strong>cloned</strong> from another exploration.
          </div>
        </div>
      </div>
    </div>
  </mat-card>

  <mat-card class="oppia-settings-card-container oppia-editor-card oppia-feedback-card oppia-mobile-collapsible-card" *ngIf="editabilityService.isEditable()">
    <div class="oppia-basic-settings-header oppia-mobile-collapsible-card-header" (click)="toggleCards('feedback')">
      <h3>Feedback/Suggestion Email Preferences</h3>
      <i class="fa fa-caret-down"
         *ngIf="!feedbackCardIsShown"
         aria-hidden="true">
      </i>
      <i class="fa fa-caret-up"
         *ngIf="feedbackCardIsShown"
         aria-hidden="true">
      </i>
    </div>
    <div class="oppia-mobile-collapsible-card-content" *ngIf="feedbackCardIsShown">
      <div role="form" class="form-horizontal">
        <div class="oppia-features-header">
          <label for="FeedbackNotifications">
            Feedback emails
          </label>
          <div>
            <div class="oppia-on-off-switch">
              <input span *ngIf="userEmailPreferencesService.areFeedbackNotificationsMuted()" type="checkbox" class="oppia-on-off-switch-checkbox" id="feedback-switch" (click)="unmuteFeedbackNotifications()">
              <input span *ngIf="!userEmailPreferencesService.areFeedbackNotificationsMuted()" type="checkbox" class="oppia-on-off-switch-checkbox" id="feedback-switch" checked (click)="muteFeedbackNotifications()">
              <label class="oppia-on-off-switch-label e2e-test-enable-fallbacks" for="feedback-switch">
                <span class="oppia-on-off-switch-inner"></span>
                <span class="oppia-on-off-switch-main"></span>
              </label>
            </div>
          </div>
        </div>
        <span class="form-text secondary-info-text" *ngIf="!userEmailPreferencesService.areFeedbackNotificationsMuted()">
          You are currently receiving notifications of new feedback for this exploration.
        </span>
        <span class="form-text secondary-info-text" *ngIf="userEmailPreferencesService.areFeedbackNotificationsMuted()">
          You have muted feedback notifications for this exploration. You will not receive an email when new feedback is submitted.
        </span>
      </div>
      <hr class="oppia-feature-separator">
      <div role="form" class="form-horizontal">
        <div class="oppia-features-header">
          <label for="SuggestionNotifications">
            Suggestion emails
          </label>
          <div>
            <div class="oppia-on-off-switch">
              <input span *ngIf="userEmailPreferencesService.areSuggestionNotificationsMuted()" type="checkbox" class="oppia-on-off-switch-checkbox e2e-test-enable-fallbacks" id="suggestion-switch" (click)="unmuteSuggestionNotifications()">
              <input span *ngIf="!userEmailPreferencesService.areSuggestionNotificationsMuted()" type="checkbox" class="oppia-on-off-switch-checkbox e2e-test-enable-fallbacks" id="suggestion-switch" checked (click)="muteSuggestionNotifications()">
              <label class="oppia-on-off-switch-label" for="suggestion-switch">
                <span class="oppia-on-off-switch-inner"></span>
                <span class="oppia-on-off-switch-main"></span>
              </label>
            </div>
          </div>
        </div>
        <span class="form-text secondary-info-text" *ngIf="!userEmailPreferencesService.areSuggestionNotificationsMuted()">
          You are currently receiving notifications of new suggestions for this exploration.
        </span>
        <span class="form-text secondary-info-text" *ngIf="userEmailPreferencesService.areSuggestionNotificationsMuted()">
          You have muted suggestion notifications for this exploration. You will not receive an email when new suggestion is submitted.
        </span>
      </div>
      <hr class="oppia-feature-separator">
    </div>
  </mat-card>

  <mat-card class="oppia-settings-card-container oppia-editor-card oppia-mobile-collapsible-card" *ngIf="canDelete || canReleaseOwnership">
    <div class="oppia-basic-settings-header oppia-mobile-collapsible-card-header" (click)="toggleCards('controls')">
      <h3>Controls</h3>
      <i class="fa fa-caret-down"
         *ngIf="!controlsCardIsShown"
         aria-hidden="true">
      </i>
      <i class="fa fa-caret-up"
         *ngIf="controlsCardIsShown"
         aria-hidden="true">
      </i>
    </div>
    <div class="oppia-mobile-collapsible-card-content" *ngIf="controlsCardIsShown">
      <p *ngIf="canReleaseOwnership" class="oppia-exploration-ctrl" [hidden]="explorationRightsService.isCommunityOwned()">
        <button type="button" class="btn btn-secondary" (click)="showTransferExplorationOwnershipModal()" [disabled]="isExplorationLockedForEditing()">
          Transfer ownership to the community
        </button>
        <span *ngIf="isExplorationLockedForEditing()">
          <br>
          Please save your changes first.
        </span>
      </p>
      <p *ngIf="canDelete" class="oppia-exploration-ctrl">
        <button type="button" *ngIf="explorationRightsService.isPrivate()"
                class="btn oppia-delete-button" (click)="deleteExploration()"
                title="Delete this exploration">
          DELETE EXPLORATION
        </button>
      </p>
    </div>

    <div class="col-lg-6 col-md-6 col-sm-6" *ngIf="currentUserIsCurriculumAdmin || currentUserIsModerator">
      <h3>Admin Controls</h3>

      <p *ngIf="canUnpublish" class="oppia-exploration-ctrl oppia-exploration-ctrl-admin" [hidden]="!(explorationRightsService.isPublic())">
        <button type="button" class="btn btn-secondary" (click)="unpublishExplorationAsModerator()" [disabled]="isExplorationLockedForEditing()">
          Unpublish
          <span *ngIf="currentUserIsCurriculumAdmin">(as admin)</span>
          <span *ngIf="!currentUserIsCurriculumAdmin && currentUserIsModerator">(as moderator)</span>
        </button>
      </p>

      <p class="oppia-exploration-ctrl oppia-exploration-ctrl-admin" *ngIf="explorationRightsService.isPublic() && (currentUserIsCurriculumAdmin || currentUserIsModerator)">
        <button type="button" class="btn oppia-delete-button e2e-test-delete-exploration-button"
                (click)="deleteExploration()">
          DELETE EXPLORATION
          <span *ngIf="currentUserIsCurriculumAdmin">(as admin)</span>
          <span *ngIf="!currentUserIsCurriculumAdmin && currentUserIsModerator">(as moderator)</span>
        </button>
      </p>
    </div>
    <hr class="oppia-feature-separator">
    <div role="form" class="form-horizontal" *ngIf="isSuperAdmin">
      <div class="oppia-features-header">
        <label for="LockExploration">
          Allow Edits to Exploration
        </label>
        <div>
          <div class="oppia-on-off-switch">
            <input span *ngIf="isExplorationEditable()" type="checkbox" class="oppia-on-off-switch-checkbox" id="edits-switch" checked (click)="disableEdits()">
            <input span *ngIf="!isExplorationEditable()" type="checkbox" class="oppia-on-off-switch-checkbox" id="edits-switch" (click)="enableEdits()">
            <label class="oppia-on-off-switch-label" for="edits-switch">
              <span class="oppia-on-off-switch-inner"></span>
              <span class="oppia-on-off-switch-main"></span>
            </label>
          </div>
        </div>
        <span class="form-text secondary-info-text" *ngIf="isExplorationEditable()">
          Further edits to the exploration are currently allowed.
        </span>
        <span class="form-text secondary-info-text" *ngIf="!isExplorationEditable()">
          Further edits to the exploration are no longer allowed.
        </span>
      </div>
    </div>
    <hr class="oppia-feature-separator">
  </mat-card>

  <mat-card class="oppia-settings-card-container oppia-editor-card oppia-parameters-card" *ngIf="areParametersUsed()">
    <h3>Parameters used in this exploration</h3>
    <div class="row">
      <div class="col-lg-12 col-md-12 col-sm-12">
        <div [hidden]="!(isEmpty(explorationParamSpecsService.savedMemento.getParamDict()))">
          <em>No parameters used.</em>
        </div>
        <ol>
          <li *ngFor="let item of explorationParamSpecsService.savedMemento.getParamDict() | keyvalue">
            <b>{{item.key}}</b> ({{item.value.getType().getName()}})
          </li>
        </ol>
      </div>
    </div>

    <h3>
      Initial parameter changes
      <i class="material-icons md-18 oppia-info-icon" [ngbTooltip]="'These changes are applied before the learner begins the exploration.'"
         placement="right">
        &#xE88E;
      </i>
    </h3>

    <div class="row">
      <div class="col-lg-12 col-md-12 col-sm-12 e2e-test-exploration-edit-param-changes">
        <param-changes-editor [paramChangesService]="explorationParamChangesService"
                              [postSaveHook]="postSaveParamChangesHook"
                              [currentlyInSettingsTab]="true">
        </param-changes-editor>
      </div>
    </div>
  </mat-card>
</div>

<style>
  .mat-form-field {
    width: 100%;
  }

  .oppia-advanced-features-card .oppia-on-off-switch-label,
  .oppia-feedback-card .oppia-on-off-switch-label {
    height: 24px;
    width: auto;
  }

  .oppia-advanced-features-card .oppia-feature-separator {
    margin: 20px 0 20px 0;
  }

  .oppia-advanced-features-card .form-horizontal > label,
  .oppia-feedback-card .form-horizontal > label {
    float: left;
    height: auto;
    padding-right: 0;
    width: 610px;
  }

  .oppia-settings-container {
    margin: 0 auto;
    width: 45%;
  }

  .oppia-settings-card-container h3 {
    margin-top: 0;
  }

  .oppia-settings-card-container {
    border: 1px solid #707070;
    box-shadow: none;
    padding: 30px 55px;
  }

  .oppia-settings-input-group {
    padding: 12px 0;
  }

  .oppia-features-header {
    display: flex;
    flex-wrap: wrap;
    justify-content: space-between;
  }

  .oppia-roles-container {
    position: relative;
  }

  .oppia-edit-roles-btn-container {
    position: absolute;
    right: 0;
    text-align: right;
  }

  .oppia-edit-roles-btn {
    color: #009c8a;
    cursor: pointer;
    font-weight: bold;
  }

  .oppia-permissions-card {
    color: #666;
  }

  .oppia-delete-button {
    background-color: #c55f45;
    color: #fff;
  }

  .secondary-info-text {
    font-size: smaller;
  }

  .oppia-basic-settings-header i {
    display: none;
  }

  .oppia-role-select {
    width: 250px;
  }

  .oppia-info-icon {
    padding-left: 4px;
    vertical-align: text-top;
  }

  @media screen and (max-width: 1200px) {
    .oppia-settings-container {
      width: 60%;
    }
  }

  @media screen and (max-width: 900px) {
    .oppia-settings-container {
      width: 90%;
    }
  }

  @media screen and (max-width: 768px) {
    .oppia-settings-container {
      width: 100%;
    }
    .oppia-basic-settings-header i {
      display: block;
    }
    .oppia-settings-card-container {
      border: 0;
      padding: 0;
    }
    .oppia-basic-settings-header {
      display: flex;
      justify-content: space-between;
    }
    .oppia-settings-card-container h3 {
      margin-bottom: 0;
    }
  }

  .oppia-user-list-item {
    align-items: center;
    border-radius: 10px;
    display: flex;
    justify-content: space-between;
    padding-left: 10px;
    width: 50%;
  }

  .oppia-user-list-item:hover {
    background-color: rgba(189, 189, 189, 0.678);
  }

  .oppia-no-voice-artist-message {
    float: left;
  }
</style><|MERGE_RESOLUTION|>--- conflicted
+++ resolved
@@ -328,17 +328,10 @@
         <div [hidden]="!(explorationRightsService.editorNames?.length > 0)">
           <strong>Collaborators</strong>
           <ul>
-<<<<<<< HEAD
-            <li ng-repeat="editorName in $ctrl.ExplorationRightsService.editorNames track by $index">
-              <div class="oppia-user-list-item e2e-test-role-editor-name">
-                <span><[editorName]></span>
-                <span ng-hide="!$ctrl.isRolesFormOpen" type="button" uib-tooltip="Remove user" class="material-icons oppia-delete-user-button" ng-click="$ctrl.removeRole(editorName, 'Collaborators')">highlight_off
-=======
             <li *ngFor="let editorName of explorationRightsService.editorNames; let index = index">
               <div  class="oppia-user-list-item e2e-test-editor-role-names">
                 <span>{{ editorName }}</span>
                 <span [hidden]="!isRolesFormOpen" type="button" [ngbTooltip]="'Remove user'" class="material-icons oppia-delete-user-button" (click)="removeRole(editorName, 'Collaborators')">highlight_off
->>>>>>> 8e710ba0
                 </span>
               </div>
             </li>
@@ -348,17 +341,10 @@
         <div [hidden]="!(explorationRightsService.viewerNames?.length > 0)">
           <strong>Playtesters</strong>
           <ul>
-<<<<<<< HEAD
-            <li ng-repeat="viewerName in $ctrl.ExplorationRightsService.viewerNames track by $index">
-              <div class="oppia-user-list-item e2e-test-role-viewer-name">
-                <span><[viewerName]></span>
-                <span ng-hide="!$ctrl.isRolesFormOpen" type="button" uib-tooltip="Remove user" class="material-icons oppia-delete-user-button" ng-click="$ctrl.removeRole(viewerName, 'Playtesters')">highlight_off
-=======
             <li *ngFor="let viewerName of explorationRightsService.viewerNames; let index = index">
               <div class="oppia-user-list-item e2e-test-viewer-role-names">
                 <span>{{ viewerName }}</span>
                 <span [hidden]="!isRolesFormOpen" type="button" [ngbTooltip]="'Remove user'" class="material-icons oppia-delete-user-button" (click)="removeRole(viewerName, 'Playtesters')">highlight_off
->>>>>>> 8e710ba0
                 </span>
               </div>
             </li>
@@ -433,17 +419,10 @@
 
         <div [hidden]="!(explorationRightsService.voiceArtistNames?.length > 0)">
           <ul>
-<<<<<<< HEAD
-            <li ng-repeat="voiceArtistName in $ctrl.ExplorationRightsService.voiceArtistNames track by $index">
-              <div class="oppia-user-list-item e2e-test-role-voiceArtist-name e2e-test-voice-artist-{{voiceArtistName}}">
-                <span><[voiceArtistName]></span>
-                <span ng-show="$ctrl.isVoiceoverFormOpen" type="button" uib-tooltip="Remove user" class="material-icons" ng-click="$ctrl.removeVoiceArtist(voiceArtistName)">highlight_off
-=======
             <li *ngFor="let voiceArtistName of explorationRightsService.voiceArtistNames; let index = index">
               <div class="oppia-user-list-item .e2e-test-voiceArtist-role-names e2e-test-voice-artist-{{voiceArtistName}}">
                 <span>{{voiceArtistName}}</span>
                 <span [hidden]="!(isVoiceoverFormOpen)" type="button" [ngbTooltip]="'Remove user'" class="material-icons" (click)="removeVoiceArtist(voiceArtistName)">highlight_off
->>>>>>> 8e710ba0
                 </span>
               </div>
             </li>
