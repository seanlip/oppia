// Copyright 2020 The Oppia Authors. All Rights Reserved.
//
// Licensed under the Apache License, Version 2.0 (the "License");
// you may not use this file except in compliance with the License.
// You may obtain a copy of the License at
//
//      http://www.apache.org/licenses/LICENSE-2.0
//
// Unless required by applicable law or agreed to in writing, software
// distributed under the License is distributed on an "AS-IS" BASIS,
// WITHOUT WARRANTIES OR CONDITIONS OF ANY KIND, either express or implied.
// See the License for the specific language governing permissions and
// limitations under the License.

/**
 * @fileoverview Unit tests for settingsTab.
 */

import { EventEmitter } from '@angular/core';
import { TestBed } from '@angular/core/testing';
import { TextInputRulesService } from
  'interactions/TextInput/directives/text-input-rules.service';
import { OutcomeObjectFactory } from 'domain/exploration/OutcomeObjectFactory';
import { StateSolutionService } from
  // eslint-disable-next-line max-len
  'components/state-editor/state-editor-properties-services/state-solution.service';
import { AngularNameService } from
  'pages/exploration-editor-page/services/angular-name.service';
import { StateEditorRefreshService } from
  'pages/exploration-editor-page/services/state-editor-refresh.service';
import { StateCustomizationArgsService } from
  // eslint-disable-next-line max-len
  'components/state-editor/state-editor-properties-services/state-customization-args.service';
import { StateInteractionIdService } from
  // eslint-disable-next-line max-len
  'components/state-editor/state-editor-properties-services/state-interaction-id.service';
import { AlertsService } from 'services/alerts.service';
import { WindowRef } from 'services/contextual/window-ref.service';
import { UserExplorationPermissionsService } from
  'pages/exploration-editor-page/services/user-exploration-permissions.service';
import { HttpClientTestingModule } from '@angular/common/http/testing';
import { WindowDimensionsService } from
  'services/contextual/window-dimensions.service';
import { ReadOnlyExplorationBackendApiService } from
  'domain/exploration/read-only-exploration-backend-api.service';

import { Subscription } from 'rxjs';
import { importAllAngularServices } from 'tests/unit-test-utils';

class MockRouterService {
  private refreshSettingsTabEventEmitter: EventEmitter<void>;
  get onRefreshSettingsTab() {
    return this.refreshSettingsTabEventEmitter;
  }
  set refreshSettingsTabEmitter(val) {
    this.refreshSettingsTabEventEmitter = val;
  }
}

describe('Settings Tab Component', () => {
  let ctrl = null;
  let $httpBackend = null;
  let $q = null;
  let $rootScope = null;
  let $scope = null;
  let $uibModal = null;
  let alertsService = null;
  let changeListService = null;
  let explorationDataService = null;
  let contextService = null;
  let editableExplorationBackendApiService = null;
  let explorationCategoryService = null;
  let explorationInitStateNameService = null;
  let explorationLanguageCodeService = null;
  let explorationObjectiveService = null;
  let explorationRightsService = null;
  let explorationStatesService = null;
  let explorationTagsService = null;
  let explorationTitleService = null;
  let explorationWarningsService = null;
  let userEmailPreferencesService = null;
  let userExplorationPermissionsService = null;
  let windowRef = null;
  let routerService = null;

  let testSubscriptipns = null;
  let refreshGraphSpy = null;

  let explorationId = 'exp1';
  let userPermissions = {
    canDelete: true,
    canModifyRoles: true,
    canReleaseOwnership: true,
    canUnpublish: true
  };
  let mockWindowDimensionsService = {
    isWindowNarrow: () => true
  };

  importAllAngularServices();

  beforeEach(() => {
    TestBed.configureTestingModule({
      imports: [HttpClientTestingModule]
    });
    alertsService = TestBed.inject(AlertsService);
    userExplorationPermissionsService = (
      TestBed.inject(UserExplorationPermissionsService));
    windowRef = TestBed.inject(WindowRef);
    routerService = new MockRouterService();
    mockWindowDimensionsService = {
      isWindowNarrow: () => true
    };
  });

  beforeEach(angular.mock.module('oppia', ($provide) => {
    $provide.value('AngularNameService', TestBed.inject(AngularNameService));
    $provide.value('WindowDimensionsService', TestBed.inject(
      WindowDimensionsService));
    $provide.value(
      'TextInputRulesService',
      TestBed.inject(TextInputRulesService));
    $provide.value(
      'OutcomeObjectFactory', TestBed.inject(OutcomeObjectFactory));
    $provide.value(
      'StateCustomizationArgsService',
      TestBed.inject(StateCustomizationArgsService));
    $provide.value(
      'StateEditorRefreshService', TestBed.inject(StateEditorRefreshService));
    $provide.value(
      'StateInteractionIdService', TestBed.inject(StateInteractionIdService));
    $provide.value(
      'StateSolutionService', TestBed.inject(StateSolutionService));
    $provide.value('ExplorationDataService', {
      explorationId: explorationId,
      data: {
        param_changes: []
      },
      getData: () => $q.resolve(),
      autosaveChangeList: () => {}
    });
    $provide.value(
      'ReadOnlyExplorationBackendApiService',
      TestBed.inject(ReadOnlyExplorationBackendApiService));
  }));

  afterEach(() => {
    ctrl.$onDestroy();
  });

  describe('when the device is narrow', () => {
    beforeEach(angular.mock.inject(($injector, $componentController) => {
      $httpBackend = $injector.get('$httpBackend');
      $q = $injector.get('$q');
      $rootScope = $injector.get('$rootScope');
      $uibModal = $injector.get('$uibModal');
      changeListService = $injector.get('ChangeListService');
      explorationDataService = $injector.get('ExplorationDataService');
      contextService = $injector.get('ContextService');
      spyOn(contextService, 'getExplorationId').and.returnValue(explorationId);
      editableExplorationBackendApiService = $injector.get(
        'EditableExplorationBackendApiService');
      explorationCategoryService = $injector.get('ExplorationCategoryService');
      explorationInitStateNameService = $injector.get(
        'ExplorationInitStateNameService');
      explorationLanguageCodeService = $injector.get(
        'ExplorationLanguageCodeService');
      explorationObjectiveService = $injector.get(
        'ExplorationObjectiveService');
      explorationRightsService = $injector.get('ExplorationRightsService');
      explorationStatesService = $injector.get('ExplorationStatesService');
      explorationTagsService = $injector.get('ExplorationTagsService');
      explorationTitleService = $injector.get('ExplorationTitleService');
      explorationWarningsService = $injector.get('ExplorationWarningsService');
      userEmailPreferencesService = $injector.get(
        'UserEmailPreferencesService');

      spyOn(userExplorationPermissionsService, 'getPermissionsAsync').and
        .returnValue($q.resolve(userPermissions));
      spyOn(userExplorationPermissionsService, 'fetchPermissionsAsync').and
        .returnValue($q.resolve(userPermissions));
      spyOn(explorationStatesService, 'isInitialized').and.returnValue(true);
      spyOn(explorationStatesService, 'getStateNames').and.returnValue([
        'Introduction']);

      explorationCategoryService.init('Astrology');

      routerService.refreshSettingsTabEmitter = new EventEmitter();
      $scope = $rootScope.$new();
      ctrl = $componentController('settingsTab', {
        $scope: $scope,
        AlertsService: alertsService,
        UserExplorationPermissionsService: userExplorationPermissionsService,
        RouterService: routerService,
        WindowRef: windowRef,
        WindowDimensionsService: mockWindowDimensionsService
      });
      ctrl.$onInit();
      $scope.$apply();
    }));

    beforeEach(() => {
      testSubscriptipns = new Subscription();
      refreshGraphSpy = jasmine.createSpy('refreshGraph');
      testSubscriptipns.add(
        explorationStatesService.onRefreshGraph.subscribe(refreshGraphSpy));
    });

    afterEach(() => {
      testSubscriptipns.unsubscribe();
    });

    it('should initialize controller properties after its initialization',
      () => {
        expect(ctrl.isRolesFormOpen).toBe(false);
        expect(ctrl.canDelete).toBe(true);
        expect(ctrl.canModifyRoles).toBe(true);
        expect(ctrl.canReleaseOwnership).toBe(true);
        expect(ctrl.canUnpublish).toBe(true);
        expect(ctrl.explorationId).toBe(explorationId);

        expect(ctrl.CATEGORY_LIST_FOR_SELECT2[0]).toEqual({
          id: 'Astrology',
          text: 'Astrology'
        });

        expect(ctrl.stateNames).toEqual(['Introduction']);
        expect(ctrl.hasPageLoaded).toBe(true);
      });

    it('should refresh settings tab when refreshSettingsTab flag is ' +
        'broadcasted', () => {
      routerService.onRefreshSettingsTab.emit();
      $scope.$apply();

      expect(ctrl.stateNames).toEqual(['Introduction']);
      expect(ctrl.hasPageLoaded).toBe(true);
    });

    it('should get explore page url based on the exploration id', () => {
      spyOnProperty(windowRef, 'nativeWindow').and.returnValue({
        location: {
          protocol: 'https:',
          host: 'oppia.org'
        }
      });
      expect(ctrl.getExplorePageUrl()).toBe('https://oppia.org/explore/exp1');
    });

    it('should save exploration title', () => {
      spyOn(explorationTitleService, 'saveDisplayedValue');
      explorationTitleService.init('New title');

      ctrl.saveExplorationTitle();

      expect(explorationTitleService.saveDisplayedValue).toHaveBeenCalled();
      expect(ctrl.isTitlePresent()).toBe(true);
    });

    it('should save exploration category', () => {
      spyOn(explorationCategoryService, 'saveDisplayedValue');
      explorationCategoryService.init('New Category');

      ctrl.saveExplorationCategory();

      expect(explorationCategoryService.saveDisplayedValue).toHaveBeenCalled();
    });

    it('should save exploration language code', () => {
      spyOn(explorationLanguageCodeService, 'saveDisplayedValue');
      explorationLanguageCodeService.init('hi-en');

      ctrl.saveExplorationLanguageCode();

      expect(explorationLanguageCodeService.saveDisplayedValue)
        .toHaveBeenCalled();
    });

    it('should save exploration objective', () => {
      spyOn(explorationObjectiveService, 'saveDisplayedValue');
      explorationObjectiveService.init('New Objective');

      ctrl.saveExplorationObjective();

      expect(explorationObjectiveService.saveDisplayedValue).toHaveBeenCalled();
    });

    it('should save exploration tags', () => {
      spyOn(explorationTagsService, 'saveDisplayedValue');
      explorationTagsService.init('testing');

      ctrl.saveExplorationTags();

      expect(explorationTagsService.saveDisplayedValue).toHaveBeenCalled();
    });

    it('should not save exploration init state name if it\'s invalid',
      () => {
        explorationInitStateNameService.init('First State');
        spyOn(explorationStatesService, 'getState').and.returnValue(false);
        spyOn(alertsService, 'addWarning');

        ctrl.saveExplorationInitStateName();
        expect(alertsService.addWarning).toHaveBeenCalledWith(
          'Invalid initial state name: First State');
      });

    it('should save exploration init state name successfully and refresh graph',
      () => {
        explorationInitStateNameService.init('Introduction');
        spyOn(explorationStatesService, 'getState').and.returnValue(true);
        spyOn(explorationInitStateNameService, 'saveDisplayedValue');

        ctrl.saveExplorationInitStateName();

        expect(explorationInitStateNameService.saveDisplayedValue)
          .toHaveBeenCalled();
        expect(refreshGraphSpy).toHaveBeenCalled();
      });

    it('should delete exploration when closing delete exploration modal',
      () => {
        spyOn($uibModal, 'open').and.returnValue({
          result: $q.resolve()
        });
        spyOn(editableExplorationBackendApiService, 'deleteExploration').and
          .returnValue($q.resolve());
        spyOnProperty(windowRef, 'nativeWindow').and.returnValue({
          location: {
            reload: () => {}
          }
        });

        ctrl.deleteExploration();
        $scope.$apply();

        expect(windowRef.nativeWindow.location).toBe('/creator-dashboard');
      });

    it('should not delete exploration when dismissing delete exploration modal',
      () => {
        spyOn($uibModal, 'open').and.returnValue({
          result: $q.reject()
        });
        spyOn(alertsService, 'clearWarnings');
        spyOnProperty(windowRef, 'nativeWindow').and.returnValue({
          location: ''
        });

        ctrl.deleteExploration();
        $scope.$apply();

        expect(alertsService.clearWarnings).toHaveBeenCalled();
        expect(windowRef.nativeWindow.location).toBe('');
      });

    it('should transfer exploration ownership when closing transfer ownership' +
    ' modal', () => {
      spyOn($uibModal, 'open').and.returnValue({
        result: $q.resolve()
      });
      spyOn(explorationRightsService, 'makeCommunityOwned');

      ctrl.showTransferExplorationOwnershipModal();
      $scope.$apply();

      expect(explorationRightsService.makeCommunityOwned).toHaveBeenCalled();
    });

    it('should not transfer exploration ownership when dismissing transfer' +
    ' ownership modal', () => {
      spyOn($uibModal, 'open').and.returnValue({
        result: $q.reject()
      });
      spyOn(alertsService, 'clearWarnings');

      ctrl.showTransferExplorationOwnershipModal();
      $scope.$apply();

      expect(alertsService.clearWarnings).toHaveBeenCalled();
    });

    it('should open preview summary tile modal with $uibModal',
      () => {
        spyOn($uibModal, 'open').and.returnValue({
          result: $q.resolve()
        });

        ctrl.previewSummaryTile();
        $scope.$apply();

        expect($uibModal.open).toHaveBeenCalled();
      });

    it('should clear alerts warning when dismissing preview summary tile modal',
      () => {
        spyOn($uibModal, 'open').and.returnValue({
          result: $q.reject()
        });
        spyOn(alertsService, 'clearWarnings');

        ctrl.previewSummaryTile();
        $scope.$apply();

        expect(alertsService.clearWarnings).toHaveBeenCalled();
      });

    it('should open preview summary tile modal with $uibModal', () => {
      spyOn($uibModal, 'open').and.callThrough();

      $httpBackend.expect('GET', '/moderatorhandler/email_draft').respond({
        draft_email_body: 'Draf message'
      });
      ctrl.unpublishExplorationAsModerator();
      $httpBackend.flush();
      $scope.$apply();

      expect($uibModal.open).toHaveBeenCalled();
    });

    it('should save moderator changes to backend when closing preview summary' +
    ' tile modal', () => {
      spyOn($uibModal, 'open').and.returnValue({
        result: $q.resolve('Email body')
      });
      spyOn(explorationRightsService, 'saveModeratorChangeToBackendAsync').and
        .callFake((emailBody) => {
          return $q.resolve();
        });
      ctrl.canUnpublish = false;
      ctrl.canReleaseOwnership = false;

      $httpBackend.expect('GET', '/moderatorhandler/email_draft').respond({
        draft_email_body: 'Draf message'
      });
      ctrl.unpublishExplorationAsModerator();
      $httpBackend.flush();
      $scope.$apply();

<<<<<<< HEAD
      expect(explorationRightsService.saveModeratorChangeToBackendAsync)
        .toHaveBeenCalledWith('Email body');
      expect(userExplorationPermissionsService.fetchPermissionsAsync)
        .toHaveBeenCalled();
      expect(ctrl.canUnpublish).toBe(true);
      expect(ctrl.canReleaseOwnership).toBe(true);
=======
      expect(explorationRightsService.saveModeratorChangeToBackend)
        .toHaveBeenCalledWith('Email body', jasmine.any(Function));
>>>>>>> d3bb428d
    });

    it('should clear alerts warning when dismissing preview summary tile modal',
      () => {
        spyOn($uibModal, 'open').and.returnValue({
          result: $q.reject()
        });
        spyOn(alertsService, 'clearWarnings');

        $httpBackend.expect('GET', '/moderatorhandler/email_draft').respond({
          draft_email_body: 'Draf message'
        });
        ctrl.unpublishExplorationAsModerator();
        $httpBackend.flush();
        $scope.$apply();

        expect(alertsService.clearWarnings).toHaveBeenCalled();
      });

    it('should toggle notifications', () => {
      let feedbackNotificationsSpy = spyOn(
        userEmailPreferencesService, 'setFeedbackNotificationPreferences')
        .and.callFake((mute: boolean, callb: () => void) => {
          callb();
        });
      let suggestionNotificationsSpy = spyOn(
        userEmailPreferencesService, 'setSuggestionNotificationPreferences')
        .and.callFake((mute: boolean, callb: () => void) => {
          callb();
        });
      ctrl.muteFeedbackNotifications();
      expect(feedbackNotificationsSpy)
        .toHaveBeenCalledWith(true, ctrl._successCallback);

      ctrl.unmuteFeedbackNotifications();
      expect(feedbackNotificationsSpy)
        .toHaveBeenCalledWith(false, ctrl._successCallback);

      ctrl.muteSuggestionNotifications();
      expect(suggestionNotificationsSpy)
        .toHaveBeenCalledWith(true, ctrl._successCallback);

      ctrl.unmuteSuggestionNotifications();
      expect(suggestionNotificationsSpy)
        .toHaveBeenCalledWith(false, ctrl._successCallback);
    });

    it('should open edit roles form and edit username and role', () => {
      ctrl.openEditRolesForm();

      expect(ctrl.isRolesFormOpen).toBe(true);
      expect(ctrl.newMemberUsername).toBe('');
      expect(ctrl.newMemberRole.value).toBe('owner');

      spyOn(explorationRightsService, 'saveRoleChanges');
      ctrl.editRole('Username1', 'editor');

      expect(explorationRightsService.saveRoleChanges).toHaveBeenCalledWith(
        'Username1', 'editor', jasmine.any(Function));
      expect(ctrl.isRolesFormOpen).toBe(false);
    });

    it('should open edit roles form and close it', () => {
      ctrl.openEditRolesForm();

      expect(ctrl.isRolesFormOpen).toBe(true);
      expect(ctrl.newMemberUsername).toBe('');
      expect(ctrl.newMemberRole.value).toBe('owner');

      ctrl.closeEditRolesForm();

      expect(ctrl.isRolesFormOpen).toBe(false);
      expect(ctrl.newMemberUsername).toBe('');
      expect(ctrl.newMemberRole.value).toBe('owner');
    });

    it('should evaluate when parameters are enabled', () => {
      ctrl.enableParameters();
      expect(ctrl.areParametersEnabled()).toBe(true);
    });

    it('should evaluate when automatic text to speech is enabled', () => {
      ctrl.toggleAutomaticTextToSpeech();
      expect(ctrl.isAutomaticTextToSpeechEnabled()).toBe(true);
      ctrl.toggleAutomaticTextToSpeech();
      expect(ctrl.isAutomaticTextToSpeechEnabled()).toBe(false);
    });

    it('should evaluate when correctness feedback is enabled', () => {
      ctrl.toggleCorrectnessFeedback();
      expect(ctrl.isCorrectnessFeedbackEnabled()).toBe(true);
      ctrl.toggleCorrectnessFeedback();
      expect(ctrl.isCorrectnessFeedbackEnabled()).toBe(false);
    });

    it('should check if exploration is locked for editing', () => {
      let changeListSpy = spyOn(
        changeListService, 'isExplorationLockedForEditing');

      changeListSpy.and.returnValue(true);
      expect(ctrl.isExplorationLockedForEditing()).toBe(true);

      changeListSpy.and.returnValue(false);
      expect(ctrl.isExplorationLockedForEditing()).toBe(false);
    });

    it('should update warnings when save param changes hook', () => {
      spyOn(explorationWarningsService, 'updateWarnings');

      ctrl.postSaveParamChangesHook();
      expect(explorationWarningsService.updateWarnings).toHaveBeenCalled();
    });

    it('should check if parameters are used', () => {
      let paramChangeBackendDict = {
        customization_args: {
          parse_with_jinja: false,
          value: 'test value'
        },
        generator_id: '123',
        name: 'test',
      };

      expect(ctrl.areParametersUsed()).toBe(false);
      explorationDataService.data.param_changes.push(paramChangeBackendDict);
      expect(ctrl.areParametersUsed()).toBe(true);
    });

    it('should toggle exploration visibility', () => {
      spyOn(explorationRightsService, 'setViewability');
      spyOn(explorationRightsService, 'viewableIfPrivate').and.returnValue(
        false);
      ctrl.toggleViewabilityIfPrivate();

      expect(explorationRightsService.setViewability).toHaveBeenCalledWith(
        true, jasmine.any(Function));
    });

    it('should refresh settings tab when refreshSettingsTab event occurs',
      () => {
        spyOn(ctrl, 'refreshSettingsTab').and.callThrough();
        routerService.onRefreshSettingsTab.emit();
        expect(ctrl.refreshSettingsTab).toHaveBeenCalled();
      });

    it('should toggle the preview cards', () => {
      expect(ctrl.basicSettingIsShown).toEqual(false);
      ctrl.toggleCards('settings');
      expect(ctrl.basicSettingIsShown).toEqual(true);

      expect(ctrl.advancedFeaturesIsShown).toEqual(false);
      ctrl.toggleCards('advanced_features');
      expect(ctrl.advancedFeaturesIsShown).toEqual(true);

      expect(ctrl.rolesCardIsShown).toEqual(false);
      ctrl.toggleCards('roles');
      expect(ctrl.rolesCardIsShown).toEqual(true);

      expect(ctrl.permissionsCardIsShown).toEqual(false);
      ctrl.toggleCards('permissions');
      expect(ctrl.permissionsCardIsShown).toEqual(true);

      expect(ctrl.feedbackCardIsShown).toEqual(false);
      ctrl.toggleCards('feedback');
      expect(ctrl.feedbackCardIsShown).toEqual(true);

      expect(ctrl.controlsCardIsShown).toEqual(false);
      ctrl.toggleCards('controls');
      expect(ctrl.controlsCardIsShown).toEqual(true);
    });
  });

  describe('when device is not narrow', () => {
    beforeEach(() => {
      mockWindowDimensionsService = {
        isWindowNarrow: () => false
      };
    });
    beforeEach(angular.mock.inject(($injector, $componentController) => {
      $httpBackend = $injector.get('$httpBackend');
      $q = $injector.get('$q');
      $rootScope = $injector.get('$rootScope');
      $uibModal = $injector.get('$uibModal');
      changeListService = $injector.get('ChangeListService');
      contextService = $injector.get('ContextService');
      spyOn(contextService, 'getExplorationId').and.returnValue(explorationId);
      editableExplorationBackendApiService = $injector.get(
        'EditableExplorationBackendApiService');
      explorationCategoryService = $injector.get('ExplorationCategoryService');
      explorationInitStateNameService = $injector.get(
        'ExplorationInitStateNameService');
      explorationLanguageCodeService = $injector.get(
        'ExplorationLanguageCodeService');
      explorationObjectiveService = $injector.get(
        'ExplorationObjectiveService');
      explorationRightsService = $injector.get('ExplorationRightsService');
      explorationStatesService = $injector.get('ExplorationStatesService');
      explorationTagsService = $injector.get('ExplorationTagsService');
      explorationTitleService = $injector.get('ExplorationTitleService');
      explorationWarningsService = $injector.get('ExplorationWarningsService');
      userEmailPreferencesService = $injector.get(
        'UserEmailPreferencesService');

      spyOn(userExplorationPermissionsService, 'getPermissionsAsync').and
        .returnValue($q.resolve(userPermissions));
      spyOn(explorationStatesService, 'isInitialized').and.returnValue(true);
      spyOn(explorationStatesService, 'getStateNames').and.returnValue([
        'Introduction']);

      explorationCategoryService.init('Astrology');
      routerService.refreshSettingsTabEmitter = new EventEmitter();
      $scope = $rootScope.$new();
      ctrl = $componentController('settingsTab', {
        $scope: $scope,
        AlertsService: alertsService,
        UserExplorationPermissionsService: userExplorationPermissionsService,
        RouterService: routerService,
        WindowRef: windowRef,
        WindowDimensionsService: mockWindowDimensionsService
      });
      ctrl.$onInit();
      $scope.$apply();
    }));

    beforeEach(() => {
      testSubscriptipns = new Subscription();
      refreshGraphSpy = jasmine.createSpy('refreshGraph');
      testSubscriptipns.add(
        explorationStatesService.onRefreshGraph.subscribe(refreshGraphSpy));
    });

    afterEach(() => {
      testSubscriptipns.unsubscribe();
    });

    it('should not toggle the preview cards', () => {
      expect(ctrl.basicSettingIsShown).toEqual(true);
      ctrl.toggleCards('settings');
      expect(ctrl.basicSettingIsShown).toEqual(true);
    });

    it('should display Unpublish button', function() {
      ctrl.canUnpublish = false;
      expect(ctrl.canUnpublish).toBe(false);

      userExplorationPermissionsService.
        onUserExplorationPermissionsFetched.emit();
      $scope.$apply();

      expect(userExplorationPermissionsService.getPermissionsAsync)
        .toHaveBeenCalled();
      expect(ctrl.canUnpublish).toBe(true);
    });

    it('should display Transfer ownership button', function() {
      ctrl.canReleaseOwnership = false;
      expect(ctrl.canReleaseOwnership).toBe(false);

      userExplorationPermissionsService.
        onUserExplorationPermissionsFetched.emit();
      $scope.$apply();

      expect(userExplorationPermissionsService.getPermissionsAsync)
        .toHaveBeenCalled();
      expect(ctrl.canReleaseOwnership).toBe(true);
    });
  });
});<|MERGE_RESOLUTION|>--- conflicted
+++ resolved
@@ -424,12 +424,10 @@
         result: $q.resolve('Email body')
       });
       spyOn(explorationRightsService, 'saveModeratorChangeToBackendAsync').and
-        .callFake((emailBody) => {
+        .callFake((emailBody, callback) => {
+          callback();
           return $q.resolve();
         });
-      ctrl.canUnpublish = false;
-      ctrl.canReleaseOwnership = false;
-
       $httpBackend.expect('GET', '/moderatorhandler/email_draft').respond({
         draft_email_body: 'Draf message'
       });
@@ -437,17 +435,8 @@
       $httpBackend.flush();
       $scope.$apply();
 
-<<<<<<< HEAD
       expect(explorationRightsService.saveModeratorChangeToBackendAsync)
-        .toHaveBeenCalledWith('Email body');
-      expect(userExplorationPermissionsService.fetchPermissionsAsync)
-        .toHaveBeenCalled();
-      expect(ctrl.canUnpublish).toBe(true);
-      expect(ctrl.canReleaseOwnership).toBe(true);
-=======
-      expect(explorationRightsService.saveModeratorChangeToBackend)
         .toHaveBeenCalledWith('Email body', jasmine.any(Function));
->>>>>>> d3bb428d
     });
 
     it('should clear alerts warning when dismissing preview summary tile modal',
