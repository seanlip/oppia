--- conflicted
+++ resolved
@@ -93,14 +93,9 @@
   },
   template: require('./settings-tab.component.html'),
   controller: [
-<<<<<<< HEAD
-    '$http', '$uibModal', 'AlertsService', 'ChangeListService',
-    'ContextService', 'EditabilityService',
+    '$http', '$rootScope', '$uibModal', 'AlertsService', 'ChangeListService',
+    'ContextService', 'EditabilityService', 
     'EditableExplorationBackendApiService',
-=======
-    '$http', '$rootScope', '$uibModal', 'AlertsService', 'ChangeListService',
-    'EditabilityService', 'EditableExplorationBackendApiService',
->>>>>>> 4fed2ca2
     'ExplorationAutomaticTextToSpeechService',
     'ExplorationCategoryService', 'ExplorationCorrectnessFeedbackService',
     'ExplorationDataService', 'ExplorationFeaturesService',
@@ -114,14 +109,9 @@
     'WindowRef', 'ALL_CATEGORIES',
     'EXPLORATION_TITLE_INPUT_FOCUS_LABEL', 'TAG_REGEX',
     function(
-<<<<<<< HEAD
-        $http, $uibModal, AlertsService, ChangeListService,
-        ContextService, EditabilityService,
+        $http, $rootScope, $uibModal, AlertsService, ChangeListService,
+        ContextService, EditabilityService, 
         EditableExplorationBackendApiService,
-=======
-        $http, $rootScope, $uibModal, AlertsService, ChangeListService,
-        EditabilityService, EditableExplorationBackendApiService,
->>>>>>> 4fed2ca2
         ExplorationAutomaticTextToSpeechService,
         ExplorationCategoryService, ExplorationCorrectnessFeedbackService,
         ExplorationDataService, ExplorationFeaturesService,
