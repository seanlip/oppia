--- conflicted
+++ resolved
@@ -156,7 +156,7 @@
           controller: 'ReassignRoleConfirmationModalController'
         }).result.then(function() {
           ExplorationRightsService.saveRoleChanges(
-            username, newRole, $rootScope.$applyAsync);
+            username, newRole);
         }, function() {
           AlertsService.clearWarnings();
         });
@@ -282,11 +282,10 @@
 
       ctrl.editRole = function(newMemberUsername, newMemberRole) {
         ctrl.closeRolesForm();
-<<<<<<< HEAD
         if (!ExplorationRightsService.checkUserAlreadyHasRoles(
           newMemberUsername)) {
           ExplorationRightsService.saveRoleChanges(
-            newMemberUsername, newMemberRole, $rootScope.$applyAsync);
+            newMemberUsername, newMemberRole);
           return;
         }
         let oldRole = ExplorationRightsService.getOldRole(
@@ -309,15 +308,11 @@
           controller: 'RemoveRoleConfirmationModalController'
         }).result.then(function() {
           ExplorationRightsService.removeRoleAsync(
-            memberUsername, $rootScope.$applyAsync);
+            memberUsername);
         }, function() {
           AlertsService.clearWarnings();
         });
         ctrl.closeRolesForm();
-=======
-        ExplorationRightsService.saveRoleChanges(
-          newMemberUsername, newMemberRole);
->>>>>>> b2fe577b
       };
 
       ctrl.toggleViewabilityIfPrivate = function() {
