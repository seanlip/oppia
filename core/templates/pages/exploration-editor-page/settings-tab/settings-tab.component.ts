// Copyright 2014 The Oppia Authors. All Rights Reserved.
//
// Licensed under the Apache License, Version 2.0 (the "License");
// you may not use this file except in compliance with the License.
// You may obtain a copy of the License at
//
//      http://www.apache.org/licenses/LICENSE-2.0
//
// Unless required by applicable law or agreed to in writing, software
// distributed under the License is distributed on an "AS-IS" BASIS,
// WITHOUT WARRANTIES OR CONDITIONS OF ANY KIND, either express or implied.
// See the License for the specific language governing permissions and
// limitations under the License.

/**
 * @fileoverview Directive for the exploration settings tab.
 */

import { Subscription } from 'rxjs';

require(
  'components/common-layout-directives/common-elements/' +
  'confirm-or-cancel-modal.controller.ts');
require(
  'components/forms/custom-forms-directives/select2-dropdown.directive.ts');
require(
  'pages/exploration-editor-page/exploration-title-editor/' +
  'exploration-title-editor.component.ts');
require(
  'pages/exploration-editor-page/exploration-objective-editor/' +
  'exploration-objective-editor.component.ts');
require(
  'pages/exploration-editor-page/param-changes-editor/' +
  'param-changes-editor.component.ts');
require(
  'pages/exploration-editor-page/settings-tab/templates/' +
  'moderator-unpublish-exploration-modal.controller.ts');
require(
  'pages/exploration-editor-page/settings-tab/templates/' +
  'preview-summary-tile-modal.controller.ts');

require('domain/exploration/editable-exploration-backend-api.service.ts');
require('domain/utilities/url-interpolation.service.ts');
require('pages/exploration-editor-page/services/change-list.service.ts');
require(
  'pages/exploration-editor-page/services/' +
  'exploration-automatic-text-to-speech.service.ts');
require(
  'pages/exploration-editor-page/services/exploration-category.service.ts');
require(
  'pages/exploration-editor-page/services/' +
  'exploration-correctness-feedback.service.ts');
require('pages/exploration-editor-page/services/exploration-data.service.ts');
require('pages/exploration-editor-page/exploration-editor-page.component.ts');
require(
  'pages/exploration-editor-page/services/' +
  'exploration-init-state-name.service.ts');
require(
  'pages/exploration-editor-page/services/' +
  'exploration-language-code.service.ts');
require(
  'pages/exploration-editor-page/services/exploration-objective.service.ts');
require(
  'pages/exploration-editor-page/services/' +
  'exploration-param-changes.service.ts');
require(
  'pages/exploration-editor-page/services/exploration-param-specs.service.ts');
require(
  'pages/exploration-editor-page/services/' +
  'exploration-rights-backend-api.service.ts');
require('pages/exploration-editor-page/services/exploration-states.service.ts');
require('pages/exploration-editor-page/services/exploration-tags.service.ts');
require('pages/exploration-editor-page/services/exploration-title.service.ts');
require(
  'pages/exploration-editor-page/services/exploration-warnings.service.ts');
require(
  'pages/exploration-editor-page/services/user-email-preferences.service.ts');
require(
  'pages/exploration-editor-page/services/' +
  'user-exploration-permissions.service.ts');
require('services/alerts.service.ts');
require('services/editability.service.ts');
require('services/exploration-features.service.ts');
require('services/contextual/window-dimensions.service.ts');
require('pages/exploration-editor-page/services/router.service.ts');

require(
  'pages/exploration-editor-page/exploration-editor-page.constants.ajs.ts');

angular.module('oppia').component('settingsTab', {
  bindings: {
    currentUserIsAdmin: '=',
    currentUserIsModerator: '='
  },
  template: require('./settings-tab.component.html'),
  controller: [
    '$http', '$rootScope', '$uibModal', 'AlertsService', 'ChangeListService',
    'EditabilityService', 'EditableExplorationBackendApiService',
    'ExplorationAutomaticTextToSpeechService',
    'ExplorationCategoryService', 'ExplorationCorrectnessFeedbackService',
    'ExplorationDataService', 'ExplorationFeaturesService',
    'ExplorationInitStateNameService', 'ExplorationLanguageCodeService',
    'ExplorationObjectiveService', 'ExplorationParamChangesService',
    'ExplorationParamSpecsService', 'ExplorationRightsService',
    'ExplorationStatesService', 'ExplorationTagsService',
    'ExplorationTitleService', 'ExplorationWarningsService',
    'RouterService', 'UrlInterpolationService', 'UserEmailPreferencesService',
    'UserExplorationPermissionsService', 'WindowDimensionsService',
    'WindowRef', 'ALL_CATEGORIES',
    'EXPLORATION_TITLE_INPUT_FOCUS_LABEL', 'TAG_REGEX',
    function(
        $http, $rootScope, $uibModal, AlertsService, ChangeListService,
        EditabilityService, EditableExplorationBackendApiService,
        ExplorationAutomaticTextToSpeechService,
        ExplorationCategoryService, ExplorationCorrectnessFeedbackService,
        ExplorationDataService, ExplorationFeaturesService,
        ExplorationInitStateNameService, ExplorationLanguageCodeService,
        ExplorationObjectiveService, ExplorationParamChangesService,
        ExplorationParamSpecsService, ExplorationRightsService,
        ExplorationStatesService, ExplorationTagsService,
        ExplorationTitleService, ExplorationWarningsService,
        RouterService, UrlInterpolationService, UserEmailPreferencesService,
        UserExplorationPermissionsService, WindowDimensionsService,
        WindowRef, ALL_CATEGORIES,
        EXPLORATION_TITLE_INPUT_FOCUS_LABEL, TAG_REGEX) {
      var ctrl = this;
      var CREATOR_DASHBOARD_PAGE_URL = '/creator-dashboard';
      var EXPLORE_PAGE_PREFIX = '/explore/';

      ctrl.directiveSubscriptions = new Subscription();

      ctrl.getExplorePageUrl = function() {
        return (
          WindowRef.nativeWindow.location.protocol + '//' +
          WindowRef.nativeWindow.location.host +
          EXPLORE_PAGE_PREFIX + ctrl.explorationId);
      };

      ctrl.refreshSettingsTab = function() {
        // Ensure that ExplorationStatesService has been initialized before
        // getting the state names from it. Otherwise, navigating to the
        // settings tab directly (by entering a URL that ends with
        // /settings) results in a console error.

        ctrl.hasPageLoaded = false;
        ExplorationDataService.getData().then(function() {
          if (ExplorationStatesService.isInitialized()) {
            var categoryIsInSelect2 = ctrl.CATEGORY_LIST_FOR_SELECT2.some(
              function(categoryItem) {
                return (
                  categoryItem.id ===
                      ExplorationCategoryService.savedMemento);
              }
            );
            // If the current category is not in the dropdown, add it
            // as the first option.
            if (!categoryIsInSelect2 &&
                ExplorationCategoryService.savedMemento) {
              ctrl.CATEGORY_LIST_FOR_SELECT2.unshift({
                id: ExplorationCategoryService.savedMemento,
                text: ExplorationCategoryService.savedMemento
              });
            }

            ctrl.stateNames = ExplorationStatesService.getStateNames();
          }
          ctrl.hasPageLoaded = true;
          $rootScope.$applyAsync();
        });
        $rootScope.$applyAsync();
      };

      ctrl.saveExplorationTitle = function() {
        ExplorationTitleService.saveDisplayedValue();
      };

      ctrl.saveExplorationCategory = function() {
        ExplorationCategoryService.saveDisplayedValue();
      };

      ctrl.saveExplorationObjective = function() {
        ExplorationObjectiveService.saveDisplayedValue();
      };

      ctrl.saveExplorationLanguageCode = function() {
        ExplorationLanguageCodeService.saveDisplayedValue();
      };

      ctrl.saveExplorationTags = function() {
        ExplorationTagsService.saveDisplayedValue();
      };

      ctrl.saveExplorationInitStateName = function() {
        var newInitStateName = ExplorationInitStateNameService.displayed;

        if (!ExplorationStatesService.getState(newInitStateName)) {
          AlertsService.addWarning(
            'Invalid initial state name: ' + newInitStateName);
          ExplorationInitStateNameService.restoreFromMemento();
          return;
        }

        ExplorationInitStateNameService.saveDisplayedValue();

        ExplorationStatesService.onRefreshGraph.emit();
      };

      ctrl.postSaveParamChangesHook = function() {
        ExplorationWarningsService.updateWarnings();
      };

      // Methods for enabling advanced features.
      ctrl.areParametersEnabled = function() {
        return ExplorationFeaturesService.areParametersEnabled();
      };

      ctrl.areParametersUsed = function() {
        if (ctrl.hasPageLoaded) {
          return (ExplorationDataService.data.param_changes.length > 0);
        }
      };

      ctrl.enableParameters = function() {
        ExplorationFeaturesService.enableParameters();
      };

      ctrl.isAutomaticTextToSpeechEnabled = function() {
        return ExplorationAutomaticTextToSpeechService
          .isAutomaticTextToSpeechEnabled();
      };
      ctrl.toggleAutomaticTextToSpeech = function() {
        return ExplorationAutomaticTextToSpeechService
          .toggleAutomaticTextToSpeech();
      };

      ctrl.isCorrectnessFeedbackEnabled = function() {
        return ExplorationCorrectnessFeedbackService.isEnabled();
      };
      ctrl.toggleCorrectnessFeedback = function() {
        ExplorationCorrectnessFeedbackService.toggleCorrectnessFeedback();
      };

      // Methods for rights management.
      ctrl.openEditRolesForm = function() {
        ctrl.isRolesFormOpen = true;
        ctrl.newMemberUsername = '';
        ctrl.newMemberRole = ctrl.ROLES[0];
      };

      ctrl.closeEditRolesForm = function() {
        ctrl.newMemberUsername = '';
        ctrl.newMemberRole = ctrl.ROLES[0];
        ctrl.closeRolesForm();
      };

      ctrl.editRole = function(newMemberUsername, newMemberRole) {
        ctrl.closeRolesForm();
        ExplorationRightsService.saveRoleChanges(
          newMemberUsername, newMemberRole, $rootScope.$applyAsync);
      };

      ctrl.toggleViewabilityIfPrivate = function() {
        ExplorationRightsService.setViewability(
          !ExplorationRightsService.viewableIfPrivate(),
          $rootScope.$applyAsync
        );
      };

      ctrl._successCallback = () => {
        $rootScope.$applyAsync();
      };

      // Methods for muting notifications.
      ctrl.muteFeedbackNotifications = function() {
        UserEmailPreferencesService.setFeedbackNotificationPreferences(
          true, ctrl._successCallback);
      };
      ctrl.muteSuggestionNotifications = function() {
        UserEmailPreferencesService.setSuggestionNotificationPreferences(
          true,
          ctrl._successCallback
        );
      };

      ctrl.unmuteFeedbackNotifications = function() {
        UserEmailPreferencesService.setFeedbackNotificationPreferences(
          false,
          ctrl._successCallback
        );
      };
      ctrl.unmuteSuggestionNotifications = function() {
        UserEmailPreferencesService.setSuggestionNotificationPreferences(
          false, ctrl._successCallback);
      };

      // Methods relating to control buttons.
      ctrl.previewSummaryTile = function() {
        AlertsService.clearWarnings();
        $uibModal.open({
          templateUrl: UrlInterpolationService.getDirectiveTemplateUrl(
            '/pages/exploration-editor-page/settings-tab/templates/' +
            'preview-summary-tile-modal.template.html'),
          backdrop: true,
          controller: 'PreviewSummaryTileModalController'
        }).result.then(function() {}, function() {
          AlertsService.clearWarnings();
        });
      };

      ctrl.showTransferExplorationOwnershipModal = function() {
        AlertsService.clearWarnings();
        $uibModal.open({
          templateUrl: UrlInterpolationService.getDirectiveTemplateUrl(
            '/pages/exploration-editor-page/settings-tab/templates/' +
            'transfer-exploration-ownership-modal.template.html'),
          backdrop: true,
          controller: 'ConfirmOrCancelModalController'
        }).result.then(function() {
          ExplorationRightsService.makeCommunityOwned($rootScope.$applyAsync);
        }, function() {
          AlertsService.clearWarnings();
        });
      };

      ctrl.deleteExploration = function() {
        AlertsService.clearWarnings();

        $uibModal.open({
          templateUrl: UrlInterpolationService.getDirectiveTemplateUrl(
            '/pages/exploration-editor-page/settings-tab/templates/' +
            'delete-exploration-modal.template.html'),
          backdrop: true,
          controller: 'ConfirmOrCancelModalController'
        }).result.then(function() {
          EditableExplorationBackendApiService.deleteExploration(
            ctrl.explorationId).then(function() {
            WindowRef.nativeWindow.location = CREATOR_DASHBOARD_PAGE_URL;
          });
        }, function() {
          AlertsService.clearWarnings();
        });
      };

      ctrl.unpublishExplorationAsModerator = function() {
        AlertsService.clearWarnings();

        var moderatorEmailDraftUrl = '/moderatorhandler/email_draft';

        $http.get(moderatorEmailDraftUrl).then(function(response) {
          // If the draft email body is empty, email functionality will not
          // be exposed to the mdoerator.
          var draftEmailBody = response.data.draft_email_body;

          $uibModal.open({
            templateUrl: UrlInterpolationService.getDirectiveTemplateUrl(
              '/pages/exploration-editor-page/settings-tab/templates/' +
              'moderator-unpublish-exploration-modal.template.html'),
            backdrop: true,
            resolve: {
              draftEmailBody: () => draftEmailBody
            },
            controller: 'ModeratorUnpublishExplorationModalController'
          }).result.then(function(emailBody) {
<<<<<<< HEAD
            ExplorationRightsService.saveModeratorChangeToBackendAsync(
              emailBody).then(function() {
              UserExplorationPermissionsService.fetchPermissionsAsync()
                .then(function(permissions) {
                  ctrl.canUnpublish = permissions.canUnpublish;
                  ctrl.canReleaseOwnership = permissions.canReleaseOwnership;
                });
            });
=======
            ExplorationRightsService.saveModeratorChangeToBackend(
              emailBody, $rootScope.$applyAsync);
>>>>>>> d3bb428d
          }, function() {
            AlertsService.clearWarnings();
          });
        });
      };

      ctrl.isExplorationLockedForEditing = function() {
        return ChangeListService.isExplorationLockedForEditing();
      };

      ctrl.closeRolesForm = function() {
        ctrl.isRolesFormOpen = false;
      };

      ctrl.isTitlePresent = function() {
        return ExplorationTitleService.savedMemento.length > 0;
      };

      ctrl.toggleCards = function(card) {
        if (!WindowDimensionsService.isWindowNarrow()) {
          return;
        }
        if (card === 'settings') {
          ctrl.basicSettingIsShown = !ctrl.basicSettingIsShown;
        } else if (card === 'advanced_features') {
          ctrl.advancedFeaturesIsShown = !ctrl.advancedFeaturesIsShown;
        } else if (card === 'roles') {
          ctrl.rolesCardIsShown = !ctrl.rolesCardIsShown;
        } else if (card === 'permissions') {
          ctrl.permissionsCardIsShown = !ctrl.permissionsCardIsShown;
        } else if (card === 'feedback') {
          ctrl.feedbackCardIsShown = !ctrl.feedbackCardIsShown;
        } else if (card === 'controls') {
          ctrl.controlsCardIsShown = !ctrl.controlsCardIsShown;
        }
      };

      ctrl.$onInit = function() {
        ctrl.directiveSubscriptions.add(
          RouterService.onRefreshSettingsTab.subscribe(
            () => {
              ctrl.refreshSettingsTab();
            }
          )
        );
        ctrl.directiveSubscriptions.add(
          UserExplorationPermissionsService.onUserExplorationPermissionsFetched
            .subscribe(
              () => {
                UserExplorationPermissionsService.getPermissionsAsync()
                  .then(function(permissions) {
                    ctrl.canUnpublish = permissions.canUnpublish;
                    ctrl.canReleaseOwnership = permissions.canReleaseOwnership;
                    $rootScope.$applyAsync();
                  });
              }
            )
        );
        ctrl.EXPLORATION_TITLE_INPUT_FOCUS_LABEL = (
          EXPLORATION_TITLE_INPUT_FOCUS_LABEL);
        ctrl.EditabilityService = EditabilityService;
        ctrl.CATEGORY_LIST_FOR_SELECT2 = [];
        for (var i = 0; i < ALL_CATEGORIES.length; i++) {
          ctrl.CATEGORY_LIST_FOR_SELECT2.push({
            id: ALL_CATEGORIES[i],
            text: ALL_CATEGORIES[i]
          });
        }
        ctrl.isRolesFormOpen = false;
        ctrl.basicSettingIsShown = !WindowDimensionsService.isWindowNarrow();
        ctrl.advancedFeaturesIsShown = (
          !WindowDimensionsService.isWindowNarrow());
        ctrl.rolesCardIsShown = !WindowDimensionsService.isWindowNarrow();
        ctrl.permissionsCardIsShown = !WindowDimensionsService.isWindowNarrow();
        ctrl.feedbackCardIsShown = !WindowDimensionsService.isWindowNarrow();
        ctrl.controlsCardIsShown = !WindowDimensionsService.isWindowNarrow();

        ctrl.TAG_REGEX = TAG_REGEX;
        ctrl.canDelete = false;
        ctrl.canModifyRoles = false;
        ctrl.canReleaseOwnership = false;
        ctrl.canUnpublish = false;
        ctrl.explorationId = ExplorationDataService.explorationId;

        UserExplorationPermissionsService.getPermissionsAsync()
          .then(function(permissions) {
            ctrl.canDelete = permissions.canDelete;
            ctrl.canModifyRoles = permissions.canModifyRoles;
            ctrl.canReleaseOwnership = permissions.canReleaseOwnership;
            ctrl.canUnpublish = permissions.canUnpublish;
          });

        ctrl.explorationTitleService = ExplorationTitleService;
        ctrl.explorationCategoryService = ExplorationCategoryService;
        ctrl.explorationObjectiveService = ExplorationObjectiveService;
        ctrl.explorationLanguageCodeService = (
          ExplorationLanguageCodeService);
        ctrl.explorationTagsService = ExplorationTagsService;
        ctrl.ExplorationRightsService = ExplorationRightsService;
        ctrl.explorationInitStateNameService = (
          ExplorationInitStateNameService);
        ctrl.explorationParamSpecsService = ExplorationParamSpecsService;
        ctrl.explorationParamChangesService = (
          ExplorationParamChangesService);
        ctrl.UserEmailPreferencesService = UserEmailPreferencesService;

        ctrl.refreshSettingsTab();

        ctrl.ROLES = [{
          name: 'Manager (can edit permissions)',
          value: 'owner'
        }, {
          name: 'Collaborator (can make changes)',
          value: 'editor'
        }, {
          name: 'Voice Artist (can do voiceover)',
          value: 'voice artist'
        }, {
          name: 'Playtester (can give feedback)',
          value: 'viewer'
        }];

        ctrl.formStyle = JSON.stringify({
          display: 'table-cell',
          width: '16.66666667%',
          'vertical-align': 'top'
        });
      };

      ctrl.$onDestroy = function() {
        ctrl.directiveSubscriptions.unsubscribe();
      };
    }
  ]
});<|MERGE_RESOLUTION|>--- conflicted
+++ resolved
@@ -361,19 +361,14 @@
             },
             controller: 'ModeratorUnpublishExplorationModalController'
           }).result.then(function(emailBody) {
-<<<<<<< HEAD
             ExplorationRightsService.saveModeratorChangeToBackendAsync(
-              emailBody).then(function() {
+              emailBody, $rootScope.$applyAsync).then(function() {
               UserExplorationPermissionsService.fetchPermissionsAsync()
                 .then(function(permissions) {
                   ctrl.canUnpublish = permissions.canUnpublish;
                   ctrl.canReleaseOwnership = permissions.canReleaseOwnership;
                 });
             });
-=======
-            ExplorationRightsService.saveModeratorChangeToBackend(
-              emailBody, $rootScope.$applyAsync);
->>>>>>> d3bb428d
           }, function() {
             AlertsService.clearWarnings();
           });
