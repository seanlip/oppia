--- conflicted
+++ resolved
@@ -71,11 +71,7 @@
           <button type="button" class="btn btn-light uib-dropdown-toggle oppia-dropdown-toggle protractor-test-save-discard-toggle-for-small-screens dropdown-toggle"
                   ng-disabled="!getChangeListLength()" uib-dropdown-toggle>
           </button>
-<<<<<<< HEAD
-          <ul uib-dropdown-menu role="menu" class="oppia-dropdown-menu" ng-style="{ width: getChangeListLength() && !isPrivate() ? '150px' : '120px' }">
-=======
           <ul uib-dropdown-menu ng-style="{ width: getChangeListLength() && !isPrivate() ? '150px' : '120px' }">
->>>>>>> 170bdeae
             <li title="Discard all pending changes"><a ng-click="discardChanges()" ng-class="{'oppia-disabled-link': !getChangeListLength()}" class="dropdown-item nav-item protractor-test-discard-changes-for-small-screens">Discard Draft</a></li>
           </ul>
         </div>
@@ -150,17 +146,10 @@
           <loading-dots ng-show="loadingDotsAreShown"></loading-dots>
         </span>
       </button>
-<<<<<<< HEAD
-      <button type="button" class="btn btn-light uib-dropdown-toggle oppia-drop-down-toggle-extra protractor-test-save-discard-toggle dropdown-toggle"
-              ng-disabled="!getChangeListLength()" uib-dropdown-toggle>
-      </button>
-      <ul uib-dropdown-menu role="menu" class="oppia-dropdown-menu" ng-style="{ width: getChangeListLength() && !isPrivate() ? '150px' : '120px' }">
-=======
       <button type="button" style="height: 34px;" class="btn btn-light uib-dropdown-toggle protractor-test-save-discard-toggle dropdown-toggle"
               ng-disabled="!getChangeListLength()" uib-dropdown-toggle aria-label="Discard Draft">
       </button>
       <ul uib-dropdown-menu ng-style="{ width: getChangeListLength() && !isPrivate() ? '150px' : '120px' }">
->>>>>>> 170bdeae
         <li title="Discard all pending changes"><a ng-click="discardChanges()" ng-class="{'oppia-disabled-link': !getChangeListLength()}" class="dropdown-item nav-item protractor-test-discard-changes">Discard Draft</a></li>
       </ul>
     </div>
