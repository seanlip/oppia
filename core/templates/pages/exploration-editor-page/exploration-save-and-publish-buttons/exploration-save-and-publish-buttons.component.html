<ul class="nav navbar-nav oppia-navbar-nav float-right ng-cloak">

  <!-- Start of html for large screens. -->
  <li class="nav-item d-none d-sm-block" ng-if="explorationCanBePublished">
    <div class="btn-group oppia-publish-button-container"
         uib-tooltip="<[getPublishExplorationButtonTooltip()]>"
         tooltip-placement="bottom"
<<<<<<< HEAD
         ng-class="{'disable-publish-button': isOffline || isExplorationLockedForEditing() || countWarnings()}">
=======
         ng-class="{'disable-publish-button': !connectedToInternet || isExplorationLockedForEditing() || countWarnings()}">
>>>>>>> 6be60dc1
      <button type="button" class="btn btn-light oppia-editor-publish-button protractor-test-publish-exploration"
              ng-class="{'btn-success': connectedToInternet && !isExplorationLockedForEditing() && !countWarnings()}"
              ng-click="showPublishExplorationModal()"
<<<<<<< HEAD
              ng-disabled="isOffline || isExplorationLockedForEditing() || countWarnings()">
=======
              ng-disabled="!connectedToInternet || isExplorationLockedForEditing() || countWarnings()">
>>>>>>> 6be60dc1
        <span ng-if="!publishIsInProcess">
          <i class="material-icons md-18 oppia-save-publish-button-icon"
             alt="Publish to Oppia Library">
            &#xE2C3;
          </i>
          <span class="oppia-save-publish-button-label">Publish</span>
        </span>
        <span ng-if="publishIsInProcess">
          <i class="oppia-save-publish-loading oppia-save-publish-button-icon"
             alt="Publish to Oppia Library">
            <loading-dots ng-show="loadingDotsAreShown"></loading-dots>
          </i>
          <span class="oppia-save-publish-button-label">
            Publishing
            <loading-dots ng-show="loadingDotsAreShown"></loading-dots>
          </span>
        </span>
      </button>
    </div>
  </li>

  <li class="nav-item d-none d-sm-block" ng-if="isEditableOutsideTutorialMode()">
    <div uib-dropdown class="btn-group oppia-publish-button-container"
<<<<<<< HEAD
         title="<[getSaveButtonTooltip()]>" ng-class="{'disable-save-button': isOffline || !isExplorationSaveable()}">
      <button id="tutorialSaveButton"
              class="btn btn-light oppia-save-draft-button protractor-test-save-changes"
              ng-class="{'btn-success': isExplorationSaveable()}"
              ng-click="saveChanges()" ng-disabled="isOffline || !isExplorationSaveable()">
=======
         title="<[getSaveButtonTooltip()]>" ng-class="{'disable-save-button': !connectedToInternet || !isExplorationSaveable()}">
      <button id="tutorialSaveButton"
              class="btn btn-light oppia-save-draft-button protractor-test-save-changes"
              ng-class="{'btn-success': connectedToInternet && isExplorationSaveable()}"
              ng-click="saveChanges()" ng-disabled="!connectedToInternet || !isExplorationSaveable()">
>>>>>>> 6be60dc1
        <span ng-if="!saveIsInProcess">
          <span class="oppia-draft-label-container" ng-if="isPrivate()">
            <i class="material-icons md-18 oppia-save-publish-button-icon"
               alt="Save Draft">
              &#xE161;
            </i>
            <span class="oppia-save-draft-button-label oppia-save-publish-button-label protractor-test-save-draft-message">Save Draft</span>
            <span class="d-none d-md-block oppia-num-changes-text" ng-if="getChangeListLength()">(<[getChangeListLength()]>)</span>
          </span>
          <span class="oppia-publish-label-container" ng-if="!isPrivate()" title="Publish Changes">
            <i class="material-icons md-18 oppia-save-publish-button-icon"
               alt="Publish Changes">
              &#xE2C3;
            </i>
            <span class="oppia-save-publish-button-label protractor-test-publish-changes-message">Publish Changes</span>
            <span class="d-none d-md-block oppia-num-changes-count-text" ng-if="getChangeListLength()">(<[getChangeListLength()]>)</span>
          </span>
        </span>
        <span ng-if="saveIsInProcess">
          <span ng-if="isPrivate()" class="oppia-save-publish-button-label">
            Saving
          </span>
          <span ng-if="!isPrivate()" class="oppia-save-publish-button-label">
            Publishing
          </span>
          <loading-dots ng-show="loadingDotsAreShown"></loading-dots>
        </span>
      </button>
      <button type="button" class="btn btn-light uib-dropdown-toggle oppia-discard-button protractor-test-save-discard-toggle dropdown-toggle"
<<<<<<< HEAD
              ng-disabled="isOffline || !getChangeListLength()" uib-dropdown-toggle aria-label="Discard Draft">
      </button>
      <ul uib-dropdown-menu ng-style="{ width: getChangeListLength() && !isPrivate() ? '150px' : '120px' }">
        <li title="Discard all pending changes"><a ng-click="discardChanges()" ng-class="{'oppia-disabled-link': isOffline || !getChangeListLength()}" class="dropdown-item nav-item protractor-test-discard-changes">Discard Draft</a></li>
=======
              ng-disabled="!connectedToInternet || !getChangeListLength()" uib-dropdown-toggle aria-label="Discard Draft">
      </button>
      <ul uib-dropdown-menu ng-style="{ width: getChangeListLength() && !isPrivate() ? '150px' : '120px' }">
        <li title="Discard all pending changes"><a ng-click="discardChanges()" ng-class="{'oppia-disabled-link': !connectedToInternet || !getChangeListLength()}" class="dropdown-item nav-item protractor-test-discard-changes">Discard Draft</a></li>
>>>>>>> 6be60dc1
      </ul>
    </div>
  </li>
  <!-- End of html for large screens. -->
</ul>

<style>
  exploration-save-and-publish-buttons .disable-publish-button {
    cursor: default;
  }
  exploration-save-and-publish-buttons .disable-save-button {
    cursor: default;
  }
  exploration-save-and-publish-buttons .oppia-draft-label-container,
  exploration-save-and-publish-buttons .oppia-publish-label-container {
    display: flex;
    flex-direction: row;
  }
  exploration-save-and-publish-buttons .oppia-publish-button-container {
    margin-right: 10px;
    margin-top: 8px;
  }
  exploration-save-and-publish-buttons .oppia-num-changes-text {
    margin-left: 2px;
    opacity: 0.5;
  }
  exploration-save-and-publish-buttons .oppia-num-changes-count-text {
    opacity: 0.5;
  }
  exploration-save-and-publish-buttons .oppia-discard-button {
    height: 34px;
  }
</style><|MERGE_RESOLUTION|>--- conflicted
+++ resolved
@@ -5,19 +5,11 @@
     <div class="btn-group oppia-publish-button-container"
          uib-tooltip="<[getPublishExplorationButtonTooltip()]>"
          tooltip-placement="bottom"
-<<<<<<< HEAD
-         ng-class="{'disable-publish-button': isOffline || isExplorationLockedForEditing() || countWarnings()}">
-=======
          ng-class="{'disable-publish-button': !connectedToInternet || isExplorationLockedForEditing() || countWarnings()}">
->>>>>>> 6be60dc1
       <button type="button" class="btn btn-light oppia-editor-publish-button protractor-test-publish-exploration"
               ng-class="{'btn-success': connectedToInternet && !isExplorationLockedForEditing() && !countWarnings()}"
               ng-click="showPublishExplorationModal()"
-<<<<<<< HEAD
-              ng-disabled="isOffline || isExplorationLockedForEditing() || countWarnings()">
-=======
               ng-disabled="!connectedToInternet || isExplorationLockedForEditing() || countWarnings()">
->>>>>>> 6be60dc1
         <span ng-if="!publishIsInProcess">
           <i class="material-icons md-18 oppia-save-publish-button-icon"
              alt="Publish to Oppia Library">
@@ -41,19 +33,11 @@
 
   <li class="nav-item d-none d-sm-block" ng-if="isEditableOutsideTutorialMode()">
     <div uib-dropdown class="btn-group oppia-publish-button-container"
-<<<<<<< HEAD
-         title="<[getSaveButtonTooltip()]>" ng-class="{'disable-save-button': isOffline || !isExplorationSaveable()}">
-      <button id="tutorialSaveButton"
-              class="btn btn-light oppia-save-draft-button protractor-test-save-changes"
-              ng-class="{'btn-success': isExplorationSaveable()}"
-              ng-click="saveChanges()" ng-disabled="isOffline || !isExplorationSaveable()">
-=======
          title="<[getSaveButtonTooltip()]>" ng-class="{'disable-save-button': !connectedToInternet || !isExplorationSaveable()}">
       <button id="tutorialSaveButton"
               class="btn btn-light oppia-save-draft-button protractor-test-save-changes"
               ng-class="{'btn-success': connectedToInternet && isExplorationSaveable()}"
               ng-click="saveChanges()" ng-disabled="!connectedToInternet || !isExplorationSaveable()">
->>>>>>> 6be60dc1
         <span ng-if="!saveIsInProcess">
           <span class="oppia-draft-label-container" ng-if="isPrivate()">
             <i class="material-icons md-18 oppia-save-publish-button-icon"
@@ -83,17 +67,10 @@
         </span>
       </button>
       <button type="button" class="btn btn-light uib-dropdown-toggle oppia-discard-button protractor-test-save-discard-toggle dropdown-toggle"
-<<<<<<< HEAD
-              ng-disabled="isOffline || !getChangeListLength()" uib-dropdown-toggle aria-label="Discard Draft">
-      </button>
-      <ul uib-dropdown-menu ng-style="{ width: getChangeListLength() && !isPrivate() ? '150px' : '120px' }">
-        <li title="Discard all pending changes"><a ng-click="discardChanges()" ng-class="{'oppia-disabled-link': isOffline || !getChangeListLength()}" class="dropdown-item nav-item protractor-test-discard-changes">Discard Draft</a></li>
-=======
               ng-disabled="!connectedToInternet || !getChangeListLength()" uib-dropdown-toggle aria-label="Discard Draft">
       </button>
       <ul uib-dropdown-menu ng-style="{ width: getChangeListLength() && !isPrivate() ? '150px' : '120px' }">
         <li title="Discard all pending changes"><a ng-click="discardChanges()" ng-class="{'oppia-disabled-link': !connectedToInternet || !getChangeListLength()}" class="dropdown-item nav-item protractor-test-discard-changes">Discard Draft</a></li>
->>>>>>> 6be60dc1
       </ul>
     </div>
   </li>
