<!DOCTYPE html>
<html ng-app="oppia" lang="<[currentLang]>" itemscope itemtype="http://schema.org/Organization">
  <head>
    @load('base-components/header.template.html', {"title": "Oppia"})

    <!-- Updated previous version to current version of google charts
    https://developers.google.com/chart/interactive/docs/basic_load_libs#update-library-loader-code -->
    <script type="text/javascript" src="https://www.gstatic.com/charts/loader.js"></script>
    <script type="text/javascript">
        if (window.google && window.google.charts) {
        google.charts.load('current', { packages: ['corechart'] });
      } else {
        throw new Error(
          'Could not load google visualization library. Are you offline?');
      }
    </script>
    <style>
      html, body {
        background-color: #eee;
      }
    </style>
  </head>
  <body>
    <oppia-root>
      <!-- The transclusion components are not used in this page due to some issue noticed in the translation tab.
        TODO(Jamesjay4199): Use transclusion components here #7359.
      -->
      <div ng-controller="Base">
        <div ng-if="!iframed">
          <div role="button" tabindex="0" ng-click="skipToMainContent()" class="oppia-skip-to-content protractor-test-skip-link">Skip to Main Content</div>
          <oppia-promo-bar>
          </oppia-promo-bar>
          <div ng-if="isBackgroundMaskActive()" class="ng-cloak oppia-background-mask">
          </div>

          <div class="oppia-base-container"
               ng-class="{'oppia-sidebar-menu-open': isSidebarShown(), 'oppia-sidebar-menu-closed': !isSidebarShown()}"
               ng-swipe-left="closeSidebarOnSwipe()" ng-swipe-disable-mouse="false">
            <div class="oppia-content-container protractor-test-content-container">
              <div id="wrapper">
                <div class="oppia-main-body">
                  <nav class="navbar navbar-expand navbar-light oppia-navbar oppia-prevent-selection" role="navigation"
                       headroom tolerance="0" offset="0">
                    <div class="navbar-container">
                      <!-- TODO(#12518): Replace usage of top-navigation-wrapper component with top-navigation-bar-component -->
                      <oppia-top-navigation-wrapper></oppia-top-navigation-wrapper>
                      <div class="collapse navbar-collapse oppia-navbar-collapse ng-cloak">
                        <editor-navbar-breadcrumb></editor-navbar-breadcrumb>

                        <exploration-save-and-publish-buttons class="ml-auto"></exploration-save-and-publish-buttons>
                      </div>
                    </div>
                  </nav>

                  <div class="oppia-top-of-page-padding">
                  </div>

                  <div tabindex="0" aria-label="Oppia Main Content" id="oppia-main-content" class="protractor-test-main-content" ng-cloak>
                    <div class="oppia-toast-container toast-top-center">
                      <div ng-repeat="warning in (AlertsService.warnings | limitTo:5) track by $index" class="toast toast-warning oppia-toast">
                        <button type="button" class="toast-close-button" ng-click="AlertsService.deleteWarning(warning)" role="button">&times;</button>
                        <div class="toast-message">
                          <[warning.content]>
                        </div>
                      </div>
                    </div>

                    <div>
                      <div ng-repeat="message in AlertsService.messages track by $index">
                        <oppia-alert-message [message-object]="message" [message-index]="$index"></oppia-alert-message>
                      </div>
                    </div>

                    <div ng-show="loadingMessage"
                         class="oppia-loading-fullpage protractor-test-loading-fullpage">
                      <div class="oppia-align-center">
                        <span translate="<[loadingMessage]>"></span>
                        <span class="oppia-loading-dot-one">.</span>
                        <span class="oppia-loading-dot-two">.</span>
                        <span class="oppia-loading-dot-three">.</span>
                      </div>
                    </div>
                    <div ng-show="!loadingMessage">
                      <exploration-editor-page></exploration-editor-page>
                    </div>
                  </div>
                </div>

                <noscript>
                  <div class="oppia-page-cards-container">
                    <div class="md-default-theme oppia-page-card oppia-long-text">
                      <!-- Note to developers: We replicate the translated text inline because, without JavaScript enabled, the translation engine doesn't kick in.-->
                      <h2>
                        <span translate="I18N_SPLASH_JAVASCRIPT_ERROR_TITLE">We Need JavaScript in Your Browser</span>
                        <i class="material-icons">&#xE811;</i>
                      </h2>
                      <p translate="I18N_SPLASH_JAVASCRIPT_ERROR_DESCRIPTION"
                         translate-values="{hrefUrl: 'http://www.enable-javascript.com/'}">
                        Oppia is a free, open-source learning platform full of interactive activities called 'explorations'.  Sadly, Oppia requires JavaScript to be enabled in your web browser in order to function properly and your web browser has JavaScript disabled.  If you need help enabling JavaScript, <a href="http://www.enable-javascript.com">click here.</a>
                      </p>
                      <p translate="I18N_SPLASH_JAVASCRIPT_ERROR_THANKS">Thank you.</p>
                    </div>
                  </div>
                </noscript>
<<<<<<< HEAD
                <!-- TODO(#12518): Replace usage of top-navigation-wrapper component with top-navigation-bar-component -->
                <oppia-side-navigation-bar-wrapper></oppia-side-navigation-bar-wrapper>
=======

                <oppia-side-navigation-bar [display]="isSidebarShown()"></oppia-side-navigation-bar>
>>>>>>> 45133d29
                <editor-navigation></editor-navigation>
              </div>
            </div>
          </div>

          <div ng-if="DEV_MODE" class="oppia-dev-mode" ng-cloak>
            Dev Mode
          </div>

        </div>
      </div>

    </oppia-root>
    @load('pages/footer_js_libs.html')
    <script src="/third_party/static/MathJax-2.7.5/MathJax.js?config=default"></script>
    @loadExtensions('interactions/dependency_html.html')
  </body>
</html><|MERGE_RESOLUTION|>--- conflicted
+++ resolved
@@ -102,13 +102,8 @@
                     </div>
                   </div>
                 </noscript>
-<<<<<<< HEAD
-                <!-- TODO(#12518): Replace usage of top-navigation-wrapper component with top-navigation-bar-component -->
-                <oppia-side-navigation-bar-wrapper></oppia-side-navigation-bar-wrapper>
-=======
 
                 <oppia-side-navigation-bar [display]="isSidebarShown()"></oppia-side-navigation-bar>
->>>>>>> 45133d29
                 <editor-navigation></editor-navigation>
               </div>
             </div>
