--- conflicted
+++ resolved
@@ -174,13 +174,8 @@
     'ParamSpecsObjectFactory', 'RouterService', 'SiteAnalyticsService',
     'StateClassifierMappingService',
     'StateEditorRefreshService', 'StateEditorService',
-<<<<<<< HEAD
-    'StateTopAnswersStatsService', 'StateTutorialFirstTimeService',
+    'StateTutorialFirstTimeService',
     'ThreadDataBackendApiService',
-=======
-    'StateTutorialFirstTimeService',
-    'ThreadDataBackendApiService', 'UrlInterpolationService',
->>>>>>> 94e42f13
     'UserEmailPreferencesService', 'UserExplorationPermissionsService',
     'WindowDimensionsService',
     function(
@@ -202,13 +197,8 @@
         ParamSpecsObjectFactory, RouterService, SiteAnalyticsService,
         StateClassifierMappingService,
         StateEditorRefreshService, StateEditorService,
-<<<<<<< HEAD
-        StateTopAnswersStatsService, StateTutorialFirstTimeService,
+        StateTutorialFirstTimeService,
         ThreadDataBackendApiService,
-=======
-        StateTutorialFirstTimeService,
-        ThreadDataBackendApiService, UrlInterpolationService,
->>>>>>> 94e42f13
         UserEmailPreferencesService, UserExplorationPermissionsService,
         WindowDimensionsService) {
       var ctrl = this;
