--- conflicted
+++ resolved
@@ -159,18 +159,6 @@
     'EditabilityService', 'ExplorationAutomaticTextToSpeechService',
     'ExplorationCategoryService', 'ExplorationCorrectnessFeedbackService',
     'ExplorationDataService', 'ExplorationFeaturesBackendApiService',
-<<<<<<< HEAD
-    'ExplorationFeaturesService', 'ExplorationImprovementsService',
-    'ExplorationInitStateNameService', 'ExplorationLanguageCodeService',
-    'ExplorationObjectiveService', 'ExplorationParamChangesService',
-    'ExplorationParamSpecsService', 'ExplorationRightsService',
-    'ExplorationStatesService', 'ExplorationTagsService',
-    'ExplorationTitleService', 'ExplorationWarningsService', 'GraphDataService',
-    'PageTitleService', 'LoaderService', 'ParamChangesObjectFactory',
-    'ParamSpecsObjectFactory', 'RouterService', 'SiteAnalyticsService',
-    'StateClassifierMappingService', 'StateEditorService',
-    'StateTopAnswersStatsBackendApiService', 'StateTopAnswersStatsService',
-=======
     'ExplorationFeaturesService', 'ExplorationInitStateNameService',
     'ExplorationLanguageCodeService', 'ExplorationObjectiveService',
     'ExplorationParamChangesService', 'ExplorationParamSpecsService',
@@ -180,7 +168,6 @@
     'LoaderService', 'ParamChangesObjectFactory', 'ParamSpecsObjectFactory',
     'RouterService', 'SiteAnalyticsService', 'StateClassifierMappingService',
     'StateEditorService', 'StateTopAnswersStatsService',
->>>>>>> c8d2ecd8
     'StateTutorialFirstTimeService', 'ThreadDataService',
     'UrlInterpolationService', 'UserEmailPreferencesService',
     'UserExplorationPermissionsService', 'EVENT_EXPLORATION_PROPERTY_CHANGED',
@@ -190,18 +177,6 @@
         EditabilityService, ExplorationAutomaticTextToSpeechService,
         ExplorationCategoryService, ExplorationCorrectnessFeedbackService,
         ExplorationDataService, ExplorationFeaturesBackendApiService,
-<<<<<<< HEAD
-        ExplorationFeaturesService, ExplorationImprovementsService,
-        ExplorationInitStateNameService, ExplorationLanguageCodeService,
-        ExplorationObjectiveService, ExplorationParamChangesService,
-        ExplorationParamSpecsService, ExplorationRightsService,
-        ExplorationStatesService, ExplorationTagsService,
-        ExplorationTitleService, ExplorationWarningsService, GraphDataService,
-        PageTitleService, LoaderService, ParamChangesObjectFactory,
-        ParamSpecsObjectFactory, RouterService, SiteAnalyticsService,
-        StateClassifierMappingService, StateEditorService,
-        StateTopAnswersStatsBackendApiService, StateTopAnswersStatsService,
-=======
         ExplorationFeaturesService, ExplorationInitStateNameService,
         ExplorationLanguageCodeService, ExplorationObjectiveService,
         ExplorationParamChangesService, ExplorationParamSpecsService,
@@ -211,7 +186,6 @@
         LoaderService, ParamChangesObjectFactory, ParamSpecsObjectFactory,
         RouterService, SiteAnalyticsService, StateClassifierMappingService,
         StateEditorService, StateTopAnswersStatsService,
->>>>>>> c8d2ecd8
         StateTutorialFirstTimeService, ThreadDataService,
         UrlInterpolationService, UserEmailPreferencesService,
         UserExplorationPermissionsService, EVENT_EXPLORATION_PROPERTY_CHANGED) {
@@ -400,7 +374,6 @@
           // relevant when an exploration is published and being played by
           // learners.
           if (ExplorationRightsService.isPublic()) {
-<<<<<<< HEAD
             StateTopAnswersStatsBackendApiService.fetchStats(ctrl.explorationId)
               .then(stats => StateTopAnswersStatsService.init(stats))
               .then(() => ExplorationImprovementsService.initAsync())
@@ -408,7 +381,6 @@
                 ExplorationWarningsService.updateWarnings();
                 $scope.$broadcast('refreshStateEditor');
               });
-=======
             // Stats are loaded asynchronously after the exploration data
             // because they are not needed to interact with the editor.
             StateTopAnswersStatsService.initAsync(
@@ -431,7 +403,6 @@
               ExplorationWarningsService.updateWarnings();
               $scope.$broadcast('refreshStateEditor');
             });
->>>>>>> c8d2ecd8
           }
         });
       };
