// Copyright 2014 The Oppia Authors. All Rights Reserved.
//
// Licensed under the Apache License, Version 2.0 (the "License");
// you may not use this file except in compliance with the License.
// You may obtain a copy of the License at
//
//      http://www.apache.org/licenses/LICENSE-2.0
//
// Unless required by applicable law or agreed to in writing, software
// distributed under the License is distributed on an "AS-IS" BASIS,
// WITHOUT WARRANTIES OR CONDITIONS OF ANY KIND, either express or implied.
// See the License for the specific language governing permissions and
// limitations under the License.

/**
 * @fileoverview Component for the exploration editor page and the editor
 *               help tab in the navbar.
 */

import { Component, OnDestroy, OnInit } from '@angular/core';
import { downgradeComponent } from '@angular/upgrade/static';
import { Subscription } from 'rxjs';
import { WelcomeModalComponent } from './modal-templates/welcome-modal.component';
import { HelpModalComponent } from './modal-templates/help-modal.component';
import { WindowDimensionsService } from 'services/contextual/window-dimensions.service';
import { NgbModal } from '@ng-bootstrap/ng-bootstrap';
import { StateEditorService } from 'components/state-editor/state-editor-properties-services/state-editor.service';
import { ParamChangesObjectFactory } from 'domain/exploration/ParamChangesObjectFactory';
import { ParamSpecsBackendDict, ParamSpecsObjectFactory } from 'domain/exploration/ParamSpecsObjectFactory';
import { StateClassifierMappingService } from 'pages/exploration-player-page/services/state-classifier-mapping.service';
import { AlertsService } from 'services/alerts.service';
import { BottomNavbarStatusService } from 'services/bottom-navbar-status.service';
import { ContextService } from 'services/context.service';
import { EditabilityService } from 'services/editability.service';
import { ExplorationFeaturesBackendApiService } from 'services/exploration-features-backend-api.service';
import { ExplorationFeaturesService } from 'services/exploration-features.service';
import { ExplorationImprovementsService } from 'services/exploration-improvements.service';
import { InternetConnectivityService } from 'services/internet-connectivity.service';
import { LoaderService } from 'services/loader.service';
import { PageTitleService } from 'services/page-title.service';
import { PreventPageUnloadEventService } from 'services/prevent-page-unload-event.service';
import { SiteAnalyticsService } from 'services/site-analytics.service';
import { FocusManagerService } from 'services/stateful/focus-manager.service';
import { UserService } from 'services/user.service';
import { ThreadDataBackendApiService } from './feedback-tab/services/thread-data-backend-api.service';
import { AutosaveInfoModalsService } from './services/autosave-info-modals.service';
import { ChangeListService } from './services/change-list.service';
import { ExplorationAutomaticTextToSpeechService } from './services/exploration-automatic-text-to-speech.service';
import { ExplorationCategoryService } from './services/exploration-category.service';
import { ExplorationCorrectnessFeedbackService } from './services/exploration-correctness-feedback.service';
import { ExplorationDataService } from './services/exploration-data.service';
import { ExplorationInitStateNameService } from './services/exploration-init-state-name.service';
import { ExplorationLanguageCodeService } from './services/exploration-language-code.service';
import { ExplorationObjectiveService } from './services/exploration-objective.service';
import { ExplorationParamChangesService } from './services/exploration-param-changes.service';
import { ExplorationParamSpecsService } from './services/exploration-param-specs.service';
import { ExplorationPropertyService } from './services/exploration-property.service';
import { ExplorationRightsService } from './services/exploration-rights.service';
import { ExplorationSaveService } from './services/exploration-save.service';
import { ExplorationStatesService } from './services/exploration-states.service';
import { ExplorationTagsService } from './services/exploration-tags.service';
import { ExplorationTitleService } from './services/exploration-title.service';
import { ExplorationWarningsService } from './services/exploration-warnings.service';
import { GraphDataService } from './services/graph-data.service';
import { RouterService } from './services/router.service';
import { StateEditorRefreshService } from './services/state-editor-refresh.service';
import { StateTutorialFirstTimeService } from './services/state-tutorial-first-time.service';
import { UserEmailPreferencesService } from './services/user-email-preferences.service';
import { UserExplorationPermissionsService } from './services/user-exploration-permissions.service';
<<<<<<< HEAD
import { ExplorationChange } from 'domain/exploration/exploration-draft.model';
import { ParamChangeBackendDict } from 'domain/exploration/ParamChangeObjectFactory';
import { StateObjectsBackendDict } from 'domain/exploration/StatesObjectFactory';
import { EntityTranslationsService } from 'services/entity-translations.services';
import { ExplorationNextContentIdIndexService } from './services/exploration-next-content-id-index.service';

interface ExplorationData {
  auto_tts_enabled: boolean;
  correctness_feedback_enabled: boolean;
  draft_changes: ExplorationChange[];
  is_version_of_draft_valid: boolean;
  init_state_name: string;
  param_changes: ParamChangeBackendDict[];
  param_specs: ParamSpecsBackendDict;
  states: StateObjectsBackendDict;
  title: string;
  language_code: string;
  draft_change_list_id: number;
  version: number;
  edits_allowed: boolean;
  exploration_is_linked_to_story: boolean;
=======
import { VersionHistoryService } from './services/version-history.service';
import { ExplorationBackendDict } from 'domain/exploration/ExplorationObjectFactory';

interface ExplorationData extends ExplorationBackendDict {
  exploration_is_linked_to_story: string;
>>>>>>> e915b3dc
  category: string;
  objective: string;
  tags: string;
  user: string;
  rights: {
    owner_names: string[];
    editor_names: string[];
    voice_artist_names: string[];
    viewer_names: string[];
    status: string;
    cloned_from: string;
    community_owned: boolean;
    viewable_if_private: boolean;
  };
  email_preferences: {
    mute_feedback_notifications: boolean;
    mute_suggestion_notifications: boolean;
  };
  show_state_editor_tutorial_on_load: boolean;
  show_state_translation_tutorial_on_load: boolean;
  next_content_id_index: number;
}

@Component({
  selector: 'exploration-editor-page',
  templateUrl: './exploration-editor-page.component.html'
})
export class ExplorationEditorPageComponent implements OnInit, OnDestroy {
  directiveSubscriptions = new Subscription();

  explorationIsLinkedToStory: boolean;
  screenIsLarge: boolean;
  explorationId: string;
  explorationUrl: string;
  revertExplorationUrl: string;
  checkRevertExplorationValidUrl: string;
  explorationDownloadUrl: string;
  improvementsTabIsEnabled: boolean;
  reconnectedMessageTimeoutMilliseconds: number = 4000;
  disconnectedMessageTimeoutMilliseconds: number = 5000;
  autosaveIsInProgress: boolean = false;
  connectedToInternet: boolean = true;
  explorationEditorPageHasInitialized: boolean = false;
  activeThread: string;
  warningsAreShown: boolean;
  currentUserIsCurriculumAdmin: boolean;
  currentUserIsModerator: boolean;
  currentUser: string;
  currentVersion: number;
  areExplorationWarningsVisible: boolean;
  isModalOpenable: boolean = true;

  constructor(
<<<<<<< HEAD
    private alertsService: AlertsService,
    private autosaveInfoModalsService: AutosaveInfoModalsService,
    private bottomNavbarStatusService: BottomNavbarStatusService,
    private changeListService: ChangeListService,
    private contextService: ContextService,
    private editabilityService: EditabilityService,
    private explorationAutomaticTextToSpeechService:
      ExplorationAutomaticTextToSpeechService,
    private explorationCategoryService: ExplorationCategoryService,
    private explorationCorrectnessFeedbackService:
      ExplorationCorrectnessFeedbackService,
    private explorationDataService: ExplorationDataService,
    private explorationFeaturesBackendApiService:
      ExplorationFeaturesBackendApiService,
    private explorationFeaturesService: ExplorationFeaturesService,
    private explorationImprovementsService: ExplorationImprovementsService,
    private explorationInitStateNameService: ExplorationInitStateNameService,
    private explorationLanguageCodeService: ExplorationLanguageCodeService,
    private explorationObjectiveService: ExplorationObjectiveService,
    private explorationParamChangesService: ExplorationParamChangesService,
    private explorationParamSpecsService: ExplorationParamSpecsService,
    private explorationPropertyService: ExplorationPropertyService,
    private explorationRightsService: ExplorationRightsService,
    private explorationSaveService: ExplorationSaveService,
    private explorationStatesService: ExplorationStatesService,
    private explorationTagsService: ExplorationTagsService,
    private explorationTitleService: ExplorationTitleService,
    private explorationWarningsService: ExplorationWarningsService,
    private entityTranslationsService: EntityTranslationsService,
    private explorationNextContentIdIndexService:
      ExplorationNextContentIdIndexService,
    private focusManagerService: FocusManagerService,
    private graphDataService: GraphDataService,
    private internetConnectivityService: InternetConnectivityService,
    private loaderService: LoaderService,
    private ngbModal: NgbModal,
    private pageTitleService: PageTitleService,
    private paramChangesObjectFactory: ParamChangesObjectFactory,
    private paramSpecsObjectFactory: ParamSpecsObjectFactory,
    private preventPageUnloadEventService: PreventPageUnloadEventService,
    private routerService: RouterService,
    private siteAnalyticsService: SiteAnalyticsService,
    private stateClassifierMappingService: StateClassifierMappingService,
    private stateEditorRefreshService: StateEditorRefreshService,
    private stateEditorService: StateEditorService,
    private stateTutorialFirstTimeService: StateTutorialFirstTimeService,
    private threadDataBackendApiService: ThreadDataBackendApiService,
    private userEmailPreferencesService: UserEmailPreferencesService,
    private userExplorationPermissionsService:
      UserExplorationPermissionsService,
    private userService: UserService,
    private windowDimensionsService: WindowDimensionsService,
=======
     private alertsService: AlertsService,
     private autosaveInfoModalsService: AutosaveInfoModalsService,
     private bottomNavbarStatusService: BottomNavbarStatusService,
     private changeListService: ChangeListService,
     private contextService: ContextService,
     private editabilityService: EditabilityService,
     private explorationAutomaticTextToSpeechService:
       ExplorationAutomaticTextToSpeechService,
     private explorationCategoryService: ExplorationCategoryService,
     private explorationCorrectnessFeedbackService:
       ExplorationCorrectnessFeedbackService,
     private explorationDataService: ExplorationDataService,
     private explorationFeaturesBackendApiService:
       ExplorationFeaturesBackendApiService,
     private explorationFeaturesService: ExplorationFeaturesService,
     private explorationImprovementsService: ExplorationImprovementsService,
     private explorationInitStateNameService: ExplorationInitStateNameService,
     private explorationLanguageCodeService: ExplorationLanguageCodeService,
     private explorationObjectiveService: ExplorationObjectiveService,
     private explorationParamChangesService: ExplorationParamChangesService,
     private explorationParamSpecsService: ExplorationParamSpecsService,
     private explorationPropertyService: ExplorationPropertyService,
     private explorationRightsService: ExplorationRightsService,
     private explorationSaveService: ExplorationSaveService,
     private explorationStatesService: ExplorationStatesService,
     private explorationTagsService: ExplorationTagsService,
     private explorationTitleService: ExplorationTitleService,
     private explorationWarningsService: ExplorationWarningsService,
     private focusManagerService: FocusManagerService,
     private graphDataService: GraphDataService,
     private internetConnectivityService: InternetConnectivityService,
     private loaderService: LoaderService,
     private ngbModal: NgbModal,
     private pageTitleService: PageTitleService,
     private paramChangesObjectFactory: ParamChangesObjectFactory,
     private paramSpecsObjectFactory: ParamSpecsObjectFactory,
     private preventPageUnloadEventService: PreventPageUnloadEventService,
     private routerService: RouterService,
     private siteAnalyticsService: SiteAnalyticsService,
     private stateClassifierMappingService: StateClassifierMappingService,
     private stateEditorRefreshService: StateEditorRefreshService,
     private stateEditorService: StateEditorService,
     private stateTutorialFirstTimeService: StateTutorialFirstTimeService,
     private threadDataBackendApiService: ThreadDataBackendApiService,
     private userEmailPreferencesService: UserEmailPreferencesService,
     private userExplorationPermissionsService:
       UserExplorationPermissionsService,
     private userService: UserService,
     private windowDimensionsService: WindowDimensionsService,
     private versionHistoryService: VersionHistoryService
>>>>>>> e915b3dc
  ) { }

  setDocumentTitle(): void {
    if (this.explorationTitleService.savedMemento) {
      this.pageTitleService.setDocumentTitle(
        this.explorationTitleService.savedMemento + ' - Oppia Editor');
    } else {
      this.pageTitleService.setDocumentTitle(
        'Untitled Exploration - Oppia Editor');
    }
  }

  /** ******************************************
     * Methods affecting the graph visualization.
     ********************************************/
  toggleExplorationWarningVisibility(): void {
    this.areExplorationWarningsVisible = (
      !this.areExplorationWarningsVisible);
  }

  getExplorationUrl(explorationId: string): string {
    return explorationId ? ('/explore/' + explorationId) : '';
  }

  // Initializes the exploration page using data from the backend.
  // Called on page load.
  initExplorationPage(): Promise<void> {
    this.editabilityService.lockExploration(true);
    return Promise.all([
      this.explorationDataService.getDataAsync((explorationId, lostChanges) => {
        if (!this.autosaveInfoModalsService.isModalOpen()) {
          this.autosaveInfoModalsService.showLostChangesModal(
            lostChanges, explorationId);
        }
      }),
      this.explorationFeaturesBackendApiService.fetchExplorationFeaturesAsync(
        this.contextService.getExplorationId()),
      this.threadDataBackendApiService.getFeedbackThreadsAsync(),
      this.userService.getUserInfoAsync()
    ]).then(async([explorationData, featuresData, _, userInfo]) => {
      if ((explorationData as ExplorationData).exploration_is_linked_to_story) {
        this.explorationIsLinkedToStory = true;
        this.contextService.setExplorationIsLinkedToStory();
      }

      this.explorationFeaturesService.init(explorationData, featuresData);

      this.stateClassifierMappingService.init(
        this.contextService.getExplorationId(), explorationData.version);
      this.explorationStatesService.init(
        explorationData.states,
        (explorationData as ExplorationData).exploration_is_linked_to_story);
      this.entityTranslationsService.init(
        'exploration', this.explorationId, explorationData.version);

      this.explorationTitleService.init(explorationData.title);
      this.explorationCategoryService.init(
        (explorationData as ExplorationData).category);
      this.explorationObjectiveService.init((
        explorationData as ExplorationData).objective);
      this.explorationLanguageCodeService.init(
        explorationData.language_code);
      this.explorationInitStateNameService.init(
        explorationData.init_state_name);
      this.explorationTagsService.init(
        (explorationData as ExplorationData).tags);
      this.explorationParamSpecsService.init(
        this.paramSpecsObjectFactory.createFromBackendDict(
          explorationData.param_specs as ParamSpecsBackendDict
        ));
      this.explorationParamChangesService.init(
        this.paramChangesObjectFactory.createFromBackendList(
          explorationData.param_changes));
      this.explorationAutomaticTextToSpeechService.init(
        explorationData.auto_tts_enabled);
      this.explorationCorrectnessFeedbackService.init(
        explorationData.correctness_feedback_enabled);
      this.explorationNextContentIdIndexService.init(
        explorationData.next_content_id_index);
      if (explorationData.edits_allowed) {
        this.editabilityService.lockExploration(false);
      }

      this.currentUserIsCurriculumAdmin = userInfo.isCurriculumAdmin();
      this.currentUserIsModerator = userInfo.isModerator();
      this.currentUser = (explorationData as ExplorationData).user;
      this.currentVersion = explorationData.version;

      this.explorationRightsService.init(
        (explorationData as ExplorationData).rights.owner_names,
        (explorationData as ExplorationData).rights.editor_names,
        (explorationData as ExplorationData).rights.voice_artist_names,
        (explorationData as ExplorationData).rights.viewer_names,
        (explorationData as ExplorationData).rights.status,
        (explorationData as ExplorationData).rights.cloned_from,
        (explorationData as ExplorationData).rights.community_owned,
        (explorationData as ExplorationData).rights.viewable_if_private);
      this.userEmailPreferencesService.init(
        (
          explorationData as ExplorationData
        ).email_preferences.mute_feedback_notifications,
        (explorationData as ExplorationData).email_preferences
          .mute_suggestion_notifications);

      this.userExplorationPermissionsService.getPermissionsAsync()
        .then(permissions => {
          if (permissions.canEdit) {
            this.editabilityService.markEditable();
          }
          if (permissions.canVoiceover || permissions.canEdit) {
            this.editabilityService.markTranslatable();
          }
        });

      this.versionHistoryService.init(explorationData.version);

      this.stateEditorService.updateExplorationWhitelistedStatus(
        featuresData.isExplorationWhitelisted);

      this.graphDataService.recompute();

      if (!this.stateEditorService.getActiveStateName() ||
        !this.explorationStatesService.getState(
          this.stateEditorService.getActiveStateName())) {
        this.stateEditorService.setActiveStateName(
          this.explorationInitStateNameService.displayed as string);
      }

      if (!this.routerService.isLocationSetToNonStateEditorTab() &&
        !explorationData.states.hasOwnProperty(
          this.routerService.getCurrentStateFromLocationPath())) {
        if (this.threadDataBackendApiService.getOpenThreadsCount() > 0) {
          this.routerService.navigateToFeedbackTab();
        } else {
          this.routerService.navigateToMainTab(null);
        }
      }

      // Initialize changeList by draft changes if they exist.
      if (explorationData.draft_changes !== null) {
        this.changeListService.loadAutosavedChangeList(
          explorationData.draft_changes);
      }

      if (explorationData.is_version_of_draft_valid === false &&
        explorationData.draft_changes !== null &&
        explorationData.draft_changes.length > 0) {
        // Show modal displaying lost changes if the version of draft
        // changes is invalid, and draft_changes is not `null`.
        this.autosaveInfoModalsService.showVersionMismatchModal(
          this.changeListService.getChangeList());
      }
      this.routerService.onRefreshStatisticsTab.emit();

      this.routerService.onRefreshVersionHistory.emit({
        forceRefresh: true
      });

      if (this.explorationStatesService.getState(
        this.stateEditorService.getActiveStateName())) {
        this.stateEditorRefreshService.onRefreshStateEditor.emit();
      }

      this.stateTutorialFirstTimeService.initEditor(
        (explorationData as ExplorationData).show_state_editor_tutorial_on_load,
        this.explorationId);

      if ((
        explorationData as ExplorationData
      ).show_state_translation_tutorial_on_load) {
        this.stateTutorialFirstTimeService
          .markTranslationTutorialNotSeenBefore();
      }

      // TODO(#13352): Initialize StateTopAnswersStatsService and register
      // relevant callbacks.
      await this.explorationImprovementsService.initAsync();
      await this.explorationImprovementsService.flushUpdatedTasksToBackend();

      this.explorationWarningsService.updateWarnings();
      this.stateEditorRefreshService.onRefreshStateEditor.emit();
      this.explorationEditorPageHasInitialized = true;
    });
  }

  getActiveTabName(): string {
    return this.routerService.getActiveTabName();
  }

  setFocusOnActiveTab(activeTab: string): void {
    if (activeTab === 'history') {
      this.focusManagerService.setFocus('usernameInputField');
    }
    if (activeTab === 'feedback') {
      if (!this.activeThread) {
        this.focusManagerService.setFocus('newThreadButton');
      }
      if (this.activeThread) {
        this.focusManagerService.setFocus('tmpMessageText');
      }
    }
  }

  startEditorTutorial(): void {
    this.editabilityService.onStartTutorial();

    if (this.routerService.getActiveTabName() !== 'main') {
      this.selectMainTab();
    } else {
      this.stateEditorRefreshService.onRefreshStateEditor.emit();
    }
  }

  startTranslationTutorial(): void {
    this.editabilityService.onStartTutorial();

    if (this.routerService.getActiveTabName() !== 'translation') {
      this.selectTranslationTab();
    } else {
      this.routerService.onRefreshTranslationTab.emit();
    }
  }

  showWelcomeExplorationModal(): void {
    if (this.isModalOpenable) {
      this.isModalOpenable = false;
      this.ngbModal.open(WelcomeModalComponent, {
        backdrop: true,
        windowClass: 'oppia-welcome-modal'
      }).result.then((explorationId) => {
        this.siteAnalyticsService.registerAcceptTutorialModalEvent(
          explorationId);
        this.startEditorTutorial();
        this.isModalOpenable = true;
      }, (explorationId) => {
        this.siteAnalyticsService.registerDeclineTutorialModalEvent(
          explorationId);
        this.stateTutorialFirstTimeService.markEditorTutorialFinished();
        this.isModalOpenable = true;
      });
    }
  }

  getNavbarText(): string {
    return 'Exploration Editor';
  }

  countWarnings(): number {
    return this.explorationWarningsService.countWarnings();
  }

  getWarnings(): object[] | string[] {
    return this.explorationWarningsService.getWarnings();
  }

  hasCriticalWarnings(): boolean {
    return this.explorationWarningsService.hasCriticalWarnings();
  }

  selectMainTab(): void {
    this.routerService.navigateToMainTab(null);
  }

  selectTranslationTab(): void {
    this.routerService.navigateToTranslationTab();
  }

  selectPreviewTab(): void {
    this.routerService.navigateToPreviewTab();
  }

  selectSettingsTab(): void {
    this.routerService.navigateToSettingsTab();
  }

  selectStatsTab(): void {
    this.routerService.navigateToStatsTab();
  }

  selectImprovementsTab(): void {
    this.routerService.navigateToImprovementsTab();
  }

  selectHistoryTab(): void {
    this.routerService.navigateToHistoryTab();
    this.setFocusOnActiveTab('history');
  }

  selectFeedbackTab(): void {
    this.routerService.navigateToFeedbackTab();
    this.setFocusOnActiveTab('feedback');
  }

  getOpenThreadsCount(): number {
    return this.threadDataBackendApiService.getOpenThreadsCount();
  }

  showUserHelpModal(): void {
    let explorationId = this.contextService.getExplorationId();
    this.siteAnalyticsService.registerClickHelpButtonEvent(explorationId);
    let EDITOR_TUTORIAL_MODE = 'editor';
    let TRANSLATION_TUTORIAL_MODE = 'translation';
    this.ngbModal.open(HelpModalComponent, {
      backdrop: true,
      windowClass: 'oppia-help-modal'
    }).result.then(mode => {
      if (mode === EDITOR_TUTORIAL_MODE) {
        this.stateTutorialFirstTimeService.onOpenEditorTutorial.emit();
      } else if (mode === TRANSLATION_TUTORIAL_MODE) {
        this.stateTutorialFirstTimeService.onOpenTranslationTutorial.emit();
      }
    }, () => {
      // Note to developers:
      // This callback is triggered when the Cancel button is clicked.
      // No further action is needed.
    });
  }

  isWarningsAreShown(value: boolean): void {
    this.warningsAreShown = value;
  }

  ngOnInit(): void {
    this.internetConnectivityService.startCheckingConnection();

    this.directiveSubscriptions.add(
      this.explorationPropertyService.onExplorationPropertyChanged.subscribe(
        () => {
          this.setDocumentTitle();
        }
      )
    );

    this.directiveSubscriptions.add(
      this.internetConnectivityService.onInternetStateChange.subscribe(
        internetAccessible => {
          this.connectedToInternet = internetAccessible;
          if (internetAccessible) {
            this.alertsService.addSuccessMessage(
              'Reconnected. Checking whether your changes are mergeable.',
              this.reconnectedMessageTimeoutMilliseconds);
            this.preventPageUnloadEventService.removeListener();
          } else {
            this.alertsService.addInfoMessage(
              'Looks like you are offline. ' +
              'You can continue working, and can save ' +
              'your changes once reconnected.',
              this.disconnectedMessageTimeoutMilliseconds);
            this.preventPageUnloadEventService.addListener();
            if (this.routerService.getActiveTabName() !== 'main') {
              this.selectMainTab();
            }
          }
        })
    );

    this.directiveSubscriptions.add(
      this.changeListService.autosaveIsInProgress$.subscribe(
        autosaveIsInProgress => {
          this.autosaveIsInProgress = autosaveIsInProgress;
        }
      )
    );

    this.screenIsLarge = (this.windowDimensionsService.getWidth() >= 1024);
    this.bottomNavbarStatusService.markBottomNavbarStatus(true);

    this.directiveSubscriptions.add(
      this.explorationSaveService.onInitExplorationPage.subscribe(
        () => {
          this.initExplorationPage();
        }
      )
    );

    this.directiveSubscriptions.add(
      this.explorationStatesService.onRefreshGraph.subscribe(() => {
        this.graphDataService.recompute();
        this.explorationWarningsService.updateWarnings();
      }));

    this.directiveSubscriptions.add(
      // eslint-disable-next-line max-len
      this.stateTutorialFirstTimeService.onEnterEditorForTheFirstTime.subscribe(() => {
        this.showWelcomeExplorationModal();
      })
    );

    this.directiveSubscriptions.add(
      this.stateTutorialFirstTimeService.onOpenEditorTutorial.subscribe(
        () => {
          this.startEditorTutorial();
        })
    );

    this.directiveSubscriptions.add(
      this.routerService.onRefreshTranslationTab.subscribe(() => {
      })
    );

    this.directiveSubscriptions.add(
      this.stateTutorialFirstTimeService.onOpenTranslationTutorial.subscribe(
        () => {
          this.startTranslationTutorial();
        })
    );

    /** ********************************************************
       * Called on initial load of the exploration editor page.
       *********************************************************/
    this.loaderService.showLoadingScreen('Loading');

    this.explorationId = this.contextService.getExplorationId();
    this.explorationUrl = '/create/' + this.explorationId;
    this.explorationDownloadUrl = (
      '/createhandler/download/' + this.explorationId);
    this.checkRevertExplorationValidUrl = (
      '/createhandler/check_revert_valid/' + this.explorationId);
    this.revertExplorationUrl = (
      '/createhandler/revert/' + this.explorationId);
    this.areExplorationWarningsVisible = false;

    // The initExplorationPage function is written separately since it
    // is also called in $scope.$on when some external events are
    // triggered.
    this.initExplorationPage();
    this.improvementsTabIsEnabled = false;

    Promise.resolve(
      this.explorationImprovementsService.isImprovementsTabEnabledAsync())
      .then(improvementsTabIsEnabledResponse => {
        this.improvementsTabIsEnabled = improvementsTabIsEnabledResponse;
      });

    this.initExplorationPage();
  }

  isImprovementsTabEnabled(): boolean {
    return this.improvementsTabIsEnabled;
  }

  ngOnDestroy(): void {
    this.directiveSubscriptions.unsubscribe();
  }
}

angular.module('oppia').directive('explorationEditorPage',
  downgradeComponent({
    component: ExplorationEditorPageComponent
  }) as angular.IDirectiveFactory);<|MERGE_RESOLUTION|>--- conflicted
+++ resolved
@@ -67,35 +67,13 @@
 import { StateTutorialFirstTimeService } from './services/state-tutorial-first-time.service';
 import { UserEmailPreferencesService } from './services/user-email-preferences.service';
 import { UserExplorationPermissionsService } from './services/user-exploration-permissions.service';
-<<<<<<< HEAD
-import { ExplorationChange } from 'domain/exploration/exploration-draft.model';
-import { ParamChangeBackendDict } from 'domain/exploration/ParamChangeObjectFactory';
-import { StateObjectsBackendDict } from 'domain/exploration/StatesObjectFactory';
 import { EntityTranslationsService } from 'services/entity-translations.services';
 import { ExplorationNextContentIdIndexService } from './services/exploration-next-content-id-index.service';
-
-interface ExplorationData {
-  auto_tts_enabled: boolean;
-  correctness_feedback_enabled: boolean;
-  draft_changes: ExplorationChange[];
-  is_version_of_draft_valid: boolean;
-  init_state_name: string;
-  param_changes: ParamChangeBackendDict[];
-  param_specs: ParamSpecsBackendDict;
-  states: StateObjectsBackendDict;
-  title: string;
-  language_code: string;
-  draft_change_list_id: number;
-  version: number;
-  edits_allowed: boolean;
-  exploration_is_linked_to_story: boolean;
-=======
 import { VersionHistoryService } from './services/version-history.service';
 import { ExplorationBackendDict } from 'domain/exploration/ExplorationObjectFactory';
 
 interface ExplorationData extends ExplorationBackendDict {
-  exploration_is_linked_to_story: string;
->>>>>>> e915b3dc
+  exploration_is_linked_to_story: boolean;
   category: string;
   objective: string;
   tags: string;
@@ -149,13 +127,13 @@
   isModalOpenable: boolean = true;
 
   constructor(
-<<<<<<< HEAD
     private alertsService: AlertsService,
     private autosaveInfoModalsService: AutosaveInfoModalsService,
     private bottomNavbarStatusService: BottomNavbarStatusService,
     private changeListService: ChangeListService,
     private contextService: ContextService,
     private editabilityService: EditabilityService,
+    private entityTranslationsService: EntityTranslationsService,
     private explorationAutomaticTextToSpeechService:
       ExplorationAutomaticTextToSpeechService,
     private explorationCategoryService: ExplorationCategoryService,
@@ -168,6 +146,8 @@
     private explorationImprovementsService: ExplorationImprovementsService,
     private explorationInitStateNameService: ExplorationInitStateNameService,
     private explorationLanguageCodeService: ExplorationLanguageCodeService,
+    private explorationNextContentIdIndexService:
+    ExplorationNextContentIdIndexService,
     private explorationObjectiveService: ExplorationObjectiveService,
     private explorationParamChangesService: ExplorationParamChangesService,
     private explorationParamSpecsService: ExplorationParamSpecsService,
@@ -178,9 +158,6 @@
     private explorationTagsService: ExplorationTagsService,
     private explorationTitleService: ExplorationTitleService,
     private explorationWarningsService: ExplorationWarningsService,
-    private entityTranslationsService: EntityTranslationsService,
-    private explorationNextContentIdIndexService:
-      ExplorationNextContentIdIndexService,
     private focusManagerService: FocusManagerService,
     private graphDataService: GraphDataService,
     private internetConnectivityService: InternetConnectivityService,
@@ -202,58 +179,7 @@
       UserExplorationPermissionsService,
     private userService: UserService,
     private windowDimensionsService: WindowDimensionsService,
-=======
-     private alertsService: AlertsService,
-     private autosaveInfoModalsService: AutosaveInfoModalsService,
-     private bottomNavbarStatusService: BottomNavbarStatusService,
-     private changeListService: ChangeListService,
-     private contextService: ContextService,
-     private editabilityService: EditabilityService,
-     private explorationAutomaticTextToSpeechService:
-       ExplorationAutomaticTextToSpeechService,
-     private explorationCategoryService: ExplorationCategoryService,
-     private explorationCorrectnessFeedbackService:
-       ExplorationCorrectnessFeedbackService,
-     private explorationDataService: ExplorationDataService,
-     private explorationFeaturesBackendApiService:
-       ExplorationFeaturesBackendApiService,
-     private explorationFeaturesService: ExplorationFeaturesService,
-     private explorationImprovementsService: ExplorationImprovementsService,
-     private explorationInitStateNameService: ExplorationInitStateNameService,
-     private explorationLanguageCodeService: ExplorationLanguageCodeService,
-     private explorationObjectiveService: ExplorationObjectiveService,
-     private explorationParamChangesService: ExplorationParamChangesService,
-     private explorationParamSpecsService: ExplorationParamSpecsService,
-     private explorationPropertyService: ExplorationPropertyService,
-     private explorationRightsService: ExplorationRightsService,
-     private explorationSaveService: ExplorationSaveService,
-     private explorationStatesService: ExplorationStatesService,
-     private explorationTagsService: ExplorationTagsService,
-     private explorationTitleService: ExplorationTitleService,
-     private explorationWarningsService: ExplorationWarningsService,
-     private focusManagerService: FocusManagerService,
-     private graphDataService: GraphDataService,
-     private internetConnectivityService: InternetConnectivityService,
-     private loaderService: LoaderService,
-     private ngbModal: NgbModal,
-     private pageTitleService: PageTitleService,
-     private paramChangesObjectFactory: ParamChangesObjectFactory,
-     private paramSpecsObjectFactory: ParamSpecsObjectFactory,
-     private preventPageUnloadEventService: PreventPageUnloadEventService,
-     private routerService: RouterService,
-     private siteAnalyticsService: SiteAnalyticsService,
-     private stateClassifierMappingService: StateClassifierMappingService,
-     private stateEditorRefreshService: StateEditorRefreshService,
-     private stateEditorService: StateEditorService,
-     private stateTutorialFirstTimeService: StateTutorialFirstTimeService,
-     private threadDataBackendApiService: ThreadDataBackendApiService,
-     private userEmailPreferencesService: UserEmailPreferencesService,
-     private userExplorationPermissionsService:
-       UserExplorationPermissionsService,
-     private userService: UserService,
-     private windowDimensionsService: WindowDimensionsService,
-     private versionHistoryService: VersionHistoryService
->>>>>>> e915b3dc
+    private versionHistoryService: VersionHistoryService
   ) { }
 
   setDocumentTitle(): void {
