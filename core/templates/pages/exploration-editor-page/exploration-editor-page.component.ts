// Copyright 2014 The Oppia Authors. All Rights Reserved.
//
// Licensed under the Apache License, Version 2.0 (the "License");
// you may not use this file except in compliance with the License.
// You may obtain a copy of the License at
//
//      http://www.apache.org/licenses/LICENSE-2.0
//
// Unless required by applicable law or agreed to in writing, software
// distributed under the License is distributed on an "AS-IS" BASIS,
// WITHOUT WARRANTIES OR CONDITIONS OF ANY KIND, either express or implied.
// See the License for the specific language governing permissions and
// limitations under the License.

/**
 * @fileoverview Component for the exploration editor page and the editor
 *               help tab in the navbar.
 */

import { State } from 'domain/state/StateObjectFactory';

require('components/on-screen-keyboard/on-screen-keyboard.component.ts');
require(
  'components/version-diff-visualization/' +
  'version-diff-visualization.directive.ts');
require(
  'components/common-layout-directives/common-elements/' +
  'attribution-guide.component.ts');
require(
  'components/forms/custom-forms-directives/select2-dropdown.directive.ts');
require(
  'components/forms/schema-based-editors/schema-based-editor.directive.ts');
require(
  'pages/exploration-editor-page/editor-navigation/' +
  'editor-navbar-breadcrumb.component.ts');
require(
  'pages/exploration-editor-page/editor-navigation/' +
  'editor-navigation.component.ts');
require(
  'pages/exploration-editor-page/exploration-objective-editor/' +
  'exploration-objective-editor.component.ts');
require(
  'pages/exploration-editor-page/exploration-save-and-publish-buttons/' +
  'exploration-save-and-publish-buttons.directive.ts');
require(
  'pages/exploration-editor-page/exploration-title-editor/' +
  'exploration-title-editor.component.ts');
require(
  'pages/exploration-editor-page/modal-templates/welcome-modal.controller.ts');
require(
  'pages/exploration-editor-page/param-changes-editor/' +
  'param-changes-editor.component.ts');
require(
  'pages/exploration-editor-page/editor-tab/' +
  'exploration-editor-tab.component.ts');
require('pages/exploration-editor-page/feedback-tab/feedback-tab.component.ts');
require(
  'pages/exploration-editor-page/feedback-tab/thread-table/' +
  'thread-table.component.ts');
require('pages/exploration-editor-page/history-tab/history-tab.component.ts');
require(
  'pages/exploration-editor-page/improvements-tab/' +
  'improvements-tab.component.ts');
require('pages/exploration-editor-page/preview-tab/preview-tab.component.ts');
require('pages/exploration-editor-page/settings-tab/settings-tab.component.ts');
require(
  'pages/exploration-editor-page/statistics-tab/charts/pie-chart.component.ts');
require(
  'pages/exploration-editor-page/statistics-tab/issues/' +
  'playthrough-issues.component.ts');
require(
  'pages/exploration-editor-page/statistics-tab/statistics-tab.component.ts');
require(
  'pages/exploration-editor-page/translation-tab/translation-tab.directive.ts');
require(
  'pages/exploration-player-page/learner-experience/' +
  'conversation-skin.directive.ts');
require(
  'pages/exploration-player-page/layout-directives/' +
  'exploration-footer.directive.ts');
require('value_generators/valueGeneratorsRequires.ts');

require('interactions/interactionsRequires.ts');
require('objects/objectComponentsRequires.ts');

require('domain/exploration/ParamChangesObjectFactory.ts');
require('domain/exploration/ParamSpecsObjectFactory.ts');
require('domain/utilities/url-interpolation.service.ts');
require(
  'pages/exploration-editor-page/services/autosave-info-modals.service.ts');
require('pages/exploration-editor-page/services/change-list.service.ts');
require(
  'pages/exploration-editor-page/services/' +
  'exploration-automatic-text-to-speech.service.ts');
require(
  'pages/exploration-editor-page/services/exploration-category.service.ts');
require(
  'pages/exploration-editor-page/services/' +
  'exploration-correctness-feedback.service.ts');
require('pages/exploration-editor-page/services/exploration-data.service.ts');
require(
  'pages/exploration-editor-page/services/' +
  'exploration-init-state-name.service.ts');
require(
  'pages/exploration-editor-page/services/' +
  'exploration-language-code.service.ts');
require(
  'pages/exploration-editor-page/services/exploration-objective.service.ts');
require(
  'pages/exploration-editor-page/services/' +
  'exploration-param-changes.service.ts');
require(
  'pages/exploration-editor-page/services/exploration-param-specs.service.ts');
require('pages/exploration-editor-page/services/exploration-rights.service.ts');
require('pages/exploration-editor-page/services/exploration-save.service.ts');
require('pages/exploration-editor-page/services/exploration-states.service.ts');
require('pages/exploration-editor-page/services/exploration-tags.service.ts');
require('pages/exploration-editor-page/services/exploration-title.service.ts');
require(
  'pages/exploration-editor-page/services/exploration-warnings.service.ts');
require('pages/exploration-editor-page/services/graph-data.service.ts');
require('pages/exploration-editor-page/services/router.service.ts');
require(
  'pages/exploration-player-page/services/state-classifier-mapping.service.ts');
require(
  'pages/exploration-editor-page/services/' +
  'state-tutorial-first-time.service.ts');
require(
  'pages/exploration-editor-page/services/user-email-preferences.service.ts');
require(
  'pages/exploration-editor-page/services/' +
  'user-exploration-permissions.service.ts');
require(
  'pages/exploration-editor-page/feedback-tab/services/thread-data.service.ts');
require(
  'components/state-editor/state-editor-properties-services/' +
  'state-editor.service.ts');
require('services/context.service.ts');
require('services/editability.service.ts');
require('services/exploration-features-backend-api.service.ts');
require('services/exploration-features.service.ts');
require('services/exploration-improvements.service.ts');
require('services/page-title.service.ts');
require('services/playthrough-issues.service.ts');
require('services/site-analytics.service.ts');
require('services/state-top-answers-stats-backend-api.service.ts');
require('services/state-top-answers-stats.service.ts');

require(
  'pages/exploration-editor-page/exploration-editor-page.constants.ajs.ts');
require('pages/interaction-specs.constants.ajs.ts');

import { Subscription } from 'rxjs';

angular.module('oppia').component('explorationEditorPage', {
  template: require('./exploration-editor-page.component.html'),
  controller: [
    '$q', '$scope', '$templateCache', '$timeout', '$uibModal',
    'AutosaveInfoModalsService', 'ChangeListService', 'ContextService',
    'EditabilityService', 'ExplorationAutomaticTextToSpeechService',
    'ExplorationCategoryService', 'ExplorationCorrectnessFeedbackService',
    'ExplorationDataService', 'ExplorationFeaturesBackendApiService',
    'ExplorationFeaturesService', 'ExplorationImprovementsService',
    'ExplorationInitStateNameService', 'ExplorationLanguageCodeService',
    'ExplorationObjectiveService', 'ExplorationParamChangesService',
<<<<<<< HEAD
    'ExplorationParamSpecsService', 'ExplorationRightsService',
    'ExplorationSaveService',
=======
    'ExplorationParamSpecsService', 'ExplorationPropertyService',
    'ExplorationRightsService',
>>>>>>> 66e9f1aa
    'ExplorationStatesService', 'ExplorationTagsService',
    'ExplorationTitleService', 'ExplorationWarningsService', 'GraphDataService',
    'PageTitleService', 'LoaderService', 'ParamChangesObjectFactory',
    'ParamSpecsObjectFactory', 'RouterService', 'SiteAnalyticsService',
    'StateClassifierMappingService', 'StateEditorService',
    'StateTopAnswersStatsService', 'StateTutorialFirstTimeService',
    'ThreadDataService', 'UrlInterpolationService',
    'UserEmailPreferencesService', 'UserExplorationPermissionsService',
    function(
        $q, $scope, $templateCache, $timeout, $uibModal,
        AutosaveInfoModalsService, ChangeListService, ContextService,
        EditabilityService, ExplorationAutomaticTextToSpeechService,
        ExplorationCategoryService, ExplorationCorrectnessFeedbackService,
        ExplorationDataService, ExplorationFeaturesBackendApiService,
        ExplorationFeaturesService, ExplorationImprovementsService,
        ExplorationInitStateNameService, ExplorationLanguageCodeService,
        ExplorationObjectiveService, ExplorationParamChangesService,
<<<<<<< HEAD
        ExplorationParamSpecsService, ExplorationRightsService,
        ExplorationSaveService,
=======
        ExplorationParamSpecsService, ExplorationPropertyService,
        ExplorationRightsService,
>>>>>>> 66e9f1aa
        ExplorationStatesService, ExplorationTagsService,
        ExplorationTitleService, ExplorationWarningsService, GraphDataService,
        PageTitleService, LoaderService, ParamChangesObjectFactory,
        ParamSpecsObjectFactory, RouterService, SiteAnalyticsService,
        StateClassifierMappingService, StateEditorService,
        StateTopAnswersStatsService, StateTutorialFirstTimeService,
        ThreadDataService, UrlInterpolationService,
        UserEmailPreferencesService, UserExplorationPermissionsService) {
      var ctrl = this;
      ctrl.directiveSubscriptions = new Subscription();
      var _ID_TUTORIAL_STATE_CONTENT = '#tutorialStateContent';
      var _ID_TUTORIAL_STATE_INTERACTION = '#tutorialStateInteraction';
      var _ID_TUTORIAL_PREVIEW_TAB = '#tutorialPreviewTab';
      var _ID_TUTORIAL_SAVE_BUTTON = '#tutorialSaveButton';

      var saveButtonTutorialElement = {
        type: 'element',
        selector: _ID_TUTORIAL_SAVE_BUTTON,
        heading: 'Save',
        text: (
          'When you\'re done making changes, ' +
          'be sure to save your work.<br><br>'),
        placement: 'bottom'
      };

      var setPageTitle = function() {
        if (ExplorationTitleService.savedMemento) {
          PageTitleService.setPageTitle(
            ExplorationTitleService.savedMemento + ' - Oppia Editor');
        } else {
          PageTitleService.setPageTitle(
            'Untitled Exploration - Oppia Editor');
        }
      };

      /** ******************************************
      * Methods affecting the graph visualization.
      ********************************************/
      ctrl.toggleExplorationWarningVisibility = function() {
        ctrl.areExplorationWarningsVisible = (
          !ctrl.areExplorationWarningsVisible);
      };

      ctrl.getExplorationUrl = function(explorationId) {
        return explorationId ? ('/explore/' + explorationId) : '';
      };

      // Initializes the exploration page using data from the backend.
      // Called on page load.
      ctrl.initExplorationPage = () => {
        return $q.all([
          ExplorationDataService.getData((explorationId, lostChanges) => {
            if (!AutosaveInfoModalsService.isModalOpen()) {
              AutosaveInfoModalsService.showLostChangesModal(
                lostChanges, explorationId);
            }
          }),
          ExplorationFeaturesBackendApiService.fetchExplorationFeatures(
            ContextService.getExplorationId()),
          ThreadDataService.getOpenThreadsCountAsync()
        ]).then(async([explorationData, featuresData, openThreadsCount]) => {
          if (explorationData.exploration_is_linked_to_story) {
            ContextService.setExplorationIsLinkedToStory();
          }

          ExplorationFeaturesService.init(explorationData, featuresData);

          ExplorationStatesService.init(explorationData.states);

          ExplorationTitleService.init(explorationData.title);
          ExplorationCategoryService.init(explorationData.category);
          ExplorationObjectiveService.init(explorationData.objective);
          ExplorationLanguageCodeService.init(
            explorationData.language_code);
          ExplorationInitStateNameService.init(
            explorationData.init_state_name);
          ExplorationTagsService.init(explorationData.tags);
          ExplorationParamSpecsService.init(
            ParamSpecsObjectFactory.createFromBackendDict(
              explorationData.param_specs));
          ExplorationParamChangesService.init(
            ParamChangesObjectFactory.createFromBackendList(
              explorationData.param_changes));
          ExplorationAutomaticTextToSpeechService.init(
            explorationData.auto_tts_enabled);
          ExplorationCorrectnessFeedbackService.init(
            explorationData.correctness_feedback_enabled);
          StateClassifierMappingService.init(
            explorationData.state_classifier_mapping);

          ctrl.explorationTitleService = ExplorationTitleService;
          ctrl.explorationCategoryService = ExplorationCategoryService;
          ctrl.explorationObjectiveService = ExplorationObjectiveService;
          ctrl.ExplorationRightsService = ExplorationRightsService;
          ctrl.explorationInitStateNameService = (
            ExplorationInitStateNameService);

          ctrl.currentUserIsAdmin = explorationData.is_admin;
          ctrl.currentUserIsModerator = explorationData.is_moderator;

          ctrl.currentUser = explorationData.user;
          ctrl.currentVersion = explorationData.version;

          ExplorationRightsService.init(
            explorationData.rights.owner_names,
            explorationData.rights.editor_names,
            explorationData.rights.voice_artist_names,
            explorationData.rights.viewer_names,
            explorationData.rights.status,
            explorationData.rights.cloned_from,
            explorationData.rights.community_owned,
            explorationData.rights.viewable_if_private);
          UserEmailPreferencesService.init(
            explorationData.email_preferences.mute_feedback_notifications,
            explorationData.email_preferences
              .mute_suggestion_notifications);

          UserExplorationPermissionsService.getPermissionsAsync()
            .then(permissions => {
              if (permissions.canEdit) {
                EditabilityService.markEditable();
              }
              if (permissions.canVoiceover || permissions.canEdit) {
                EditabilityService.markTranslatable();
              }
            });

          StateEditorService.updateExplorationWhitelistedStatus(
            featuresData.isExplorationWhitelisted);

          GraphDataService.recompute();

          if (!StateEditorService.getActiveStateName() ||
              !ExplorationStatesService.getState(
                StateEditorService.getActiveStateName())) {
            StateEditorService.setActiveStateName(
              ExplorationInitStateNameService.displayed);
          }

          if (!RouterService.isLocationSetToNonStateEditorTab() &&
              !explorationData.states.hasOwnProperty(
                RouterService.getCurrentStateFromLocationPath('gui'))) {
            if (openThreadsCount > 0) {
              RouterService.navigateToFeedbackTab();
            } else {
              RouterService.navigateToMainTab();
            }
          }

          // Initialize changeList by draft changes if they exist.
          if (explorationData.draft_changes !== null) {
            ChangeListService.loadAutosavedChangeList(
              explorationData.draft_changes);
          }

          if (explorationData.is_version_of_draft_valid === false &&
              explorationData.draft_changes !== null &&
              explorationData.draft_changes.length > 0) {
            // Show modal displaying lost changes if the version of draft
            // changes is invalid, and draft_changes is not `null`.
            AutosaveInfoModalsService.showVersionMismatchModal(
              ChangeListService.getChangeList());
            return;
          }
          RouterService.onRefreshStatisticsTab.emit();
          $scope.$broadcast('refreshVersionHistory', {
            forceRefresh: true
          });

          if (ExplorationStatesService.getState(
            StateEditorService.getActiveStateName())) {
            $scope.$broadcast('refreshStateEditor');
          }

          StateTutorialFirstTimeService.initEditor(
            explorationData.show_state_editor_tutorial_on_load,
            ctrl.explorationId);

          if (explorationData.show_state_translation_tutorial_on_load) {
            StateTutorialFirstTimeService
              .markTranslationTutorialNotSeenBefore();
          }

          // Statistics and the improvement tasks derived from them are only
          // relevant when an exploration is published and is being played by
          // learners.
          if (ExplorationRightsService.isPublic()) {
            await StateTopAnswersStatsService.initAsync(
              ctrl.explorationId, ExplorationStatesService.getStates());

            ExplorationStatesService.registerOnStateAddedCallback(
              (stateName: string) => {
                StateTopAnswersStatsService.onStateAdded(stateName);
              });
            ExplorationStatesService.registerOnStateDeletedCallback(
              (stateName: string) => {
                StateTopAnswersStatsService.onStateDeleted(stateName);
              });
            ExplorationStatesService.registerOnStateRenamedCallback(
              (oldName: string, newName: string) => {
                StateTopAnswersStatsService.onStateRenamed(oldName, newName);
              });
            ExplorationStatesService.registerOnStateInteractionSavedCallback(
              (state: State) => {
                StateTopAnswersStatsService.onStateInteractionSaved(state);
              });
          }

          await ExplorationImprovementsService.initAsync();
          await ExplorationImprovementsService.flushUpdatedTasksToBackend();

          ExplorationWarningsService.updateWarnings();
          $scope.$broadcast('refreshStateEditor');
        });
      };

      ctrl.getActiveTabName = function() {
        return RouterService.getActiveTabName();
      };

      var leaveTutorial = function() {
        EditabilityService.onEndTutorial();
        $scope.$apply();
        StateTutorialFirstTimeService.markEditorTutorialFinished();
        ctrl.tutorialInProgress = false;
      };

      ctrl.onSkipTutorial = function() {
        SiteAnalyticsService.registerSkipTutorialEvent(ctrl.explorationId);
        leaveTutorial();
      };

      ctrl.onFinishTutorial = function() {
        SiteAnalyticsService.registerFinishTutorialEvent(
          ctrl.explorationId);
        leaveTutorial();
      };

      ctrl.startTutorial = function() {
        RouterService.navigateToMainTab();
        // The $timeout wrapper is needed for all components on the page
        // to load, otherwise elements within ng-if's are not guaranteed to
        // be present on the page.
        $timeout(function() {
          EditabilityService.onStartTutorial();
          ctrl.tutorialInProgress = true;
        });
      };

      ctrl.showWelcomeExplorationModal = function() {
        $uibModal.open({
          templateUrl: UrlInterpolationService.getDirectiveTemplateUrl(
            '/pages/exploration-editor-page/modal-templates/' +
            'welcome-modal.template.html'),
          backdrop: true,
          controller: 'WelcomeModalController',
          windowClass: 'oppia-welcome-modal'
        }).result.then(function(explorationId) {
          SiteAnalyticsService.registerAcceptTutorialModalEvent(
            explorationId);
          ctrl.startTutorial();
        }, function(explorationId) {
          SiteAnalyticsService.registerDeclineTutorialModalEvent(
            explorationId);
          StateTutorialFirstTimeService.markEditorTutorialFinished();
        });
      };

      ctrl.$onInit = function() {
        ctrl.directiveSubscriptions.add(
          ExplorationPropertyService.onExplorationPropertyChanged.subscribe(
            () => {
              setPageTitle();
            }
          )
        );
        ctrl.directiveSubscriptions.add(
          ExplorationSaveService.onInitExplorationPage.subscribe(
            (successCallback) => {
              ctrl.initExplorationPage().then(successCallback);
            }
          )
        );
        ctrl.directiveSubscriptions.add(
          ExplorationStatesService.onRefreshGraph.subscribe(() => {
            GraphDataService.recompute();
            ExplorationWarningsService.updateWarnings();
          }));
        $scope.$on('initExplorationPage', (unusedEvtData, successCallback) => {
          ctrl.initExplorationPage().then(successCallback);
        });
        $scope.$on(
          'enterEditorForTheFirstTime', ctrl.showWelcomeExplorationModal);
        ctrl.directiveSubscriptions.add(
          StateTutorialFirstTimeService.onOpenEditorTutorial.subscribe(
            () => {
              ctrl.startTutorial();
            }));
        ctrl.EditabilityService = EditabilityService;
        ctrl.StateEditorService = StateEditorService;

        /** ********************************************************
         * Called on initial load of the exploration editor page.
         *********************************************************/
        LoaderService.showLoadingScreen('Loading');

        ctrl.explorationId = ContextService.getExplorationId();
        ctrl.explorationUrl = '/create/' + ctrl.explorationId;
        ctrl.explorationDownloadUrl = (
          '/createhandler/download/' + ctrl.explorationId);
        ctrl.revertExplorationUrl = (
          '/createhandler/revert/' + ctrl.explorationId);
        ctrl.areExplorationWarningsVisible = false;
        // The initExplorationPage function is written separately since it
        // is also called in $scope.$on when some external events are
        // triggered.
        ctrl.initExplorationPage();
        ctrl.EDITOR_TUTORIAL_OPTIONS = [{
          type: 'title',
          heading: 'Creating in Oppia',
          text: (
            'Explorations are learning experiences that you create using ' +
            'Oppia. Think of explorations as a conversation between a ' +
            'student and a tutor.')
        }, {
          type: 'function',
          fn: function(isGoingForward) {
            $('html, body').animate({
              scrollTop: (isGoingForward ? 0 : 20)
            }, 1000);
          }
        }, {
          type: 'element',
          selector: _ID_TUTORIAL_STATE_CONTENT,
          heading: 'Content',
          text: (
            '<p>An Oppia exploration is divided into several \'cards\'. ' +
            'The first part of a card is the <b>content</b>.</p>' +
            '<p>Use the content section to set the scene. ' +
            'Tell the learner a story, give them some information, ' +
            'and then ask a relevant question.</p>'),
          placement: 'bottom'
        }, {
          type: 'function',
          fn: function(isGoingForward) {
            var idToScrollTo = (
              isGoingForward ? _ID_TUTORIAL_STATE_INTERACTION :
              _ID_TUTORIAL_STATE_CONTENT);
            $('html, body').animate({
              scrollTop: angular.element(idToScrollTo).offset().top - 200
            }, 1000);
          }
        }, {
          type: 'title',
          selector: _ID_TUTORIAL_STATE_INTERACTION,
          heading: 'Interaction',
          text: (
            '<p>After you\'ve written the content of your conversation, ' +
            'choose an <b>interaction type</b>. ' +
            'An interaction is how you want your learner to respond ' +
            'to your question.</p> ' +
            '<p>Oppia has several built-in interactions, including:</p>' +
            '<ul>' +
            '  <li>' +
            '    Multiple Choice' +
            '  </li>' +
            '  <li>' +
            '    Text/Number input' +
            '  </li>' +
            '  <li>' +
            '    Code snippets' +
            '  </li>' +
            '</ul>' +
            'and more.')
        }, {
          type: 'function',
          fn: function(isGoingForward) {
            var idToScrollTo = (
              isGoingForward ? _ID_TUTORIAL_PREVIEW_TAB :
              _ID_TUTORIAL_STATE_INTERACTION);
            $('html, body').animate({
              scrollTop: angular.element(idToScrollTo).offset().top - 200
            }, 1000);
          }
        }, {
          type: 'title',
          heading: 'Responses',
          text: (
            'After the learner uses the interaction you created, it\'s ' +
            'your turn again to choose how your exploration will respond ' +
            'to their input. You can send a learner to a new card or ' +
            'have them repeat the same card, depending on how they answer.')
        }, {
          type: 'function',
          fn: function(isGoingForward) {
            var idToScrollTo = (
              isGoingForward ? _ID_TUTORIAL_PREVIEW_TAB :
              _ID_TUTORIAL_STATE_INTERACTION);
            $('html, body').animate({
              scrollTop: angular.element(idToScrollTo).offset().top - 200
            }, 1000);
          }
        }, {
          type: 'element',
          selector: _ID_TUTORIAL_PREVIEW_TAB,
          heading: 'Preview',
          text: (
            'At any time, you can click the <b>preview</b> button to ' +
            'play through your exploration.'),
          placement: 'bottom'
        }, saveButtonTutorialElement, {
          type: 'title',
          heading: 'Tutorial Complete',
          text: (
            '<h2>Now for the fun part...</h2>' +
            'That\'s the end of the tour! ' +
            'To finish up, here are some things we suggest: ' +
            '<ul>' +
            '  <li>' +
            '    Create your first card!' +
            '  </li>' +
            '  <li>' +
            '    Preview your exploration.' +
            '  </li>' +
            '  <li>' +
            '    Check out more resources in the ' +
            '    <a href="https://oppia.github.io/#/" target="_blank">' +
            '      Help Center.' +
            '    </a>' +
            '  </li>' +
            '</ul>')
        }];
        // Remove save from tutorial if user does not has edit rights for
        // exploration since in that case Save Draft button will not be
        // visible on the create page.
        UserExplorationPermissionsService.getPermissionsAsync()
          .then(function(permissions) {
            if (!permissions.canEdit) {
              var index = ctrl.EDITOR_TUTORIAL_OPTIONS.indexOf(
                saveButtonTutorialElement);
              ctrl.EDITOR_TUTORIAL_OPTIONS.splice(index, 1);
            }
          });

        let improvementsTabIsEnabled = false;
        $q.when(ExplorationImprovementsService.isImprovementsTabEnabledAsync())
          .then(improvementsTabIsEnabledResponse => {
            improvementsTabIsEnabled = improvementsTabIsEnabledResponse;
          });
        ctrl.isImprovementsTabEnabled = () => improvementsTabIsEnabled;

        // Replace the ng-joyride template with one that uses <[...]>
        // interpolators instead of/ {{...}} interpolators.
        var ngJoyrideTemplate = $templateCache.get(
          'ng-joyride-title-tplv1.html');
        ngJoyrideTemplate = ngJoyrideTemplate.replace(
          /\{\{/g, '<[').replace(/\}\}/g, ']>');
        $templateCache.put(
          'ng-joyride-title-tplv1.html', ngJoyrideTemplate);
        ctrl.tutorialInProgress = false;
      };
      ctrl.$onDestroy = function() {
        ctrl.directiveSubscriptions.unsubscribe();
      };
    }
  ]
});<|MERGE_RESOLUTION|>--- conflicted
+++ resolved
@@ -163,13 +163,8 @@
     'ExplorationFeaturesService', 'ExplorationImprovementsService',
     'ExplorationInitStateNameService', 'ExplorationLanguageCodeService',
     'ExplorationObjectiveService', 'ExplorationParamChangesService',
-<<<<<<< HEAD
-    'ExplorationParamSpecsService', 'ExplorationRightsService',
-    'ExplorationSaveService',
-=======
     'ExplorationParamSpecsService', 'ExplorationPropertyService',
-    'ExplorationRightsService',
->>>>>>> 66e9f1aa
+    'ExplorationRightsService', 'ExplorationSaveService',
     'ExplorationStatesService', 'ExplorationTagsService',
     'ExplorationTitleService', 'ExplorationWarningsService', 'GraphDataService',
     'PageTitleService', 'LoaderService', 'ParamChangesObjectFactory',
@@ -187,13 +182,8 @@
         ExplorationFeaturesService, ExplorationImprovementsService,
         ExplorationInitStateNameService, ExplorationLanguageCodeService,
         ExplorationObjectiveService, ExplorationParamChangesService,
-<<<<<<< HEAD
-        ExplorationParamSpecsService, ExplorationRightsService,
-        ExplorationSaveService,
-=======
         ExplorationParamSpecsService, ExplorationPropertyService,
-        ExplorationRightsService,
->>>>>>> 66e9f1aa
+        ExplorationRightsService, ExplorationSaveService,
         ExplorationStatesService, ExplorationTagsService,
         ExplorationTitleService, ExplorationWarningsService, GraphDataService,
         PageTitleService, LoaderService, ParamChangesObjectFactory,
