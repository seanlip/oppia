--- conflicted
+++ resolved
@@ -24,9 +24,7 @@
 import 'popper.js';
 import 'bootstrap';
 import { ThanksForDonatingModalComponent } from './thanks-for-donating-modal.component';
-<<<<<<< HEAD
 import { InsertScriptService, KNOWN_SCRIPTS } from 'services/insert-script.service';
-=======
 import { DonationBoxModalComponent } from './donation-box/donation-box-modal.component';
 
 interface ImpactStat {
@@ -46,13 +44,12 @@
   text: string;
 }
 
->>>>>>> 0b31776b
 @Component({
   selector: 'donate-page',
   templateUrl: './donate-page.component.html',
   styleUrls: [],
 })
-<<<<<<< HEAD
+
 export class DonatePageComponent implements OnInit, OnDestroy {
   directiveSubscriptions = new Subscription();
   windowIsNarrow: boolean = false;
@@ -60,7 +57,6 @@
   OPPIA_AVATAR_IMAGE_URL = (
     this.getStaticImageUrl('/avatar/oppia_avatar_large_100px.svg')
   );
-=======
 export class DonatePageComponent implements OnInit {
   donationValues: DonationValue[] = [
     {
@@ -135,18 +131,14 @@
       text: 'I18N_DONATE_PAGE_CONTENT_HIGHTLIGHTS_CONTENT_2',
     },
   ];
->>>>>>> 0b31776b
 
   constructor(
     private urlInterpolationService: UrlInterpolationService,
     private windowRef: WindowRef,
-<<<<<<< HEAD
     private translateService: TranslateService,
     private ngbModal: NgbModal,
     private insertScriptService: InsertScriptService,
-=======
     private ngbModal: NgbModal
->>>>>>> 0b31776b
   ) {}
 
   ngOnInit(): void {
@@ -165,7 +157,6 @@
     return this.urlInterpolationService.getStaticImageUrl(imagePath);
   }
 
-<<<<<<< HEAD
   getImageSet(imageName: string, imageExt: string): string {
     return (
       this.getStaticImageUrl(imageName + '1x.' + imageExt) + ' 1x, ' +
@@ -176,12 +167,6 @@
 
   ngOnDestroy(): void {
     this.directiveSubscriptions.unsubscribe();
-  }
-}
-
-angular.module('oppia').directive(
-  'donatePage', downgradeComponent({component: DonatePageComponent}));
-=======
   openDonationBoxModal(): void {
     this.ngbModal.open(DonationBoxModalComponent, {
       backdrop: 'static',
@@ -189,5 +174,4 @@
       windowClass: 'donation-box-modal',
     });
   }
-}
->>>>>>> 0b31776b
+}