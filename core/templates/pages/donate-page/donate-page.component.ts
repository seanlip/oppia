--- conflicted
+++ resolved
@@ -31,12 +31,7 @@
 import 'popper.js';
 import 'bootstrap';
 import { ThanksForDonatingModalComponent } from './thanks-for-donating-modal.component';
-<<<<<<< HEAD
-
-=======
-import { ThanksForSubscribingModalComponent } from './thanks-for-subscribing-modal.component';
 import { InsertScriptService, KNOWN_SCRIPTS } from 'services/insert-script.service';
->>>>>>> 82974d5a
 @Component({
   selector: 'donate-page',
   templateUrl: './donate-page.component.html',
@@ -56,14 +51,8 @@
     private windowDimensionService: WindowDimensionsService,
     private windowRef: WindowRef,
     private translateService: TranslateService,
-<<<<<<< HEAD
-    private ngbModal: NgbModal
-=======
-    private alertsService: AlertsService,
-    private mailingListBackendApiService: MailingListBackendApiService,
     private ngbModal: NgbModal,
     private insertScriptService: InsertScriptService,
->>>>>>> 82974d5a
   ) {}
 
   ngOnInit(): void {
