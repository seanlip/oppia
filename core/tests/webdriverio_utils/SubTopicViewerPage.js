--- conflicted
+++ resolved
@@ -22,19 +22,11 @@
 
 var SubTopicViewerPage = function() {
   var conceptCardExplanation = $('.e2e-test-concept-card-explanation');
-<<<<<<< HEAD
-  var conceptCardListElement = $('.e2e-test-concept-card-link');
-  var conceptCardListSelector = function() {
-    return $$('.e2e-test-concept-card-link');
-  };
-  var subTopicTileListElement = $('.e2e-test-subtopic-tile');
-=======
   var conceptCardListItem = $('.e2e-test-concept-card-link');
   var conceptCardListSelector = function() {
     return $$('.e2e-test-concept-card-link');
   };
   var subTopicTileListItem = $('.e2e-test-subtopic-tile');
->>>>>>> 8a179239
   var subTopicTileListSelector = function() {
     return $$('.e2e-test-subtopic-tile');
   };
@@ -54,11 +46,7 @@
       expect(subTopicTileList.length).toEqual(0);
     } else {
       await waitFor.visibilityOf(
-<<<<<<< HEAD
-        subTopicTileListElement,
-=======
         subTopicTileListItem,
->>>>>>> 8a179239
         'Revisions cards take too long to be visible.');
       var subTopicTileList = await subTopicTileListSelector();
       expect(subTopicTileList.length).toEqual(count);
@@ -71,11 +59,7 @@
       expect(conceptCardList.length).toEqual(0);
     } else {
       await waitFor.visibilityOf(
-<<<<<<< HEAD
-        conceptCardListElement,
-=======
         conceptCardListItem,
->>>>>>> 8a179239
         'Concept cards take too long to be visible.');
       var conceptCardList = await conceptCardListSelector();
       expect(conceptCardList.length).toEqual(count);
