--- conflicted
+++ resolved
@@ -251,13 +251,8 @@
 
 // Here, roleName is the server-side form of the name (e.g. 'owner').
 var _getExplorationRoles = async function(roleName) {
-<<<<<<< HEAD
-  var explorationRoleName = '.e2e-test-role-' + roleName + '-name';
-  return await $$(explorationRoleName).map(async function(elem) {
-=======
   var explorationRoleNameLocator = '.e2e-test-role-' + roleName + '-name';
   return await $$(explorationRoleNameLocator).map(async function(elem) {
->>>>>>> cc8f6d73
     return await elem.getText();
   });
 };
