--- conflicted
+++ resolved
@@ -35,10 +35,6 @@
   var explorationDashboardCard = $('.e2e-test-exploration-dashboard-card');
   var explorationFeedbackCount = $('.e2e-test-exp-summary-tile-open-feedback');
   var listViewButton = $('.e2e-test-oppia-list-view-btn');
-<<<<<<< HEAD
-  var subscriptionTab = $('.e2e-test-subscription-tab');
-=======
->>>>>>> 069abf66
   // Dashboard stat elements.
   var openFeedbacks = $('.e2e-test-oppia-open-feedback');
   var subscriptionTab = $('.e2e-test-subscription-tab');
