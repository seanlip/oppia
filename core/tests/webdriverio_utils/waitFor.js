--- conflicted
+++ resolved
@@ -216,49 +216,6 @@
   await invisibilityOf(toastSuccessElement, errorMessage);
 };
 
-<<<<<<< HEAD
-/*
- * Wait for an element to fade in (have an opacity of 1). To make sure that we
- * aren't getting an opacity of 1 from before the animation, we wait for an
- * opacity of 1, wait for checkInterval milliseconds, and then wait for an
- * opacity of 1 again.
- *
- * @param {Object} element - The element fading in.
- * @param {string} errorMessage - An error message to report if the wait times
- *                                out.
- * @param {number} checkInterval - Number of milliseconds to wait between
- *                                 opacity checks. This should always be at
- *                                 least 1000 to make sure that both opacity
- *                                 checks cannot complete before the fade-out
- *                                 begins.
- */
-var fadeInToComplete = async function(element, errorMessage, checkInterval) {
-  await visibilityOf(element, 'Editor taking too long to appear');
-  await browser.waitUntil(async function() {
-    return (await element.getCSSProperty('opacity')).value === 1;
-  },
-  {
-    timeout: DEFAULT_WAIT_TIME_MSECS,
-    timeoutMsg: errorMessage
-  });
-  // Using browser.sleep is okay in this case because we are using it to check
-  // for UI stability, i.e. that the opacity is not changing. This can only
-  // flake if it takes more than checkInterval milliseconds for the fade-out to
-  // begin, which is very unlikely.
-  //
-  // eslint-disable-next-line oppia/e2e-practices
-  await browser.pause(checkInterval);
-  await browser.waitUntil(async function() {
-    return (await element.getCSSProperty('opacity')).value === 1;
-  },
-  {
-    timeout: DEFAULT_WAIT_TIME_MSECS,
-    timeoutMsg: errorMessage
-  });
-};
-
-=======
->>>>>>> 1db1ccbe
 var modalPopupToAppear = async function() {
   await visibilityOf(
     $('.modal-body'), 'Modal taking too long to appear.');
