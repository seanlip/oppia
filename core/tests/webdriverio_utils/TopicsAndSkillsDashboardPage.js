// Copyright 2022 The Oppia Authors. All Rights Reserved.
//
// Licensed under the Apache License, Version 2.0 (the "License");
// you may not use this file except in compliance with the License.
// You may obtain a copy of the License at
//
//      http://www.apache.org/licenses/LICENSE-2.0
//
// Unless required by applicable law or agreed to in writing, software
// distributed under the License is distributed on an "AS-IS" BASIS,
// WITHOUT WARRANTIES OR CONDITIONS OF ANY KIND, either express or implied.
// See the License for the specific language governing permissions and
// limitations under the License.

/**
 * @fileoverview Page object for the topics and skills dashboard page, for use
 * in WebdriverIO tests.
 */

var action = require('../webdriverio_utils/action.js');
var waitFor = require('./waitFor.js');
var workflow = require('./workflow.js');
var general = require('../webdriverio_utils/general.js');

var TopicsAndSkillsDashboardPage = function() {
  var assignSkillToTopicButton = $('.e2e-test-assign-skill-to-topic-button');
  var assignSkillToTopicButtonLocator =
    '.e2e-test-assign-skill-to-topic-button';
  var assignSkillToTopicButtonsSelector = function() {
    return $$('.e2e-test-assign-skill-to-topic-button');
  };
  var topicEditOptionsMobileSelector = function() {
    return $$('.e2e-test-mobile-topic-name');
  };
  var assignedTopicNameInputClass = '.e2e-test-unassign-topic';
  var assignedTopicNamesInput = $('.e2e-test-unassign-topic');
  var confirmMoveButton = $('.e2e-test-confirm-move-button');
  var confirmSkillCreationButton = $('.e2e-test-confirm-skill-creation-button');
  var confirmSkillsMergeButton = $('.e2e-test-confirm-skill-selection-button');
  var confirmSkillDeletionButton = $('.e2e-test-confirm-skill-deletion-button');
  var confirmTopicCreationButton = $('.e2e-test-confirm-topic-creation-button');
  var confirmTopicDeletionButton = $('.e2e-test-confirm-topic-deletion-button');
  var confirmUnassignSkillButton = $('.e2e-test-confirm-unassign-skill-button');
  var createSkillButton = $('.e2e-test-create-skill-button');
  var createSkillButtonSecondary = $('.e2e-test-create-skill-button-circle');
  var createSkillButtonSecondaryMobile = $(
    '.e2e-test-mobile-create-skill-button-secondary');
  var createTopicButton = $('.e2e-test-create-topic-button');
  var deleteSkillButton = $('.e2e-test-delete-skill-button');
  var deleteTopicButton = $('.e2e-test-delete-topic-button');
  var editTopicButton = $('.e2e-test-edit-topic-button');
  var editor = $('.e2e-test-concept-card-text');
  var mergeSkillsButton = $('.e2e-test-merge-skills-button');
  var noSkillsPresentMessage = $('.e2e-test-no-skills-present-message');
  var openConceptCardExplanationButton = $('.e2e-test-open-concept-card');
  var openSkillEditorButtonsSelector = function() {
    return $$('.e2e-test-open-skill-editor');
  };
  var skillDescriptionsElementSelector = function() {
    return $$('.e2e-test-skill-description');
  };
  var skillDescriptionField = $('.e2e-test-skill-description-field');
  var skillEditOptionsSelector = function() {
    return $$('.e2e-test-skill-edit-box');
  };
  var skillsListItem = $('.e2e-test-skills-list-item');
  var skillsListItemsSelector = function() {
    return $$('.e2e-test-skills-list-item');
  };
  var skillNameField = $('.e2e-test-new-skill-description-field');
  var skillStatusFilterDropdown = $('.e2e-test-select-skill-status-dropdown');
  var skillsTabButton = $('.e2e-test-skills-tab');
  var skillsTable = $('.e2e-test-skills-table');
  var thumbnailContainer = $('.e2e-test-thumbnail-container');
  var topicDescriptionField = $('.e2e-test-new-topic-description-field');
  var topicEditOptionsSelector = function() {
    return $$('.e2e-test-topic-edit-box');
  };
  var topicFilterKeywordField = $('.e2e-test-select-keyword-dropdown');
  var topicFilterClassroomField = $('.e2e-test-select-classroom-dropdown');
  var topicsListItem = $('.e2e-test-topics-list-item');
  var topicsListItemsSelector = function() {
    return $$('.e2e-test-topics-list-item');
  };
  var topicNameField = $('.e2e-test-new-topic-name-field');
  var topicNameFieldElement = $('.e2e-test-topic-name-field');
  var topicNamesSelector = function() {
    return $$('.e2e-test-topic-name');
  };
  var topicPageTitleFragmentField = $('.e2e-test-new-page-title-fragm-field');
  var topicResetFilters = $('.e2e-test-topic-filter-reset');
  var topicThumbnailButton = $('.e2e-test-photo-button');
  var topicUrlFragmentField = $('.e2e-test-new-topic-url-fragment-field');
  var topicsTable = $('.e2e-test-topics-table');
  var topicsTableMobile = $('.e2e-test-mobile-topic-table');
  var unassignSkillButton = $('.e2e-test-unassign-skill-button');
  var openFilter = $('.e2e-test-mobile-toggle-filter');
  var closeSkillFilter = $('.e2e-test-mobile-filter-close');
  var skillsTableMobile = $('.e2e-test-mobile-skills-table');
  var assignSkillToTopicButtonsMobile = $(
    '.e2e-test-mobile-assign-skill-to-topic-button');
  var skillOptions = $('.e2e-test-mobile-skills-option');

  this.get = async function() {
    await waitFor.clientSideRedirection(async() => {
      await browser.url('/');
    }, (url) => {
      return /learner-dashboard/.test(url);
    }, async() => {
      await waitFor.pageToFullyLoad();
    });
    await general.navigateToTopicsAndSkillsDashboardPage();
    expect(await browser.getUrl()).toEqual(
      'http://localhost:9001/topics-and-skills-dashboard');
  };

  // Only use this if the skills count is not zero. This is supposed to be used
  // for actions being performed on the skills like deleting, assigning etc.
  this.waitForSkillsToLoad = async function() {
    let width = (await browser.getWindowSize()).width;
    if (width < 831) {
      await waitFor.visibilityOf(
        skillsTableMobile, 'Skills table taking too long to appear.');
      await waitFor.invisibilityOf(
        noSkillsPresentMessage, 'Skills list taking too long to appear.');
    } else {
      await waitFor.visibilityOf(
        skillsTable, 'Skills table taking too long to appear.');
      await waitFor.invisibilityOf(
        noSkillsPresentMessage, 'Skills list taking too long to appear.');
    }
  };

  // Only use this if the topics count is not zero. This is supposed to be used
  // for actions being performed on the topics like editing, deleting etc.
  this.waitForTopicsToLoad = async function() {
    let width = (await browser.getWindowSize()).width;
    if (width < 831) {
      await waitFor.visibilityOf(
        topicsTableMobile, 'Topics table taking too long to appear');
    } else {
      await waitFor.visibilityOf(
        topicsTable, 'Topics table taking too long to appear');
      await waitFor.visibilityOf(
        topicsListItem, 'Topics list taking too long to appear');
      var topicsListItems = await topicsListItemsSelector();
      await waitFor.visibilityOf(
        topicsListItems[0], 'Topics list taking too long to appear');
    }
  };

  this.isTopicTablePresent = async function() {
    return await topicsTable.isExisting();
  };

  this.mergeSkills = async function(oldSkillName, newSkillName) {
    await this.waitForSkillsToLoad();
    await this.searchSkillByName(oldSkillName);
    var skillEditOptions = await skillEditOptionsSelector();
    expect(skillEditOptions.length).toEqual(1);
    await action.click(
      'Skill edit options', skillEditOptions[0]);
    await action.click(
      'Merge skill button', mergeSkillsButton);

    var skill = $(`.e2e-test-skills-list-item*=${newSkillName}`);
    await action.click('Skill radio button', skill);
    await action.click(
      'Confirm Skills Merge button', confirmSkillsMergeButton);
    await waitFor.invisibilityOf(
      confirmSkillsMergeButton,
      'Confirm Skill Modal takes too long to close.');
  };

  this.navigateToTopicWithIndex = async function(index) {
    await this.waitForTopicsToLoad();
    let width = (await browser.getWindowSize()).width;
    if (width < 831) {
      var topicEditOptionsMobile = await topicEditOptionsMobileSelector();
      await action.click('Topic name', topicEditOptionsMobile[index]);
    } else {
      var topicEditOptions = await topicEditOptionsSelector();
      await action.click(
        'Topic edit option', topicEditOptions[index]);
      await action.click(
        'Edit topic button', editTopicButton);
    }
    await waitFor.pageToFullyLoad();
  };

  this.navigateToSkillWithDescription = async function(description) {
    await this.navigateToSkillsTab();
    await this.waitForSkillsToLoad();
    var openSkillEditorButtons = await openSkillEditorButtonsSelector();
    for (var i = 0; i < openSkillEditorButtons.length; i++) {
      var button = openSkillEditorButtons[i];
      var buttonText = await action.getText('Skill editor button', button);
      if (buttonText.includes(description)) {
        await action.click('Skill editor', button);
        await waitFor.pageToFullyLoad();
        return;
      }
    }
  };

  this.assignSkillToTopic = async function(skillName, topicName) {
    await this.waitForSkillsToLoad();
    await this.searchSkillByName(skillName);
<<<<<<< HEAD

    let width = (await browser.getWindowSize()).width;
    if (width < 831) {
      await action.click('Skill Options', skillOptions);
      await waitFor.visibilityOf(
        assignSkillToTopicButtonsMobile,
        'Assign skill to topic buttons taking too long to appear');
      await action.click(
        'Assign skill to topic button',
        assignSkillToTopicButtonsMobile);
    } else {
      await waitFor.visibilityOf(
        assignSkillToTopicButton,
        'Assign skill to topic buttons taking too long to appear');
      var assignSkillToTopicButtons = await assignSkillToTopicButtonsSelector();
      expect(assignSkillToTopicButtons.length).toEqual(1);
      await action.click(
        'Assign skill to topic button', assignSkillToTopicButtons[0]);
    }
=======
    await waitFor.visibilityOf(
      assignSkillToTopicButton,
      'Assign skill to topic buttons taking too long to appear');
    await waitFor.numberOfElementsToBe(
      assignSkillToTopicButtonLocator, 'assignSkillToTopicButtons', 1);
    var assignSkillToTopicButtons = await assignSkillToTopicButtonsSelector();
    await action.click(
      'Assign skill to topic button', assignSkillToTopicButtons[0]);
>>>>>>> dfc9f72d

    var topic = $(`.e2e-test-topic-name-in-topic-select-modal=${topicName}`);
    await action.click('Topic list item', topic);
    await action.click('Confirm move button', confirmMoveButton);
    await waitFor.invisibilityOf(
      confirmMoveButton,
      'Topic assignment modal taking too long to disappear');
  };

  this.createTopic = async function(
      topicName, topicUrlFragment, description, shouldCloseTopicEditor) {
    var initialHandles = [];
    var handles = await browser.getWindowHandles();
    initialHandles = handles;
    var parentHandle = await browser.getWindowHandle();
    await waitFor.visibilityOf(
      createTopicButton,
      'Create Topic Button takes too long to appear.');
    await action.click('Create Topic button', createTopicButton);
    await waitFor.visibilityOf(
      topicNameField,
      'Create Topic modal takes too long to appear.');
    await action.setValue('Topic name field', topicNameField, topicName);
    await action.setValue(
      'Topic URL fragment field', topicUrlFragmentField, topicUrlFragment);
    await action.setValue(
      'Topic description field', topicDescriptionField, description);
    await action.setValue(
      'Topic page title fragment field',
      topicPageTitleFragmentField, description);
    await workflow.submitImage(
      topicThumbnailButton, thumbnailContainer,
      ('../data/test_svg.svg'), false);

    await action.click(
      'Confirm Topic creation button', confirmTopicCreationButton);

    await waitFor.newTabToBeCreated(
      'Creating topic takes too long', '/topic_editor/');
    handles = await browser.getWindowHandles();

    var newHandle = null;
    for (var i = 0; i < handles.length; i++) {
      if (initialHandles.indexOf(handles[i]) === -1) {
        newHandle = handles[i];
        break;
      }
    }
    await browser.switchToWindow(newHandle);
    await waitFor.visibilityOf(
      topicNameFieldElement, 'Topic Editor is taking too long to appear.');
    if (shouldCloseTopicEditor) {
      await browser.closeWindow();
      await browser.switchToWindow(parentHandle);
      await waitFor.invisibilityOf(
        confirmTopicCreationButton,
        'Create Topic modal takes too long to disappear.');
    }
    return await waitFor.pageToFullyLoad();
  };

  this.filterSkillsByStatus = async function(status) {
    let width = (await browser.getWindowSize()).width;
    if (width < 831) {
      await action.click('Skill Filter', openFilter);
    }

    await action.click(
      'Skill Dashboard status filter', skillStatusFilterDropdown);
    var dropdownOption = $(`.mat-option-text=${status}`);
    await action.click(
      'Skill status filter option: ' + status, dropdownOption);

    if (width < 831) {
      await action.click('Close Filter', closeSkillFilter);
    }
  };

  this.filterTopicsByKeyword = async function(keyword) {
    let width = (await browser.getWindowSize()).width;
    if (width < 831) {
      await action.click('Skill Filter', openFilter);
    }

    await waitFor.visibilityOf(
      topicFilterKeywordField,
      'Topic Dashboard keyword filter parent taking too long to appear.');
    var filterKeywordInput = topicFilterKeywordField.$(
      '.e2e-test-multi-selection-input');

    await action.setValue(
      'Topic Dashboard keyword filter: ' + keyword,
      filterKeywordInput, keyword + '\n');

    if (width < 831) {
      await action.click('Close Filter', closeSkillFilter);
    }
  };

  this.filterTopicsByClassroom = async function(keyword) {
    await action.click(
      'Topic Dashboard classroom filter', topicFilterClassroomField);

    var dropdownOption = $(`.mat-option-text=${keyword}`);
    await action.click(
      'Topic dashboard classroom filter option', dropdownOption);
  };

  this.resetTopicFilters = async function() {
    await action.click('Reset button', topicResetFilters);
  };

  this.deleteTopicWithName = async function(topicName) {
    await this.waitForTopicsToLoad();
    await this.filterTopicsByKeyword(topicName);
    var topicEditOptions = await topicEditOptionsSelector();
    expect(topicEditOptions.length).toEqual(1);
    await action.click(
      'Topic edit option', topicEditOptions[0]);
    await action.click('Delete topic button', deleteTopicButton);
    await action.click(
      'Confirm Delete Topic button', confirmTopicDeletionButton);
    await this.get();
  };

  this.deleteSkillWithName = async function(skillName) {
    await this.waitForSkillsToLoad();
    await this.searchSkillByName(skillName);
    var skillEditOptions = await skillEditOptionsSelector();
    expect(await skillEditOptions.length).toEqual(1);
    await action.click(
      'Skill edit option', skillEditOptions[0]);
    await action.click(
      'Delete skill button', deleteSkillButton);
    await action.click(
      'Confirm delete skill button', confirmSkillDeletionButton);
    await waitFor.pageToFullyLoad();
  };

  this.createSkillWithDescriptionAndExplanation = async function(
      description, reviewMaterial, shouldCloseSkillEditor) {
    var initialHandles = [];
    var handles = await browser.getWindowHandles();
    initialHandles = handles;
    var parentHandle = await browser.getWindowHandle();

    let width = (await browser.getWindowSize()).width;

    if (width < 831) {
      try {
        await action.click('Create Skill button', createSkillButton);
      } catch (e) {
        await this.navigateToSkillsTab();
        await action.click(
          'Create Skill button', createSkillButtonSecondaryMobile);
      }
    } else {
      try {
        await action.click('Create Skill button', createSkillButton);
      } catch (e) {
        await this.navigateToSkillsTab();
        await action.click('Create Skill button', createSkillButtonSecondary);
      }
    }

    await action.setValue('Skill Name Field', skillNameField, description);
    await action.click(
      'Open Concept Card button', openConceptCardExplanationButton);

    await waitFor.visibilityOf(
      editor, 'Explanation Editor takes too long to appear');
    var skillReviewMaterialInput = editor.$('.e2e-test-rte');
    await action.setValue(
      'Skill Review Material Field', skillReviewMaterialInput,
      reviewMaterial, true);

    await action.click('Create Skill button', confirmSkillCreationButton);

    await waitFor.newTabToBeCreated(
      'Creating skill takes too long', '/skill_editor/');
    handles = await browser.getWindowHandles();
    var newHandle = null;
    for (var i = 0; i < handles.length; i++) {
      if (initialHandles.indexOf(handles[i]) === -1) {
        newHandle = handles[i];
        break;
      }
    }
    await browser.switchToWindow(newHandle);
    if (shouldCloseSkillEditor) {
      await browser.closeWindow();
      await browser.switchToWindow(parentHandle);
      await waitFor.invisibilityOf(
        confirmSkillCreationButton,
        'Create skill modal takes too long to be disappear.');
    } else {
      await waitFor.visibilityOf(
        skillDescriptionField, 'Skill Editor is taking too long to appear.');
    }
    await waitFor.pageToFullyLoad();
  };

  this.unassignSkillFromTopic = async function(skillDescription, topicName) {
    await this.waitForSkillsToLoad();
    await this.searchSkillByName(skillDescription);
    var skillEditOptions = await skillEditOptionsSelector();
    expect(skillEditOptions.length).toEqual(1);
    var skillEditOptionBox = skillEditOptions[0];
    await action.click('Skill edit option', skillEditOptionBox);
    await action.click('Unassign Skill Button', unassignSkillButton);

    await waitFor.modalPopupToAppear();
    await waitFor.visibilityOf(
      assignedTopicNamesInput,
      'Topic names in unassign skill from topics modal taking' +
      ' too long to appear.');
    var topicListItem = $(
      `.e2e-test-unassign-topic-label=${topicName}`);
    var assignedTopicInput = topicListItem.$(
      assignedTopicNameInputClass);
    await action.click('Assigned Topic Input', assignedTopicInput);

    await action.click('Confirm Unassign Skill', confirmUnassignSkillButton);
    await waitFor.invisibilityOf(
      confirmUnassignSkillButton,
      'Unassign skill modal takes too long to close.');
  };

  this.navigateToSkillsTab = async function() {
    await action.click('Skills tab button', skillsTabButton);
  };

  this.expectNumberOfTopicsToBe = async function(number) {
    var topicsListItems = await topicsListItemsSelector();
    let topicsTableIsPresent = await topicsTable.isExisting();
    if (topicsTableIsPresent) {
      expect(topicsListItems.length).toBe(number);
    }
  };

  this.expectTopicNameToBe = async function(topicName, index) {
    await this.waitForTopicsToLoad();
    var topicNames = await topicNamesSelector();
    var topicNamesElement = topicNames[index];
    var text = await action.getText('Topic Names Element', topicNamesElement);
    expect(text).toEqual(topicName);
  };

  this.getTopicsCount = async function() {
    var topicsListItems = await topicsListItemsSelector();
    return topicsListItems.length;
  };

  this.editTopic = async function(topicName) {
    await this.waitForTopicsToLoad();
    await this.filterTopicsByKeyword(topicName);
    var topicNames = await topicNamesSelector();
    expect(topicNames.length).toEqual(1);
    await this.navigateToTopicWithIndex(0);
  };

  this.expectSkillDescriptionToBe = async function(description, index) {
    await this.waitForSkillsToLoad();
    var skillDescriptionsElement = await skillDescriptionsElementSelector();
    var text = await action.getText(
      'Skill Description Element', skillDescriptionsElement[index]);
    expect(text).toEqual(description);
  };

  this.expectNumberOfSkillsToBe = async function(number) {
    if (!number) {
      await waitFor.visibilityOf(
        noSkillsPresentMessage,
        'No skills present message taking too long to appear.');
      expect(await noSkillsPresentMessage.isDisplayed()).toBe(true);
      return;
    }
    await waitFor.visibilityOf(
      skillsListItem,
      'Skills are taking too long to appear.');
    var skillsListItems = await skillsListItemsSelector();
    expect(skillsListItems.length).toEqual(number);
  };

  this.searchSkillByName = async function(name) {
    return await this.filterTopicsByKeyword(name);
  };
};

exports.TopicsAndSkillsDashboardPage = TopicsAndSkillsDashboardPage;<|MERGE_RESOLUTION|>--- conflicted
+++ resolved
@@ -206,7 +206,6 @@
   this.assignSkillToTopic = async function(skillName, topicName) {
     await this.waitForSkillsToLoad();
     await this.searchSkillByName(skillName);
-<<<<<<< HEAD
 
     let width = (await browser.getWindowSize()).width;
     if (width < 831) {
@@ -221,21 +220,12 @@
       await waitFor.visibilityOf(
         assignSkillToTopicButton,
         'Assign skill to topic buttons taking too long to appear');
+      await waitFor.numberOfElementsToBe(
+        assignSkillToTopicButtonLocator, 'assignSkillToTopicButtons', 1);
       var assignSkillToTopicButtons = await assignSkillToTopicButtonsSelector();
-      expect(assignSkillToTopicButtons.length).toEqual(1);
       await action.click(
         'Assign skill to topic button', assignSkillToTopicButtons[0]);
     }
-=======
-    await waitFor.visibilityOf(
-      assignSkillToTopicButton,
-      'Assign skill to topic buttons taking too long to appear');
-    await waitFor.numberOfElementsToBe(
-      assignSkillToTopicButtonLocator, 'assignSkillToTopicButtons', 1);
-    var assignSkillToTopicButtons = await assignSkillToTopicButtonsSelector();
-    await action.click(
-      'Assign skill to topic button', assignSkillToTopicButtons[0]);
->>>>>>> dfc9f72d
 
     var topic = $(`.e2e-test-topic-name-in-topic-select-modal=${topicName}`);
     await action.click('Topic list item', topic);
