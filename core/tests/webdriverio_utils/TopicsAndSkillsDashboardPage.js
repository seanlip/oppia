// Copyright 2022 The Oppia Authors. All Rights Reserved.
//
// Licensed under the Apache License, Version 2.0 (the "License");
// you may not use this file except in compliance with the License.
// You may obtain a copy of the License at
//
//      http://www.apache.org/licenses/LICENSE-2.0
//
// Unless required by applicable law or agreed to in writing, software
// distributed under the License is distributed on an "AS-IS" BASIS,
// WITHOUT WARRANTIES OR CONDITIONS OF ANY KIND, either express or implied.
// See the License for the specific language governing permissions and
// limitations under the License.

/**
 * @fileoverview Page object for the topics and skills dashboard page, for use
 * in WebdriverIO tests.
 */

var action = require('../webdriverio_utils/action.js');
var waitFor = require('./waitFor.js');
var workflow = require('./workflow.js');
var general = require('../webdriverio_utils/general.js');

var TopicsAndSkillsDashboardPage = function() {
  var confirmMoveButton = $('.e2e-test-confirm-move-button');
  var confirmSkillCreationButton = $('.e2e-test-confirm-skill-creation-button');
  var confirmSkillsMergeButton = $('.e2e-test-confirm-skill-selection-button');
  var confirmTopicCreationButton = $('.e2e-test-confirm-topic-creation-button');
  var createSkillButton = $('.e2e-test-create-skill-button');
  var createSkillButtonSecondary = $('.e2e-test-create-skill-button-circle');
  var createTopicButton = $('.e2e-test-create-topic-button');
  var editTopicButton = $('.e2e-test-edit-topic-button');
  var editor = $('.e2e-test-concept-card-text');
  var mergeSkillsButton = $('.e2e-test-merge-skills-button');
  var noSkillsPresentMessage = $('.e2e-test-no-skills-present-message');
  var openConceptCardExplanationButton = $('.e2e-test-open-concept-card');
  var skillDescriptionField = $('.e2e-test-skill-description-field');
  var skillNameField = $('.e2e-test-new-skill-description-field');
  var skillsTabButton = $('.e2e-test-skills-tab');
  var skillsTable = $('.e2e-test-skills-table');
  var thumbnailContainer = $('.e2e-test-thumbnail-container');
  var topicDescriptionField = $('.e2e-test-new-topic-description-field');
  var topicFilterKeywordField = $('.e2e-test-select-keyword-dropdown');
  var topicNameField = $('.e2e-test-new-topic-name-field');
  var topicNameFieldElement = $('.e2e-test-topic-name-field');
  var topicPageTitleFragmentField = $('.e2e-test-new-page-title-fragm-field');
  var topicThumbnailButton = $('.e2e-test-photo-button');
  var topicUrlFragmentField = $('.e2e-test-new-topic-url-fragment-field');
  var topicsTable = $('.e2e-test-topics-table');

  this.get = async function() {
    await waitFor.clientSideRedirection(async() => {
      await browser.url('/');
    }, (url) => {
      return /learner-dashboard/.test(url);
    }, async() => {
      await waitFor.pageToFullyLoad();
    });
    await general.navigateToTopicsAndSkillsDashboardPage();
    expect(await browser.getUrl()).toEqual(
      'http://localhost:9001/topics-and-skills-dashboard');
  };

  // Only use this if the skills count is not zero. This is supposed to be used
  // for actions being performed on the skills like deleting, assigning etc.
  this.waitForSkillsToLoad = async function() {
    await waitFor.visibilityOf(
      skillsTable, 'Skills table taking too long to appear.');
    await waitFor.invisibilityOf(
      noSkillsPresentMessage, 'Skills list taking too long to appear.');
  };

  // Only use this if the topics count is not zero. This is supposed to be used
  // for actions being performed on the topics like editing, deleting etc.
  this.waitForTopicsToLoad = async function() {
    await waitFor.visibilityOf(
      topicsTable, 'Topics table taking too long to appear');
    var topicsListItems = await $$('.e2e-test-topics-list-item');
    await waitFor.visibilityOf(
      topicsListItems[0], 'Topics list taking too long to appear');
  };

  this.isTopicTablePresent = async function() {
    return await topicsTable.isExisting();
  };

  this.mergeSkills = async function(oldSkillName, newSkillName) {
    await this.waitForSkillsToLoad();
    await this.searchSkillByName(oldSkillName);
    var skillEditOptions = await $$('.e2e-test-skill-edit-box');
    expect(skillEditOptions.length).toEqual(1);
    await action.click(
      'Skill edit options', skillEditOptions[0]);
    await action.click(
      'Merge skill button', mergeSkillsButton);

    var skill = $(`.e2e-test-skills-list-item=${newSkillName}`);
    await action.click('Skill radio button', skill);
    await action.click(
      'Confirm Skills Merge button', confirmSkillsMergeButton);
    await waitFor.invisibilityOf(
      confirmSkillsMergeButton,
      'Confirm Skill Modal takes too long to close.');
  };

  this.assignSkillToTopic = async function(skillName, topicName) {
    await this.waitForSkillsToLoad();
    await this.searchSkillByName(skillName);
    var assignSkillToTopicButtons = await $$(
      '.e2e-test-assign-skill-to-topic-button');
    await waitFor.visibilityOf(
      assignSkillToTopicButtons[0],
      'Assign skill to topic buttons taking too long to appear');
    expect(assignSkillToTopicButtons.length).toEqual(1);
    await action.click(
      'Assign skill to topic button', assignSkillToTopicButtons[0]);

    var topic = $(`.e2e-test-topic-name-in-topic-select-modal=${topicName}`);
    await action.click('Topic list item', topic);
    await action.click('Confirm move button', confirmMoveButton);
    await waitFor.invisibilityOf(
      confirmMoveButton,
      'Topic assignment modal taking too long to disappear');
  };

  this.createTopic = async function(
      topicName, topicUrlFragment, description, shouldCloseTopicEditor) {
    var initialHandles = [];
    var handles = await browser.getWindowHandles();
    initialHandles = handles;
    var parentHandle = await browser.getWindowHandle();
    await action.click('Create Topic button', createTopicButton);
    await waitFor.visibilityOf(
      topicNameField,
      'Create Topic modal takes too long to appear.');
    await action.setValue('Topic name field', topicNameField, topicName);
    await action.setValue(
      'Topic URL fragment field', topicUrlFragmentField, topicUrlFragment);
    await action.setValue(
      'Topic description field', topicDescriptionField, description);
    await action.setValue(
      'Topic page title fragment field',
      topicPageTitleFragmentField, description);
    await workflow.submitImage(
      topicThumbnailButton, thumbnailContainer,
      ('../data/test_svg.svg'), false);

    await action.click(
      'Confirm Topic creation button', confirmTopicCreationButton);

    await waitFor.newTabToBeCreated(
      'Creating topic takes too long', '/topic_editor/');
    handles = await browser.getWindowHandles();

    var newHandle = null;
    for (var i = 0; i < handles.length; i++) {
      if (initialHandles.indexOf(handles[i]) === -1) {
        newHandle = handles[i];
        break;
      }
    }
    await browser.switchToWindow(newHandle);
    await waitFor.visibilityOf(
      topicNameFieldElement, 'Topic Editor is taking too long to appear.');
    if (shouldCloseTopicEditor) {
      await browser.closewindow();
      await browser.switchToWindow(parentHandle);
      await waitFor.invisibilityOf(
        confirmTopicCreationButton,
        'Create Topic modal takes too long to disappear.');
    }
    return await waitFor.pageToFullyLoad();
  };

  this.navigateToTopicWithIndex = async function(index) {
    await this.waitForTopicsToLoad();
    var topicEditOptions = await $$('.e2e-test-topic-edit-box');
    await action.click(
      'Topic edit option', topicEditOptions[index]);
    await action.click(
      'Edit topic button', editTopicButton);
    await waitFor.pageToFullyLoad();
  };

  this.navigateToSkillWithDescription = async function(description) {
    await this.navigateToSkillsTab();
    await this.waitForSkillsToLoad();
    var openSkillEditorButtons = await $$('.e2e-test-open-skill-editor');
    for (var i = 0; i < openSkillEditorButtons.length; i++) {
      var button = openSkillEditorButtons[i];
      var buttonText = await action.getText('Skill editor button', button);
      if (buttonText.includes(description)) {
        await action.click('Skill editor', button);
        await waitFor.pageToFullyLoad();
        return;
      }
    }
  };

  this.navigateToSkillsTab = async function() {
    await action.click('Skills tab button', skillsTabButton);
  };

  this.filterTopicsByKeyword = async function(keyword) {
    await waitFor.visibilityOf(
      topicFilterKeywordField,
      'Topic Dashboard keyword filter parent taking too long to appear.');
    var filterKeywordInput = topicFilterKeywordField.$(
      '.e2e-test-multi-selection-input');

    await action.setValue(
      'Topic Dashboard keyword filter: ' + keyword,
      filterKeywordInput, keyword + '\n');
  };

  this.expectNumberOfTopicsToBe = async function(number) {
    var topicsListItems = await $$('.e2e-test-topics-list-item');
    let topicsTableIsPresent = await topicsTable.isExisting();
    if (topicsTableIsPresent) {
      expect(topicsListItems.length).toBe(number);
    }
  };

  this.createSkillWithDescriptionAndExplanation = async function(
      description, reviewMaterial, shouldCloseSkillEditor) {
    var initialHandles = [];
    var handles = await browser.getWindowHandles();
    initialHandles = handles;
    var parentHandle = await browser.getWindowHandle();
    try {
      await action.click('Create Skill button', createSkillButton);
    } catch (e) {
      await this.navigateToSkillsTab();
      await action.click('Create Skill button', createSkillButtonSecondary);
    }

    await action.setValue('Skill Name Field', skillNameField, description);
    await action.click(
      'Open Concept Card button', openConceptCardExplanationButton);

    await waitFor.visibilityOf(
      editor, 'Explanation Editor takes too long to appear');
    var skillReviewMaterialInput = editor.$('.e2e-test-rte');
<<<<<<< HEAD
    await action.keys(
=======
    await action.setValue(
>>>>>>> 07716de4
      'Skill Review Material Field', skillReviewMaterialInput,
      reviewMaterial, true);

    await action.click('Create Skill button', confirmSkillCreationButton);

    await waitFor.newTabToBeCreated(
      'Creating skill takes too long', '/skill_editor/');
    handles = await browser.getWindowHandles();
    var newHandle = null;
    for (var i = 0; i < handles.length; i++) {
      if (initialHandles.indexOf(handles[i]) === -1) {
        newHandle = handles[i];
        break;
      }
    }
    await browser.switchToWindow(newHandle);
    if (shouldCloseSkillEditor) {
      await browser.closeWindow();
      await browser.switchToWindow(parentHandle);
      await waitFor.invisibilityOf(
        confirmSkillCreationButton,
        'Create skill modal takes too long to be disappear.');
    } else {
      await waitFor.visibilityOf(
        skillDescriptionField, 'Skill Editor is taking too long to appear.');
    }
    await waitFor.pageToFullyLoad();
  };

  this.expectNumberOfSkillsToBe = async function(number) {
    if (!number) {
      await waitFor.visibilityOf(
        noSkillsPresentMessage,
        'No skills present message taking to long to appear.');
      expect(await noSkillsPresentMessage.isDisplayed()).toBe(true);
      return;
    }
    var skillsListItems = await $$('.e2e-test-skills-list-item');
    expect(skillsListItems.length).toEqual(number);
  };

  this.getTopicsCount = async function() {
    var topicsListItems = await $$('.e2e-test-topics-list-item');
    return topicsListItems.length;
  };

  this.searchSkillByName = async function(name) {
    return await this.filterTopicsByKeyword(name);
  };

  this.editTopic = async function(topicName) {
    await this.waitForTopicsToLoad();
    await this.filterTopicsByKeyword(topicName);
    var topicNames = await $$('.e2e-test-topic-name');
    expect(topicNames.length).toEqual(1);
    await this.navigateToTopicWithIndex(0);
  };
};

exports.TopicsAndSkillsDashboardPage = TopicsAndSkillsDashboardPage;<|MERGE_RESOLUTION|>--- conflicted
+++ resolved
@@ -242,11 +242,7 @@
     await waitFor.visibilityOf(
       editor, 'Explanation Editor takes too long to appear');
     var skillReviewMaterialInput = editor.$('.e2e-test-rte');
-<<<<<<< HEAD
-    await action.keys(
-=======
-    await action.setValue(
->>>>>>> 07716de4
+    await action.setValue(
       'Skill Review Material Field', skillReviewMaterialInput,
       reviewMaterial, true);
 
