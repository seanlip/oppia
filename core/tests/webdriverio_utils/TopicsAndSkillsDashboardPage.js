// Copyright 2022 The Oppia Authors. All Rights Reserved.
//
// Licensed under the Apache License, Version 2.0 (the "License");
// you may not use this file except in compliance with the License.
// You may obtain a copy of the License at
//
//      http://www.apache.org/licenses/LICENSE-2.0
//
// Unless required by applicable law or agreed to in writing, software
// distributed under the License is distributed on an "AS-IS" BASIS,
// WITHOUT WARRANTIES OR CONDITIONS OF ANY KIND, either express or implied.
// See the License for the specific language governing permissions and
// limitations under the License.

/**
 * @fileoverview Page object for the topics and skills dashboard page, for use
 * in WebdriverIO tests.
 */

var action = require('../webdriverio_utils/action.js');
var waitFor = require('./waitFor.js');
var workflow = require('./workflow.js');
var general = require('../webdriverio_utils/general.js');

var TopicsAndSkillsDashboardPage = function() {
  var assignSkillToTopicButtonsSelector = function() {
    return $$('.e2e-test-assign-skill-to-topic-button');
  };
<<<<<<< HEAD
  var assignSkillToTopicButton = $('.e2e-test-assign-skill-to-topic-button');
  var assignedTopicNameInputClass = '.e2e-test-unassign-topic';
  var assignedTopicNamesInput = $('.e2e-test-unassign-topic');
=======
  var assignedTopicNamesInputSelector = function() {
    return $$('.e2e-test-unassign-topic');
  };
>>>>>>> 5ba46e32
  var confirmMoveButton = $('.e2e-test-confirm-move-button');
  var confirmSkillCreationButton = $('.e2e-test-confirm-skill-creation-button');
  var confirmSkillsMergeButton = $('.e2e-test-confirm-skill-selection-button');
  var confirmSkillDeletionButton = $('.e2e-test-confirm-skill-deletion-button');
  var confirmTopicCreationButton = $('.e2e-test-confirm-topic-creation-button');
  var confirmTopicDeletionButton = $('.e2e-test-confirm-topic-deletion-button');
  var confirmUnassignSkillButton = $('.e2e-test-confirm-unassign-skill-button');
  var createSkillButton = $('.e2e-test-create-skill-button');
  var createSkillButtonSecondary = $('.e2e-test-create-skill-button-circle');
  var createTopicButton = $('.e2e-test-create-topic-button');
  var deleteSkillButton = $('.e2e-test-delete-skill-button');
  var deleteTopicButton = $('.e2e-test-delete-topic-button');
  var editTopicButton = $('.e2e-test-edit-topic-button');
  var editor = $('.e2e-test-concept-card-text');
  var mergeSkillsButton = $('.e2e-test-merge-skills-button');
  var noSkillsPresentMessage = $('.e2e-test-no-skills-present-message');
  var openConceptCardExplanationButton = $('.e2e-test-open-concept-card');
  var openSkillEditorButtonsSelector = function() {
    return $$('.e2e-test-open-skill-editor');
  };
  var skillDescriptionsElementSelector = function() {
    return $$('.e2e-test-skill-description');
  };
  var skillDescriptionField = $('.e2e-test-skill-description-field');
  var skillEditOptionsSelector = function() {
    return $$('.e2e-test-skill-edit-box');
  };
  var skillsListItem = $('.e2e-test-skills-list-item');
  var skillsListItemsSelector = function() {
    return $$('.e2e-test-skills-list-item');
  };
  var skillNameField = $('.e2e-test-new-skill-description-field');
  var skillStatusFilterDropdown = $('.e2e-test-select-skill-status-dropdown');
  var skillsTabButton = $('.e2e-test-skills-tab');
  var skillsTable = $('.e2e-test-skills-table');
  var thumbnailContainer = $('.e2e-test-thumbnail-container');
  var topicDescriptionField = $('.e2e-test-new-topic-description-field');
  var topicEditOptionsSelector = function() {
    return $$('.e2e-test-topic-edit-box');
  };
  var topicFilterKeywordField = $('.e2e-test-select-keyword-dropdown');
  var topicFilterClassroomField = $('.e2e-test-select-classroom-dropdown');
  var topicsListItems = $('.e2e-test-topics-list-item');
  var topicsListItemsSelector = function() {
    return $$('.e2e-test-topics-list-item');
  };
  var topicNameField = $('.e2e-test-new-topic-name-field');
  var topicNameFieldElement = $('.e2e-test-topic-name-field');
  var topicNamesSelector = function() {
    return $$('.e2e-test-topic-name');
  };
  var topicPageTitleFragmentField = $('.e2e-test-new-page-title-fragm-field');
  var topicResetFilters = $('.e2e-test-topic-filter-reset');
  var topicThumbnailButton = $('.e2e-test-photo-button');
  var topicUrlFragmentField = $('.e2e-test-new-topic-url-fragment-field');
  var topicsTable = $('.e2e-test-topics-table');
  var unassignSkillButton = $('.e2e-test-unassign-skill-button');

  this.get = async function() {
    await waitFor.clientSideRedirection(async() => {
      await browser.url('/');
    }, (url) => {
      return /learner-dashboard/.test(url);
    }, async() => {
      await waitFor.pageToFullyLoad();
    });
    await general.navigateToTopicsAndSkillsDashboardPage();
    expect(await browser.getUrl()).toEqual(
      'http://localhost:9001/topics-and-skills-dashboard');
  };

  // Only use this if the skills count is not zero. This is supposed to be used
  // for actions being performed on the skills like deleting, assigning etc.
  this.waitForSkillsToLoad = async function() {
    await waitFor.visibilityOf(
      skillsTable, 'Skills table taking too long to appear.');
    await waitFor.invisibilityOf(
      noSkillsPresentMessage, 'Skills list taking too long to appear.');
  };

  // Only use this if the topics count is not zero. This is supposed to be used
  // for actions being performed on the topics like editing, deleting etc.
  this.waitForTopicsToLoad = async function() {
    await waitFor.visibilityOf(
      topicsTable, 'Topics table taking too long to appear');
    await waitFor.visibilityOf(
      topicsListItems, 'Topics list taking too long to appear');
  };

  this.isTopicTablePresent = async function() {
    return await topicsTable.isExisting();
  };

  this.mergeSkills = async function(oldSkillName, newSkillName) {
    await this.waitForSkillsToLoad();
    await this.searchSkillByName(oldSkillName);
    var skillEditOptions = await skillEditOptionsSelector();
    expect(skillEditOptions.length).toEqual(1);
    await action.click(
      'Skill edit options', skillEditOptions[0]);
    await action.click(
      'Merge skill button', mergeSkillsButton);

    var skill = $(`.e2e-test-skills-list-item*=${newSkillName}`);
    await action.click('Skill radio button', skill);
    await action.click(
      'Confirm Skills Merge button', confirmSkillsMergeButton);
    await waitFor.invisibilityOf(
      confirmSkillsMergeButton,
      'Confirm Skill Modal takes too long to close.');
  };

  this.navigateToTopicWithIndex = async function(index) {
    await this.waitForTopicsToLoad();
    var topicEditOptions = await topicEditOptionsSelector();
    await action.click(
      'Topic edit option', topicEditOptions[index]);
    await action.click(
      'Edit topic button', editTopicButton);
    await waitFor.pageToFullyLoad();
  };

  this.navigateToSkillWithDescription = async function(description) {
    await this.navigateToSkillsTab();
    await this.waitForSkillsToLoad();
    var openSkillEditorButtons = await openSkillEditorButtonsSelector();
    for (var i = 0; i < openSkillEditorButtons.length; i++) {
      var button = openSkillEditorButtons[i];
      var buttonText = await action.getText('Skill editor button', button);
      if (buttonText.includes(description)) {
        await action.click('Skill editor', button);
        await waitFor.pageToFullyLoad();
        return;
      }
    }
  };

  this.assignSkillToTopic = async function(skillName, topicName) {
    await this.waitForSkillsToLoad();
    await this.searchSkillByName(skillName);
    var assignSkillToTopicButtons = await assignSkillToTopicButtonsSelector();
    await waitFor.visibilityOf(
      assignSkillToTopicButtons[0],
      'Assign skill to topic buttons taking too long to appear');
    expect(assignSkillToTopicButtons.length).toEqual(1);
    await action.click(
      'Assign skill to topic button', assignSkillToTopicButtons[0]);

    var topic = $(`.e2e-test-topic-name-in-topic-select-modal=${topicName}`);
    await action.click('Topic list item', topic);
    await action.click('Confirm move button', confirmMoveButton);
    await waitFor.invisibilityOf(
      confirmMoveButton,
      'Topic assignment modal taking too long to disappear');
  };

  this.createTopic = async function(
      topicName, topicUrlFragment, description, shouldCloseTopicEditor) {
    var initialHandles = [];
    var handles = await browser.getWindowHandles();
    initialHandles = handles;
    var parentHandle = await browser.getWindowHandle();
    await waitFor.visibilityOf(
      createTopicButton,
      'Create Topic Button takes too long to appear.');
    await action.click('Create Topic button', createTopicButton);
    await waitFor.visibilityOf(
      topicNameField,
      'Create Topic modal takes too long to appear.');
    await action.setValue('Topic name field', topicNameField, topicName);
    await action.setValue(
      'Topic URL fragment field', topicUrlFragmentField, topicUrlFragment);
    await action.setValue(
      'Topic description field', topicDescriptionField, description);
    await action.setValue(
      'Topic page title fragment field',
      topicPageTitleFragmentField, description);
    await workflow.submitImage(
      topicThumbnailButton, thumbnailContainer,
      ('../data/test_svg.svg'), false);

    await action.click(
      'Confirm Topic creation button', confirmTopicCreationButton);

    await waitFor.newTabToBeCreated(
      'Creating topic takes too long', '/topic_editor/');
    handles = await browser.getWindowHandles();

    var newHandle = null;
    for (var i = 0; i < handles.length; i++) {
      if (initialHandles.indexOf(handles[i]) === -1) {
        newHandle = handles[i];
        break;
      }
    }
    await browser.switchToWindow(newHandle);
    await waitFor.visibilityOf(
      topicNameFieldElement, 'Topic Editor is taking too long to appear.');
    if (shouldCloseTopicEditor) {
      await browser.closeWindow();
      await browser.switchToWindow(parentHandle);
      await waitFor.invisibilityOf(
        confirmTopicCreationButton,
        'Create Topic modal takes too long to disappear.');
    }
    return await waitFor.pageToFullyLoad();
  };

  this.filterSkillsByStatus = async function(status) {
    await action.click(
      'Skill Dashboard status filter', skillStatusFilterDropdown);
    var dropdownOption = $(`.mat-option-text=${status}`);
    await action.click(
      'Skill status filter option: ' + status, dropdownOption);
  };

  this.filterTopicsByKeyword = async function(keyword) {
    await waitFor.visibilityOf(
      topicFilterKeywordField,
      'Topic Dashboard keyword filter parent taking too long to appear.');
    var filterKeywordInput = topicFilterKeywordField.$(
      '.e2e-test-multi-selection-input');

    await action.setValue(
      'Topic Dashboard keyword filter: ' + keyword,
      filterKeywordInput, keyword + '\n');
  };

  this.filterTopicsByClassroom = async function(keyword) {
    await action.click(
      'Topic Dashboard classroom filter', topicFilterClassroomField);

    var dropdownOption = $(`.mat-option-text=${keyword}`);
    await action.click(
      'Topic dashboard classroom filter option', dropdownOption);
  };

  this.resetTopicFilters = async function() {
    await action.click('Reset button', topicResetFilters);
  };

  this.deleteTopicWithName = async function(topicName) {
    await this.waitForTopicsToLoad();
    await this.filterTopicsByKeyword(topicName);
    var topicEditOptions = await topicEditOptionsSelector();
    expect(topicEditOptions.length).toEqual(1);
    await action.click(
      'Topic edit option', topicEditOptions[0]);
    await action.click('Delete topic button', deleteTopicButton);
    await action.click(
      'Confirm Delete Topic button', confirmTopicDeletionButton);
    await this.get();
  };

  this.deleteSkillWithName = async function(skillName) {
    await this.waitForSkillsToLoad();
    await this.searchSkillByName(skillName);
    var skillEditOptions = await skillEditOptionsSelector();
    expect(await skillEditOptions.length).toEqual(1);
    await action.click(
      'Skill edit option', skillEditOptions[0]);
    await action.click(
      'Delete skill button', deleteSkillButton);
    await action.click(
      'Confirm delete skill button', confirmSkillDeletionButton);
    await waitFor.pageToFullyLoad();
  };

  this.createSkillWithDescriptionAndExplanation = async function(
      description, reviewMaterial, shouldCloseSkillEditor) {
    var initialHandles = [];
    var handles = await browser.getWindowHandles();
    initialHandles = handles;
    var parentHandle = await browser.getWindowHandle();
    try {
      await action.click('Create Skill button', createSkillButton);
    } catch (e) {
      await this.navigateToSkillsTab();
      await action.click('Create Skill button', createSkillButtonSecondary);
    }

    await action.setValue('Skill Name Field', skillNameField, description);
    await action.click(
      'Open Concept Card button', openConceptCardExplanationButton);

    await waitFor.visibilityOf(
      editor, 'Explanation Editor takes too long to appear');
    var skillReviewMaterialInput = editor.$('.e2e-test-rte');
    await action.setValue(
      'Skill Review Material Field', skillReviewMaterialInput,
      reviewMaterial, true);

    await action.click('Create Skill button', confirmSkillCreationButton);

    await waitFor.newTabToBeCreated(
      'Creating skill takes too long', '/skill_editor/');
    handles = await browser.getWindowHandles();
    var newHandle = null;
    for (var i = 0; i < handles.length; i++) {
      if (initialHandles.indexOf(handles[i]) === -1) {
        newHandle = handles[i];
        break;
      }
    }
    await browser.switchToWindow(newHandle);
    if (shouldCloseSkillEditor) {
      await browser.closeWindow();
      await browser.switchToWindow(parentHandle);
      await waitFor.invisibilityOf(
        confirmSkillCreationButton,
        'Create skill modal takes too long to be disappear.');
    } else {
      await waitFor.visibilityOf(
        skillDescriptionField, 'Skill Editor is taking too long to appear.');
    }
    await waitFor.pageToFullyLoad();
  };

  this.unassignSkillFromTopic = async function(skillDescription, topicName) {
    await this.waitForSkillsToLoad();
    await this.searchSkillByName(skillDescription);
    var skillEditOptions = await skillEditOptionsSelector();
    expect(skillEditOptions.length).toEqual(1);
    var skillEditOptionBox = skillEditOptions[0];
    await action.click('Skill edit option', skillEditOptionBox);
    await action.click('Unassign Skill Button', unassignSkillButton);

    await waitFor.modalPopupToAppear();
    var assignedTopicNamesInput = await assignedTopicNamesInputSelector();
    await waitFor.visibilityOf(
      assignedTopicNamesInput[0],
      'Topic names in unassign skill from topics modal taking' +
      ' too long to appear.');
    var topicListItem = $(
      `.e2e-test-unassign-topic-label=${topicName}`);
    var assignedTopicInput = topicListItem.$(
      assignedTopicNameInputClass);
    await action.click('Assigned Topic Input', assignedTopicInput);

    await action.click('Confirm Unassign Skill', confirmUnassignSkillButton);
    await waitFor.invisibilityOf(
      confirmUnassignSkillButton,
      'Unassign skill modal takes too long to close.');
  };

  this.navigateToSkillsTab = async function() {
    await action.click('Skills tab button', skillsTabButton);
  };

  this.expectNumberOfTopicsToBe = async function(number) {
    var topicsListItems = await topicsListItemsSelector();
    let topicsTableIsPresent = await topicsTable.isExisting();
    if (topicsTableIsPresent) {
      expect(topicsListItems.length).toBe(number);
    }
  };

  this.expectTopicNameToBe = async function(topicName, index) {
    await this.waitForTopicsToLoad();
    var topicNames = await topicNamesSelector();
    var topicNamesElement = topicNames[index];
    var text = await action.getText('Topic Names Element', topicNamesElement);
    expect(text).toEqual(topicName);
  };

  this.getTopicsCount = async function() {
    var topicsListItems = await topicsListItemsSelector();
    return topicsListItems.length;
  };

  this.editTopic = async function(topicName) {
    await this.waitForTopicsToLoad();
    await this.filterTopicsByKeyword(topicName);
    var topicNames = await topicNamesSelector();
    expect(topicNames.length).toEqual(1);
    await this.navigateToTopicWithIndex(0);
  };

  this.expectSkillDescriptionToBe = async function(description, index) {
    await this.waitForSkillsToLoad();
    var skillDescriptionsElement = await skillDescriptionsElementSelector();
    var text = await action.getText(
      'Skill Description Element', skillDescriptionsElement[index]);
    expect(text).toEqual(description);
  };

  this.expectNumberOfSkillsToBe = async function(number) {
    if (!number) {
      await waitFor.visibilityOf(
        noSkillsPresentMessage,
        'No skills present message taking too long to appear.');
      expect(await noSkillsPresentMessage.isDisplayed()).toBe(true);
      return;
    }
    await waitFor.visibilityOf(
      skillsListItem,
      'Skills are taking too long to appear.');
    var skillsListItems = await skillsListItemsSelector();
    expect(skillsListItems.length).toEqual(number);
  };

  this.searchSkillByName = async function(name) {
    return await this.filterTopicsByKeyword(name);
  };
};

exports.TopicsAndSkillsDashboardPage = TopicsAndSkillsDashboardPage;<|MERGE_RESOLUTION|>--- conflicted
+++ resolved
@@ -26,15 +26,10 @@
   var assignSkillToTopicButtonsSelector = function() {
     return $$('.e2e-test-assign-skill-to-topic-button');
   };
-<<<<<<< HEAD
-  var assignSkillToTopicButton = $('.e2e-test-assign-skill-to-topic-button');
   var assignedTopicNameInputClass = '.e2e-test-unassign-topic';
-  var assignedTopicNamesInput = $('.e2e-test-unassign-topic');
-=======
   var assignedTopicNamesInputSelector = function() {
     return $$('.e2e-test-unassign-topic');
   };
->>>>>>> 5ba46e32
   var confirmMoveButton = $('.e2e-test-confirm-move-button');
   var confirmSkillCreationButton = $('.e2e-test-confirm-skill-creation-button');
   var confirmSkillsMergeButton = $('.e2e-test-confirm-skill-selection-button');
