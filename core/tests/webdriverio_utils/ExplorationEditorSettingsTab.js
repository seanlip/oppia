--- conflicted
+++ resolved
@@ -93,11 +93,7 @@
     expect(options.sort()).toEqual(names.sort());
 
     // Now that we have opened the dropdown and
-<<<<<<< HEAD
-    // checked its all available options, the below code closes the dropdown.
-=======
     // checked all its available options, the below code closes the dropdown.
->>>>>>> e02ceb64
     await action.click(
       'State name option', initialStateSelectOption(selectedStateName));
     await action.click('Neutral element', neutralElement);
