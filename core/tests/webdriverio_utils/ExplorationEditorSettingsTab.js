// Copyright 2022 The Oppia Authors. All Rights Reserved.
//
// Licensed under the Apache License, Version 2.0 (the "License");
// you may not use this file except in compliance with the License.
// You may obtain a copy of the License at
//
//      http://www.apache.org/licenses/LICENSE-2.0
//
// Unless required by applicable law or agreed to in writing, software
// distributed under the License is distributed on an "AS-IS" BASIS,
// WITHOUT WARRANTIES OR CONDITIONS OF ANY KIND, either express or implied.
// See the License for the specific language governing permissions and
// limitations under the License.

/**
 * @fileoverview Page object for the exploration editor's settings tab, for
 * use in WebdriverIO tests.
 */

var forms = require('./forms.js');
var general = require('./general.js');
var waitFor = require('./waitFor.js');
var action = require('./action.js');

var ExplorationEditorSettingsTab = function() {
  /*
   * Interactive elements
   */
  var explorationCategory = $('.e2e-test-exploration-category');
  var explorationLanguageInput = $('.e2e-test-exploration-language-select');
  var explorationObjectiveInput = $('.e2e-test-exploration-objective-input');
  var explorationObjectiveWarning = $(
    '.e2e-test-exploration-objective-warning');
  var explorationSummaryTile = $('.e2e-test-exploration-summary-tile');
  var explorationTitleInput = $('.e2e-test-exploration-title-input');
  var initialStateSelect = $('.e2e-test-initial-state-select');
<<<<<<< HEAD
  var initialStateSelector = $('.e2e-test-initial-state-select');
=======
  var initialStateSelectOption = function(stateName) {
    return $(`.e2e-test-initial-state-select-element=${stateName}`);
  };
  var explorationCategoryDropdown = $(
    '.e2e-test-exploration-category-dropdown');
>>>>>>> 20af54e0
  var neutralElement = $('.e2e-test-settings-container');

  /*
   * Buttons
   */
  var closePreviewSummaryButton = $('.e2e-test-close-preview-summary-modal');
  var confirmDeleteExplorationButton = $(
    '.e2e-test-really-delete-exploration-button');
  var deleteExplorationButton = $('.e2e-test-delete-exploration-button');
  var disableCorrectnessFeedbackButton = $(
    '.e2e-test-enable-mark-correctness-feedback');
  var openPreviewSummaryButton = $('.e2e-test-open-preview-summary-modal');

  /*
   * Workflows
   */
  this.deleteExploration = async function() {
    await action.click('Neutral element', neutralElement);
    await action.waitForAutosave();
    await action.click('Delete Exploration Button', deleteExplorationButton);
    await action.click(
      'Confirm Delete Exploration Button',
      confirmDeleteExplorationButton);
    await waitFor.invisibilityOf(
      confirmDeleteExplorationButton,
      'Delete Exploration modal takes too long to disappear');
    // Returning to /creator-dashboard.
    await waitFor.pageToFullyLoad();
  };

  this.disableCorrectnessFeedback = async function() {
    await action.waitForAutosave();
    await action.click(
      'Disable Correctness Feedback Button', disableCorrectnessFeedbackButton);
  };

  this.expectAvailableFirstStatesToBe = async function(names) {
    await waitFor.visibilityOf(
      initialStateSelect, 'Initial state select takes too long to be visible.');
    let selectedStateName = await initialStateSelect.getText();

    await action.click('State Dropdown element', initialStateSelect);

    var options = await $$(
      '.e2e-test-initial-state-select-element').map(async function(elem) {
      await waitFor.visibilityOf(
        elem,
        'option element taking too long to appear');
      return await elem.getText();
    });

    expect(options.sort()).toEqual(names.sort());

    // Now that we have opened the dropdown and
    // checked all its available options, the below code closes the dropdown.
    await action.click(
      'State name option', initialStateSelectOption(selectedStateName));
    await action.click('Neutral element', neutralElement);
  };

  this.openAndClosePreviewSummaryTile = async function() {
    await action.waitForAutosave();
    await action.click('Open preview summary', openPreviewSummaryButton);
    await waitFor.visibilityOf(
      explorationSummaryTile, 'Summary Tile takes too long to appear');
    expect(await explorationSummaryTile.isExisting()).toBeTruthy();
    await action.click(
      'Close Preview Summary Button',
      closePreviewSummaryButton);
    await waitFor.invisibilityOf(
      explorationSummaryTile, 'Summary Tile takes too long to disappear');
    await action.click('Neutral element', neutralElement);
  };

  this.setCategory = async function(category) {
    await waitFor.presenceOf(
      explorationCategory, 'Category input takes too long to be visible.');
    await (
      await forms.AutocompleteDropdownEditor(explorationCategory)
    ).setValue(category);
  };

  this.setFirstState = async function(stateName) {
    await action.waitForAutosave();
    await waitFor.presenceOf(
      initialStateSelect, 'Initial state select takes too long to be visible.');
    await action.click('State Dropdown element', initialStateSelect);

    await action.click(
      'State name option', initialStateSelectOption(stateName));
    await action.click('Neutral element', neutralElement);
  };

  this.setLanguage = async function(language) {
    await waitFor.presenceOf(
      explorationLanguageInput, 'Language input takes too long to be visible.');
    await action.matSelect(
      'Exploration Language', explorationLanguageInput, language);
    await action.click('Neutral element', neutralElement);
  };

  this.setObjective = async function(objective) {
    await action.clear(
      'Exploration Objective input', explorationObjectiveInput);
    await action.setValue(
      'Exploration Objective input', explorationObjectiveInput, objective);
    await action.click('Neutral element', neutralElement);
  };

  this.setTitle = async function(title) {
    await action.waitForAutosave();
    await general.scrollToTop();
    await action.clear('Exploration Title Input', explorationTitleInput);
    await action.setValue(
      'Exploration Title Input', explorationTitleInput, title);
  };

  this.expectCategoryToBe = async function(category) {
    await waitFor.presenceOf(
      explorationCategory,
      'Exploration category input takes too long to be visible.');
    expect(await explorationCategoryDropdown.getText()).
      toEqual(category);
  };

  this.expectFirstStateToBe = async function(firstState) {
    await waitFor.presenceOf(
      initialStateSelect, 'Initial state select takes too long to be visible.');
    await waitFor.textToBePresentInElement(
      initialStateSelect,
      firstState,
      `Initial state is not set as ${firstState}`);
  };

  this.expectLanguageToBe = async function(language) {
    await waitFor.presenceOf(
      explorationLanguageInput, 'Language input takes too long to be visible.');
    expect(await explorationLanguageInput.getText()).
      toEqual(language);
    await action.click('Neutral element', neutralElement);
  };

  this.expectObjectiveToBe = async function(objective) {
    await waitFor.presenceOf(
      explorationObjectiveInput,
      'Objective input takes too long to be visible.');
    expect(await explorationObjectiveInput.getValue()).
      toEqual(objective);
  };

  this.expectTitleToBe = async function(title) {
    await waitFor.presenceOf(
      explorationTitleInput, 'Title input takes too long to be visible.');
    expect(await explorationTitleInput.getValue()).
      toEqual(title);
  };

  this.expectWarningsColorToBe = async function(color) {
    await waitFor.presenceOf(
      explorationObjectiveWarning,
      'Objective warning takes too long to be visible.');
    expect((await explorationObjectiveWarning.getCSSProperty('color')).value).
      toEqual(color);
  };
};

exports.ExplorationEditorSettingsTab = ExplorationEditorSettingsTab;<|MERGE_RESOLUTION|>--- conflicted
+++ resolved
@@ -34,15 +34,11 @@
   var explorationSummaryTile = $('.e2e-test-exploration-summary-tile');
   var explorationTitleInput = $('.e2e-test-exploration-title-input');
   var initialStateSelect = $('.e2e-test-initial-state-select');
-<<<<<<< HEAD
-  var initialStateSelector = $('.e2e-test-initial-state-select');
-=======
   var initialStateSelectOption = function(stateName) {
     return $(`.e2e-test-initial-state-select-element=${stateName}`);
   };
   var explorationCategoryDropdown = $(
     '.e2e-test-exploration-category-dropdown');
->>>>>>> 20af54e0
   var neutralElement = $('.e2e-test-settings-container');
 
   /*
