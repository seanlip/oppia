// Copyright 2022 The Oppia Authors. All Rights Reserved.
//
// Licensed under the Apache License, Version 2.0 (the "License");
// you may not use this file except in compliance with the License.
// You may obtain a copy of the License at
//
//      http://www.apache.org/licenses/LICENSE-2.0
//
// Unless required by applicable law or agreed to in writing, software
// distributed under the License is distributed on an "AS-IS" BASIS,
// WITHOUT WARRANTIES OR CONDITIONS OF ANY KIND, either express or implied.
// See the License for the specific language governing permissions and
// limitations under the License.

/**
 * @fileoverview Page object for the exploration editor's main tab, for use in
 * WebdriverIO tests.
 */

var forms = require('./forms.js');
var general = require('./general.js');
var interactions = require('../../../extensions/interactions/webdriverio.js');
var ruleTemplates = require(
  '../../../extensions/interactions/rule_templates.json');
var waitFor = require('../webdriverio_utils/waitFor.js');
var action = require('./action.js');

var _NEW_STATE_OPTION = 'A New Card Called...';
var _CURRENT_STATE_OPTION = '(try again)';

var ExplorationEditorMainTab = function() {
  /*
   * Interactive elements
   */
  var addOrUpdateSolutionModal = $('.e2e-test-add-or-update-solution-modal');
  var addResponseDetails = $('.e2e-test-add-response-details');
  var addResponseHeader = $('.e2e-test-add-response-modal-header');
  var answerDescription = $('.e2e-test-answer-description');
  var answerTab = $('.e2e-test-answer-tab');
  var ckEditorElement = $('.e2e-test-ck-editor');
  var defaultResponseTab = $('.e2e-test-default-response-tab');
  var deleteNodeLocator = '.e2e-test-delete-node';
  var editOutcomeDestAddExplorationId = $(
    '.e2e-test-add-refresher-exploration-id');
  var editOutcomeDestBubble = $('.e2e-test-dest-bubble');
  var editOutcomeDestForm = $('.e2e-test-dest-form');
  var editOutcomeDestDropdownOptions = $(
    '.e2e-test-destination-selector-dropdown');
  var editorWelcomeModal = $('.e2e-test-welcome-modal');
  var explanationTextAreaElement = $('.e2e-test-explanation-textarea');
  var explorationGraph = $('.e2e-test-exploration-graph');
  var feedbackBubble = $('.e2e-test-feedback-bubble');
  var feedbackEditor = $('.e2e-test-open-feedback-editor');
  var hintTextElement = $('.e2e-test-hint-text');
  var interaction = $('.e2e-test-interaction');
  var interactionEditor = $('.e2e-test-interaction-editor');
  var interactionHtmlElement = $('.e2e-test-interaction-html');
  var parameterElementButton = $('.e2e-test-main-html-select-selector');
  var interactionTab = function(tabId) {
    return $('.e2e-test-interaction-tab-' + tabId);
  };
  var interactionTile = function(interactionId) {
    return $(
      '.e2e-test-interaction-tile-' + interactionId);
  };
  var itemSelectionAnswerOptions = function(optionNum) {
    return $(
      `.e2e-test-html-item-select-option=${optionNum}`);
  };
  var multipleChoiceAnswerOptions = function(optionNum) {
    return $$(
      `.e2e-test-html-select-selector=${optionNum}`);
  };
  var nodeLabelLocator = '.e2e-test-node-label';
  var openOutcomeDestEditor = $('.e2e-test-open-outcome-dest-editor');
  var openOutcomeFeedBackEditor = $('.e2e-test-open-outcome-feedback-editor');
  var postTutorialPopover = $('.ng-joyride .popover-content');
  var responseBody = function(responseNum) {
    return $(`.e2e-test-response-body-${responseNum}`);
  };
  var responseTabElement = $('.e2e-test-response-tab');
  var ruleDetails = $('.e2e-test-rule-details');
  var stateContentDisplay = $('.e2e-test-state-content-display');
  var stateEditButton = $('.e2e-test-edit-content-pencil-button');
  var stateEditorTag = $('.e2e-test-state-content-editor');
  var stateNameContainer = $('.e2e-test-state-name-container');
  var stateNameInput = $('.e2e-test-state-name-input');
  var stateNameText = $('.e2e-test-state-name-text');
  var stateNodeLabel = function(nodeElement) {
    return nodeElement.$(nodeLabelLocator);
  };
  var titleElement = $('.ng-joyride-title');

  /*
   * Buttons
   */
  var addAnswerButton = $('.e2e-test-add-answer');
  var addHintButton = $('.e2e-test-oppia-add-hint-button');
  var addInteractionButton = $('.e2e-test-open-add-interaction-modal');
  var addNewResponseButton = $('.e2e-test-add-new-response');
  var addResponseButton = $('.e2e-test-open-add-response-modal');
  var addSolutionButton = $('.e2e-test-oppia-add-solution-button');
  var answerCorrectnessToggle = $('.e2e-test-editor-correctness-toggle');
  var cancelOutcomeDestButton = $('.e2e-test-cancel-outcome-dest');
  var closeAddResponseButton = $('.e2e-test-close-add-response-modal');
  var confirmDeleteInteractionButton = $(
    '.e2e-test-confirm-delete-interaction');
  var confirmDeleteResponseButton = $('.e2e-test-confirm-delete-response');
  var confirmDeleteStateButton = $('.e2e-test-confirm-delete-state');
  var deleteAnswerButton = $('.e2e-test-delete-answer');
  var deleteInteractionButton = $('.e2e-test-delete-interaction');
  var deleteResponseButton = $('.e2e-test-delete-response');
  var dismissWelcomeModalButton = $('.e2e-test-dismiss-welcome-modal');
  var saveAnswerButton = $('.e2e-test-save-answer');
  var saveHintButton = $('.e2e-test-save-hint');
  var saveInteractionButton = $('.e2e-test-save-interaction');
  var saveOutcomeDestButton = $('.e2e-test-save-outcome-dest');
  var saveOutcomeFeedbackButton = $('.e2e-test-save-outcome-feedback');
  var saveStateContentButton = $('.e2e-test-save-state-content');
  var startTutorialButton = $('.e2e-test-start-tutorial');
  var submitSolutionButton = $('.e2e-test-submit-solution-button');

  /*
   * Symbols
   */
  var correctAnswerTickMark = $('.e2e-test-correct-tick-mark');


  /*
   * Actions
   */

  // ---- TUTORIAL ----

  this.exitTutorial = async function() {
    // Exit the welcome modal.
    await action.click(
      'Dismiss Welcome Modal Button', dismissWelcomeModalButton);
    await waitFor.invisibilityOf(
      editorWelcomeModal, 'Editor Welcome modal takes too long to disappear');

    // Otherwise, if the editor tutorial shows up, exit it.
    var skipButtons = await $$('.ng-joyride .skipBtn');
    if (await skipButtons.length === 1) {
      await action.click('Skip button', skipButtons[0]);
    } else if (await skipButtons.length !== 0) {
      throw new Error(
        'Expected to find at most one \'exit tutorial\' button');
    }
  };

  this.finishTutorial = async function() {
    // Finish the tutorial.
    var finishTutorialButtons = await $$('button=Finish');
    await waitFor.elementToBeClickable(
      finishTutorialButtons[0],
      'Finish Tutorial Stage button is not clickable');
    if (finishTutorialButtons.length === 1) {
      await action.click(
        'Finish Tutorial Stage button', finishTutorialButtons[0]);
    } else {
      throw new Error('There is more than 1 Finish button!');
    }
  };

  this.playTutorial = async function() {
    var tutorialTabHeadings = [
      'Creating in Oppia',
      'Content',
      'Interaction',
      'Responses',
      'Preview',
      'Save',
    ];
    for (const HEADING of tutorialTabHeadings) {
    // Use: await tutorialTabHeadings.forEach(async function(heading) {
      var tutorialTabHeadingElement = $(`.popover-title=${HEADING}`);
      await waitFor.visibilityOf(
        tutorialTabHeadingElement, 'Tutorial: ' + HEADING + 'is not visible');
      // Progress to the next instruction in the tutorial.
      var nextTutorialStageButtons = await $$('.ng-joyride .nextBtn');
      await waitFor.elementToBeClickable(
        nextTutorialStageButtons[0],
        'Next Tutorial Stage button is not clickable');
      if (nextTutorialStageButtons.length === 1) {
        await action.click(
          'Next Tutorial Stage button', nextTutorialStageButtons[0]);
        await waitFor.invisibilityOf(
          tutorialTabHeadingElement,
          'Tutorial stage takes too long to disappear');
      } else {
        throw new Error('There is more than one Next button!');
      }
    }
  };

  this.startTutorial = async function() {
    await waitFor.visibilityOf(
      editorWelcomeModal, 'Editor Welcome modal takes too long to appear');
    await action.click('Start Tutorial button', startTutorialButton);
    await waitFor.visibilityOf(
      titleElement, 'Tutorial modal takes too long to appear');
  };

  // ---- RESPONSE EDITOR ----

  /**
   * This clicks the "add new response" button and then selects the rule type
   * and enters its parameters, and closes the rule editor. Any number of rule
   * parameters may be specified after the ruleName.
   * Note that feedbackInstructions may be null (which means 'specify no
   * feedback'), and only represents a single feedback element.
   * @param {string} interactionId - Interaction type e.g. NumericInput
   * @param {object} feedbackInstructions - A RTE object containing feedback
   *                                        or null
   * @param {string} destStateName - New destination state or 'try again'/null
   * @param {boolean} createNewState - True if the rule creates a new state,
   *                                   else false.
   * @param {string} ruleName - The name of the rule, e.g. IsGreaterThan, must
   *                            match with interaction type.
   */
  this.addResponse = async function(
      interactionId, feedbackInstructions, destStateName,
      createNewState, ruleName) {
    await action.waitForAutosave();
    // Open the "Add Response" modal if it is not already open.
    await action.click('Response Editor Button', addResponseButton);
    await this.setResponse.apply(null, arguments);
  };

  this.setResponse = async function(
      interactionId, feedbackInstructions, destStateName,
      createNewState, ruleName) {
    // Set the rule description.
    var args = [addResponseDetails, interactionId, ruleName];
    for (var i = 5; i < arguments.length; i++) {
      args.push(arguments[i]);
    }
    await waitFor.visibilityOf(
      addResponseDetails, 'Add New Response details is not visible');
    await _selectRule(addResponseDetails, interactionId, ruleName);
    await _setRuleParameters.apply(null, args);
    // Open the feedback entry form if it is not already open.
    var isVisible = await feedbackEditor.isExisting();
    if (isVisible) {
      await action.click('Feedback editor', feedbackEditor);
    }

    if (feedbackInstructions) {
      // Set feedback contents.
      await _setOutcomeFeedback(feedbackInstructions);
    }
    // If the destination is being changed, open the corresponding editor.
    if (destStateName || destStateName !== '(try again)') {
    // Set destination contents.
      if (destStateName !== null) {
        await _setOutcomeDest(
          destStateName, createNewState, null);
      }
    }

    // Close new response modal.
    await action.click('New Response Button', addNewResponseButton);
    await waitFor.invisibilityOf(
      addNewResponseButton, 'Add New Response Modal is not closed');
  };

  // Rules are zero-indexed; 'default' denotes the default outcome.
  // 'pop' denotes the currently opened one.
  this.getResponseEditor = async function(responseNum) {
    var headerElem;
    if (responseNum !== 'pop') {
      if (responseNum === 'default') {
        headerElem = defaultResponseTab;
      } else {
        await waitFor.visibilityOf(
          responseTabElement, 'Response tab is not visible');
        var responseTab = await $$('.e2e-test-response-tab');
        headerElem = responseTab[responseNum];
      }

      var isVisible = await responseBody(responseNum).isExisting();
      if (!isVisible) {
        await action.click('Response Editor Header', headerElem);
      }
    } else {
      headerElem = addResponseHeader;
      expect(await headerElem.isDisplayed()).toBe(true);
    }
    return {
      /**
       * Check for correct rule parameters.
       * @param {string} [interactionId] - Interaction type.
       * @param {string} [ruleName] - Appropriate rule of provided interaction.
       * @param {string[]} [feedbackTextArray] - Exact feedback text to match.
       */
      expectRuleToBe: async function(
          interactionId, ruleName, feedbackTextArray) {
        var ruleDescription = _getRuleDescription(interactionId, ruleName);
        // Replace selectors with feedbackTextArray's elements.
        ruleDescription = _replaceRuleInputPlaceholders(
          ruleDescription, feedbackTextArray);
        ruleDescription += '...';
        // Adding "..." to end of string.
        expect(await action.getText('Answer Tab', answerTab)).toEqual(
          ruleDescription);
      },
      /**
       * Check for correct learner's feedback.
       * @param {string} [feedbackInstructionText] - Exact feedback to match.
       */
      expectFeedbackInstructionToBe: async function(feedbackInstructionsText) {
        // The first rule block's RTE.
        var feedbackRTE = responseBody(responseNum).$('.oppia-rte-editor');
        await waitFor.visibilityOf(
          feedbackRTE, 'Feedback Rich Text Editor not showing up.');
        expect(await action.getText('Feedback RTE', feedbackRTE)).toEqual(
          feedbackInstructionsText);
      },
      setFeedback: async function(richTextInstructions) {
        await action.waitForAutosave();
        // Begin editing feedback.
        await action.click(
          'openOutcomeFeedBackEditor', openOutcomeFeedBackEditor);

        // Set feedback contents.
        await _setOutcomeFeedback(richTextInstructions);

        // Save feedback.
        await action.click(
          'saveOutcomeFeedbackButton', saveOutcomeFeedbackButton);
      },
      // This saves the rule after the destination is selected.
      //  - destinationName: The name of the state to move to, or null to stay
      //    on the same state.
      //  - createNewState: whether the destination state is new and must be
      //    created at this point.
      setDestination: async function(
          destinationName, createNewState, refresherExplorationId) {
        // Begin editing destination.
        await action.click(
          'Outcome Destination Editor Open Button', openOutcomeDestEditor);

        // Set destination contents.
        await _setOutcomeDest(
          destinationName, createNewState, refresherExplorationId);

        // Save destination.
        await action.click(
          'Outcome Destination Editor Save Button', saveOutcomeDestButton);
      },
      markAsCorrect: async function() {
        await action.click(
          'Answer Correctness Toggle', answerCorrectnessToggle);
      },
      // The current state name must be at the front of the list.
      expectAvailableDestinationsToBe: async function(stateNames) {
        // Begin editing destination.
        await action.click(
          'Outcome Destination Editor Open Button', openOutcomeDestEditor);

        var expectedOptionTexts = [_CURRENT_STATE_OPTION].concat(
          stateNames.slice(1));

        // Create new option always at the end of the list.
        expectedOptionTexts.push(_NEW_STATE_OPTION);

        var actualOptionTexts = await editOutcomeDestBubble.$$(
          '<option>').map(async function(optionElem) {
          return await action.getText('Option element', optionElem);
        });
        expect(actualOptionTexts).toEqual(expectedOptionTexts);

        // Cancel editing the destination.
        await action.click('Cancel Outcome Button', cancelOutcomeDestButton);
      },
      addRule: async function(interactionId, ruleName) {
        // Additional parameters may be provided after ruleName.

        // Add the rule.
        await action.click('Add Answer Button', addAnswerButton);

        // Set the rule description.
        var args = [ruleDetails, interactionId, ruleName];
        for (var i = 2; i < arguments.length; i++) {
          args.push(arguments[i]);
        }
        await _selectRule(ruleDetails, interactionId, ruleName);
        await _setRuleParameters.apply(null, args);

        // Save the new rule.
        await action.click('Save Answer Button', saveAnswerButton);
      },
      deleteResponse: async function() {
        await action.click('Delete Response Button', deleteResponseButton);
        await action.click(
          'Confirm Delete Response Button', confirmDeleteResponseButton);
      },
      expectCannotSetFeedback: async function() {
        expect(await openOutcomeFeedBackEditor.isExisting()).toBeFalsy();
      },
      expectCannotSetDestination: async function() {
        var destEditorElem = openOutcomeDestEditor;
        expect(await destEditorElem.isExisting()).toBeFalsy();
      },
      expectCannotAddRule: async function() {
        expect(await addAnswerButton.isExisting()).toBeFalsy();
      },
      expectCannotDeleteRule: async function(ruleNum) {
        expect(await deleteAnswerButton.isExisting()).toBeFalsy();
      },
      expectCannotDeleteResponse: async function() {
        expect(await deleteResponseButton.isExisting()).toBeFalsy();
      }
    };
  };

  this.expectCannotAddResponse = async function() {
    expect(await addResponseButton.isExisting()).toBeFalsy();
  };

  this.expectTickMarkIsDisplayed = async function() {
    await waitFor.visibilityOf(
      correctAnswerTickMark, 'Correct answer tick mark not visible');
  };

  var _setOutcomeDest = async function(
      destName, createNewDest, refresherExplorationId) {
    expect(destName === null && createNewDest).toBe(false);

    var targetOption = null;
    if (createNewDest) {
      targetOption = _NEW_STATE_OPTION;
    } else if (destName === null || destName === '(try again)') {
      targetOption = _CURRENT_STATE_OPTION;
    } else {
      targetOption = destName;
    }

    await editOutcomeDestDropdownOptions.selectByVisibleText(targetOption);

    // 'End' is one of the key names present in Webdriver protocol,
    // and so if we try to pass 'End' in setValue, webdriverio will
    // press the 'End' key present in keyboard instead of typing 'End'
    // as a string. Hence, to type 'End' as a string, we need to pass it
    // as an array of string.
    if (destName === 'End') {
      destName = ['E', 'n', 'd'];
    }
    if (createNewDest) {
      var editOutcomeDestStateInput = editOutcomeDestForm.$(
        '.e2e-test-add-state-input');
      await action.setValue(
        'Edit Outcome State Input', editOutcomeDestStateInput, destName);
    } else if (refresherExplorationId) {
      await action.setValue(
        'Edit Outcome Add Exploration Id',
        editOutcomeDestAddExplorationId, refresherExplorationId);
    }
  };

  // ---- CONTENT ----

  // 'richTextInstructions' is a function that is sent a RichTextEditor which it
  // can then use to alter the state content, for example by calling
  // .appendBoldText(...).
  this.setContent = async function(richTextInstructions, expectFadeIn = false) {
    // Wait for browser to time out the popover, which is 4000 ms.
    await waitFor.invisibilityOf(
      postTutorialPopover, 'Post-tutorial popover does not disappear.');
    await action.waitForAutosave();
    if (expectFadeIn) {
<<<<<<< HEAD
      await waitFor.fadeInToComplete(
        fadeIn, 'Editor taking long to fade in', 5000);
=======
      // We use browser.pause() here because waiting for the fade-in to complete
      // doesn't work for some reason. Also, since the fade-in is a client-side
      // animation, it should always happen in the same amount of time.
      // eslint-disable-next-line oppia/e2e-practices
      await browser.pause(5000);
>>>>>>> 1db1ccbe
    }
    await action.click('stateEditButton', stateEditButton);
    await waitFor.visibilityOf(
      stateEditorTag, 'State editor tag not showing up');
    var richTextEditor = await forms.RichTextEditor(stateEditorTag);
    await richTextEditor.clear();
    await richTextInstructions(richTextEditor);
    await action.click('Save State Content Button', saveStateContentButton);
    await waitFor.invisibilityOf(
      saveStateContentButton,
      'State content editor takes too long to disappear');
  };

  // This receives a function richTextInstructions used to verify the display of
  // the state's content visible when the content editor is closed. The
  // richTextInstructions will be supplied with a handler of the form
  // forms.RichTextChecker and can then perform checks such as
  //   handler.readBoldText('bold')
  //   handler.readRteComponent('Collapsible', 'outer', 'inner')
  // These would verify that the content consists of the word 'bold' in bold
  // followed by a Collapsible component with the given arguments, and nothing
  // else. Note that this fails for collapsibles and tabs since it is not
  // possible to click on them to view their contents, as clicks instead open
  // the rich text editor.
  this.expectContentToMatch = async function(richTextInstructions) {
    await forms.expectRichText(stateContentDisplay).toMatch(
      richTextInstructions);
  };

  // ---- HINT ----

  this.addHint = async function(hint) {
    await action.waitForAutosave();
    await action.click('Add Hint', addHintButton);
    var addHintModal = $('.e2e-test-hint-modal=Add Hint');
    await waitFor.visibilityOf(
      addHintModal, 'Add hint modal takes too long to appear');
    var hintTextButton = await hintTextElement.$$('<p>');
    var lastHintElement = hintTextButton.length - 1;
    await action.click('Hint Text Button', hintTextButton[lastHintElement]);
    var CKEditor = await ckEditorElement.$$(
      '.oppia-rte-resizer')[0];
    await action.setValue('Text CKEditor', CKEditor, hint);
    await action.click('Save Hint Button', saveHintButton);
    await waitFor.invisibilityOf(
      addHintModal, 'Add Hint modal takes too long to close');
  };

  this.addSolution = async function(interactionId, solution) {
    await action.waitForAutosave();
    await action.click('Add Solution', addSolutionButton);
    await waitFor.visibilityOf(
      addOrUpdateSolutionModal,
      'Add/Update Solution modal takes to long to appear');
    var interaction = await interactions.getInteraction(interactionId);
    await interaction.submitAnswer(
      interactionHtmlElement, solution.correctAnswer);
    var explanationTextArea = await explanationTextAreaElement.$$('<p>')[0];
    await action.click('Explanation Text Area', explanationTextArea);
    var CKEditor = await ckEditorElement.$$(
      '.oppia-rte-resizer')[0];
    await action.setValue(
      'Text CKEditor', CKEditor, solution.explanation);
    await action.click('Submit Solution Button', submitSolutionButton);
    await waitFor.invisibilityOf(
      addOrUpdateSolutionModal,
      'Add/Update Solution modal takes too long to close');
  };

  // ---- INTERACTIONS ----

  this.deleteInteraction = async function() {
    await action.waitForAutosave();
    await action.click('Delete interaction button', deleteInteractionButton);

    // Click through the "are you sure?" warning.
    await action.click(
      'Confirm Delete Interaction button', confirmDeleteInteractionButton);

    await waitFor.invisibilityOf(
      confirmDeleteInteractionButton,
      'Delete Interaction modal takes too long to close');
  };

  // This function should be used as the standard way to specify interactions
  // for most purposes. Additional arguments may be sent to this function,
  // and they will be passed on to the relevant interaction editor.
  this.setInteraction = async function(interactionId) {
    await action.waitForAutosave();
    await createNewInteraction(interactionId);
    await customizeInteraction.apply(null, arguments);
    await closeAddResponseModal();
    await waitFor.invisibilityOf(
      addResponseHeader, 'Add Response modal takes too long to close');
    await waitFor.visibilityOf(
      interaction, 'interaction takes too long to appear');
  };

  this.setInteractionWithoutCloseAddResponse = async function(interactionId) {
    await action.waitForAutosave();
    await createNewInteraction(interactionId);
    await customizeInteraction.apply(null, arguments);
  };

  // This function should not usually be invoked directly; please consider
  // using setInteraction instead.
  var createNewInteraction = async function(interactionId) {
    await waitFor.invisibilityOf(
      deleteInteractionButton,
      'Please delete interaction before creating a new one');

    await action.click('Add Interaction button', addInteractionButton);

    var INTERACTION_ID_TO_TAB_NAME = {
      Continue: 'commonly-used',
      EndExploration: 'commonly-used',
      ImageClickInput: 'commonly-used',
      ItemSelectionInput: 'commonly-used',
      MultipleChoiceInput: 'commonly-used',
      NumericInput: 'commonly-used',
      TextInput: 'commonly-used',
      FractionInput: 'math',
      GraphInput: 'math',
      SetInput: 'math',
      AlgebraicExpressionInput: 'math',
      MathEquationInput: 'math',
      NumericExpressionInput: 'math',
      NumberWithUnits: 'math',
      RatioExpressionInput: 'math',
      CodeRepl: 'programming',
      PencilCodeEditor: 'programming',
      MusicNotesInput: 'music',
      InteractiveMap: 'geography'
    };

    var interactionTabButton =
      interactionTab(INTERACTION_ID_TO_TAB_NAME[interactionId]);
    await action.click('Interaction Tab', interactionTabButton);

    var targetTile = interactionTile(interactionId);
    await waitFor.visibilityOf(
      targetTile,
      'Interaction tile ' + interactionId + ' takes too long to be visible'
    );
    await action.click('Interaction tile ' + interactionId, targetTile);
  };

  // This function should not usually be invoked directly; please consider
  // using setInteraction instead.
  var customizeInteraction = async function(interactionId) {
    if (arguments.length > 1) {
      var customizationArgs = [interactionEditor];
      for (var i = 1; i < arguments.length; i++) {
        customizationArgs.push(arguments[i]);
      }
      await interactions
        .getInteraction(interactionId).customizeInteraction
        .apply(null, customizationArgs);
    }

    // The save interaction button doesn't appear for interactions having no
    // options to customize.
    var result = await saveInteractionButton.isExisting();
    if (result) {
      await action.click('Save Interaction Button', saveInteractionButton);
    }
    await waitFor.invisibilityOf(
      saveInteractionButton,
      'Customize Interaction modal taking too long to close');
  };

  // This function should not usually be invoked directly; please consider
  // using setInteraction instead.
  var closeAddResponseModal = async function() {
    // If the "Add Response" modal opens, close it.
    var isVisible = await addResponseHeader.isExisting();
    if (isVisible) {
      await action.click('Close Add Response Button', closeAddResponseButton);
    }
  };

  // Likewise this can receive additional arguments.
  // Note that this refers to the interaction displayed in the editor tab (as
  // opposed to the preview tab, which uses the corresponding function in
  // ExplorationPlayerPage.js).
  this.expectInteractionToMatch = async function(interactionId) {
    // Convert additional arguments to an array to send on.
    var args = [interaction];
    for (var i = 1; i < arguments.length; i++) {
      args.push(arguments[i]);
    }
    await interactions.getInteraction(interactionId).
      expectInteractionDetailsToMatch.apply(null, args);
  };

  this.expectCannotDeleteInteraction = async function() {
    expect(await deleteInteractionButton.isExisting()).toBeFalsy();
  };

  var _setOutcomeFeedback = async function(richTextInstructions) {
    await waitFor.visibilityOf(
      feedbackBubble, 'Feedback bubble takes too long to be visible.');
    var feedbackEditor = await forms.RichTextEditor(
      feedbackBubble);
    await feedbackEditor.clear();
    await richTextInstructions(feedbackEditor);
  };

  // ---- RULES ----
  var _getRuleDescription = function(interactionId, ruleName) {
    if (ruleTemplates.hasOwnProperty(interactionId)) {
      if (ruleTemplates[interactionId].hasOwnProperty(ruleName)) {
        return ruleTemplates[interactionId][ruleName].description;
      } else {
        throw new Error('Unknown rule: ' + ruleName);
      }
    } else {
      throw new Error('Could not find rules for interaction: ' + interactionId);
    }
  };

  // Parses the relevant ruleDescription string, and returns an Array containing
  // the types of the rule input parameters.
  var _getRuleParameterTypes = function(interactionId, ruleName) {
    var ruleDescription = _getRuleDescription(interactionId, ruleName);
    // An example of rule description:
    // is equal to {{a|NonnegativeInt}} and {{b|NonnegativeInt}}.
    // (from NumericInput).
    var parameterTypes = [];
    var re = /\|(.*?)\}/ig;
    // Matched result = Array[|NonnegativeInt}, |NonnegativeInt}].
    var angularSelectors = ruleDescription.match(re);
    // Slicing first and last letter.
    if (angularSelectors) {
      for (var index = 0; index < angularSelectors.length; index++) {
        parameterTypes.push(angularSelectors[index].toString().slice(1, -1));
      }
    }
    // Expected sample output = Array[NonnegativeInt, NonnegativeInt].
    return parameterTypes;
  };

  // This function sets the parameter values for the given rule.
  // Note: The parameter values should be specified as additional arguments
  // after the ruleName. For example, the call
  //   _selectRuleParameters(ruleElement, 'NumericInput', 'Equals', 24)
  // will result in a rule that checks whether the learner's answer equals 24.
  var _setRuleParameters = async function(
      ruleElement, interactionId, ruleName) {
    var parameterValues = [];
    for (var i = 3; i < arguments.length; i++) {
      parameterValues.push(arguments[i]);
    }
    var parameterTypes = _getRuleParameterTypes(interactionId, ruleName);
    expect(parameterValues.length).toEqual(parameterTypes.length);
    var answerDescriptionFragment = await $$(
      '.e2e-test-answer-description-fragment');
    for (var i = 0; i < parameterValues.length; i++) {
      var parameterElement = answerDescriptionFragment[i * 2 + 1];
      var parameterEditor = await forms.getEditor(
        parameterTypes[i])(parameterElement);

      if (interactionId === 'MultipleChoiceInput') {
        // This is a special case as it uses a dropdown to set a NonnegativeInt.
        await action.click(
          'Parameter Element Button', parameterElementButton);

        var multipleChoiceAnswerOption =
          await multipleChoiceAnswerOptions(parameterValues[i])[0];

        await action.click(
          'Multiple Choice Answer Option: ' + i,
          multipleChoiceAnswerOption);
      } else if (interactionId === 'ItemSelectionInput') {
        var answerArray = Array.from(parameterValues[i]);
        for (var j = 0; j < answerArray.length; j++) {
          var itemSelectionAnswerOption =
            itemSelectionAnswerOptions(answerArray[j]);
          await action.click(
            'Item Selection Answer Option: ' + j,
            itemSelectionAnswerOption);
        }
      } else {
        await parameterEditor.setValue(parameterValues[i]);
      }
    }
  };

  /**
   * Parse for rule input placeholders in ruleDescription and replace them.
   * @param {string} [ruleDescription] - Interaction type.
   * @param {string[]} [providedText] - Feedback text to replace with.
   */
  var _replaceRuleInputPlaceholders = function(ruleDescription, providedText) {
    // An example of rule description:
    // "is equal to {{a|NonnegativeInt}} and {{b|NonnegativeInt}}"
    // (from NumericInput).
    var re = /{{[a-z]+[\|](.*?)}}/ig;
    // Matched result = Array[{{a|NonnegativeInt}}}, {{b|NonnegativeInt}}].
    var placeholders = ruleDescription.match(re);
    var textArray = [];
    // Return as-is if string does not contain placeholders.
    if (placeholders) {
      // Replacing placeholders in ruleDescription with given text.
      for (var index = 0; index < placeholders.length; index++) {
        var placeholderElement = placeholders[index];
        if (providedText[0] === '...') {
          ruleDescription = ruleDescription.replace(placeholderElement, '...');
        } else {
          if (providedText.length !== placeholders.length) {
            throw new Error(
              '# of feedback text(' + textArray.length +
              ') is expected to match # of placeholders(' +
              (placeholders.length) + ')');
          }
          ruleDescription = ruleDescription.replace(
            placeholderElement, providedText[index].toString());
        }
      }
    }
    return ruleDescription;
  };


  // This function selects a rule from the dropdown,
  // but does not set any of its input parameters.
  var _selectRule = async function(ruleElem, interactionId, ruleName) {
    var ruleDescription = _getRuleDescription(interactionId, ruleName);
    // Replace selectors with "...".
    ruleDescription = _replaceRuleInputPlaceholders(ruleDescription, ['...']);
    var ruleDescriptionInDropdown = ruleDescription;
    await action.click('Answer Description', answerDescription);
    var ruleDropdownElement = await $$(
      `.e2e-test-rule-type-selector=${ruleDescriptionInDropdown}`)[0];
    await action.click('Rule Dropdown Element', ruleDropdownElement);
  };

  // ---- STATE GRAPH ----

  this.deleteState = async function(stateName) {
    await action.waitForAutosave();
    await general.scrollToTop();
    var nodeStateElement = await explorationGraph.$(
      `.e2e-test-node=${stateName}`);
    await waitFor.visibilityOf(
      nodeStateElement,
      'State ' + stateName + ' takes too long to appear or does not exist');
    // var nodeElement = await explorationGraph.$$(
    //   `.e2e-test-node=${stateName}`)[0];
    var deleteNode = await nodeStateElement.$(deleteNodeLocator);
    console.log(nodeStateElement);
    // console.log(nodeElement);
    console.log(deleteNode);
    await browser.debug()
    await action.click('Delete Node', deleteNode);
    await action.click('Confirm Delete State Button', confirmDeleteStateButton);
    await waitFor.invisibilityOf(
      confirmDeleteStateButton, 'Deleting state takes too long');
  };

  // For this to work, there must be more than one name, otherwise the
  // exploration overview will be disabled.
  this.expectStateNamesToBe = async function(names) {
    var stateNodes = explorationGraph.$$('.e2e-test-node');
    var stateNames = await stateNodes.map(async function(stateElement) {
      return await action.getText(
        'State node label', stateNodeLabel(stateElement));
    });
    expect(stateNames.sort()).toEqual(names.sort());
  };

  // NOTE: if the state is not visible in the state graph this function will
  // fail.
  this.moveToState = async function(targetName) {
    await action.waitForAutosave();
    await general.scrollToTop();
    var stateNodes = explorationGraph.$$('.e2e-test-node');
    var listOfNames = await stateNodes.map(async function(stateElement) {
      return await action.getText(
        'State node label', stateNodeLabel(stateElement));
    });
    var matched = false;
    for (var i = 0; i < listOfNames.length; i++) {
      if (listOfNames[i] === targetName) {
        await action.click('State Node: ' + i, stateNodes[i]);
        matched = true;
        // Wait to re-load the entire state editor.
      }
    }
    if (!matched) {
      throw new Error(
        'State ' + targetName + ' not found by editorMainTab.moveToState.');
    }
    await waitFor.visibilityOf(
      stateNameContainer, 'State Name Container takes too long to appear');
    var errorMessage = (
      'Current state name is:' +
      await stateNameContainer.getAttribute('textContent') +
      'instead of expected ' + targetName);
    await waitFor.textToBePresentInElement(
      stateNameContainer, targetName, errorMessage);
  };

  this.setStateName = async function(name) {
    await waitFor.invisibilityOf(
      postTutorialPopover, 'Post-tutorial popover takes too long to disappear');
    await action.waitForAutosave();
    await action.click('State Name Container', stateNameContainer);
    await action.clear('State Name input', stateNameInput);
    await action.setValue('State Name input', stateNameInput, name);

    var stateNameSubmitButton = stateNameContainer.$(
      '.e2e-test-state-name-submit');
    await action.click('State Name Submit button', stateNameSubmitButton);

    // Wait for state name container to completely disappear
    // and re-appear again.
    await waitFor.visibilityOf(
      stateNameContainer, 'State Name Container takes too long to appear');
    await waitFor.textToBePresentInElement(
      stateNameContainer, name,
      'Current state name is:' + await stateNameContainer.getAttribute(
        'textContent') + 'instead of expected ' + name);
  };

  this.expectCurrentStateToBe = async function(name) {
    await waitFor.visibilityOf(
      stateNameContainer, 'State Name Container taking too long to show up');
    await waitFor.textToBePresentInElement(
      stateNameContainer, name,
      'Expecting current state ' + await stateNameText.getText() +
      ' to be ' + name);
    await waitFor.visibilityOf(
      stateNameText, 'State name container taking too long to appear');
    expect(await stateNameText.getText()).toMatch(name);
  };
};

exports.ExplorationEditorMainTab = ExplorationEditorMainTab;<|MERGE_RESOLUTION|>--- conflicted
+++ resolved
@@ -470,16 +470,11 @@
       postTutorialPopover, 'Post-tutorial popover does not disappear.');
     await action.waitForAutosave();
     if (expectFadeIn) {
-<<<<<<< HEAD
-      await waitFor.fadeInToComplete(
-        fadeIn, 'Editor taking long to fade in', 5000);
-=======
       // We use browser.pause() here because waiting for the fade-in to complete
       // doesn't work for some reason. Also, since the fade-in is a client-side
       // animation, it should always happen in the same amount of time.
       // eslint-disable-next-line oppia/e2e-practices
       await browser.pause(5000);
->>>>>>> 1db1ccbe
     }
     await action.click('stateEditButton', stateEditButton);
     await waitFor.visibilityOf(
@@ -827,13 +822,7 @@
     await waitFor.visibilityOf(
       nodeStateElement,
       'State ' + stateName + ' takes too long to appear or does not exist');
-    // var nodeElement = await explorationGraph.$$(
-    //   `.e2e-test-node=${stateName}`)[0];
     var deleteNode = await nodeStateElement.$(deleteNodeLocator);
-    console.log(nodeStateElement);
-    // console.log(nodeElement);
-    console.log(deleteNode);
-    await browser.debug()
     await action.click('Delete Node', deleteNode);
     await action.click('Confirm Delete State Button', confirmDeleteStateButton);
     await waitFor.invisibilityOf(
