--- conflicted
+++ resolved
@@ -46,12 +46,7 @@
     if (title.match(propertyName)) {
       await editingInstructions(
         await forms.getEditor(objectType)(configProperty));
-<<<<<<< HEAD
-      await action.click(
-        'Save All Configs Button', saveAllConfigs);
-=======
       await action.click('Save All Configs Button', saveAllConfigs);
->>>>>>> 07716de4
       await general.acceptAlert();
       // Waiting for success message.
       await waitFor.textToBePresentInElement(
