// Copyright 2022 The Oppia Authors. All Rights Reserved.
//
// Licensed under the Apache License, Version 2.0 (the "License");
// you may not use this file except in compliance with the License.
// You may obtain a copy of the License at
//
//      http://www.apache.org/licenses/LICENSE-2.0
//
// Unless required by applicable law or agreed to in writing, software
// distributed under the License is distributed on an "AS-IS" BASIS,
// WITHOUT WARRANTIES OR CONDITIONS OF ANY KIND, either express or implied.
// See the License for the specific language governing permissions and
// limitations under the License.

/**
 * @fileoverview Page object for the admin page, for use in WebdriverIO
 * tests.
 */

var action = require('./action.js');
var forms = require('./forms.js');
var general = require('./general.js');
var waitFor = require('./waitFor.js');

var AdminPage = function() {
  var ADMIN_URL_SUFFIX = '/admin';
  var addConditionButtonLocator = '.e2e-test-add-condition-button';
  var addFeatureRuleButtonLocator = '.e2e-test-feature-add-rule-button';
  var addNewRoleButton = $('.e2e-test-add-new-role-button');
  var adminRolesTab = $('.e2e-test-admin-roles-tab');
  var adminRolesTabContainer = $('.e2e-test-roles-tab-container');
  var configTab = $('.e2e-test-admin-config-tab');
  var editUserRoleButton = $('.e2e-test-role-edit-button');
  var explorationElementsSelector = function() {
    return $$('.e2e-test-reload-exploration-row');
  };
  var featureFlagElementsSelector = function() {
    return $$('.e2e-test-feature-flag');
  };
  var featureFlagElement = $('.e2e-test-feature-flag');
  var featureNameLocator = '.e2e-test-feature-name';
  var featuresTab = $('.e2e-test-admin-features-tab');
  var noRuleIndicatorLocator = '.e2e-test-no-rule-indicator';
  var progressSpinner = $('.e2e-test-progress-spinner');
  var reloadCollectionButtonsSelector = function() {
    return $$('.e2e-test-reload-collection-button');
  };
  var removeRuleButtonLocator = '.e2e-test-remove-rule-button';
  var roleDropdown = $('.e2e-test-role-method');
  var roleEditorContainer = $('.e2e-test-roles-editor-card-container');
  var rolesResultRowsElement = $('.e2e-test-roles-result-rows');
  var rolesResultRowsElementsSelector = function() {
    return $$('.e2e-test-roles-result-rows');
  };
  var roleSelector = $('.e2e-test-new-role-selector');
  var roleValueOption = $('.e2e-test-role-value');
  var saveAllConfigs = $('.e2e-test-save-all-configs');
  var saveButtonLocator = '.e2e-test-save-button';
  var serverModeSelectorLocator = '.e2e-test-server-mode-selector';
  var statusMessage = $('.e2e-test-status-message');
  var userRoleItemsSelector = function() {
    return $$('.e2e-test-user-role-description');
  };
  var usernameInputFieldForRolesEditing = $(
    '.e2e-test-username-for-role-editor');
  var viewRoleButton = $('.e2e-test-role-success');
  var valueSelectorLocator = '.e2e-test-value-selector';

  // The reload functions are used for mobile testing
  // done via Browserstack. These functions may cause
  // a problem when used to run tests directly on Travis.
  if (general.isInDevMode()) {
    var getExplorationTitleElement = function(explorationElement) {
      return explorationElement.$(explorationTitleLocator);
    };

    var getExplorationElementReloadButton = function(explorationElement) {
      return explorationElement.$(explorationButtonLocator);
    };

    this.reloadCollection = async function(collectionId) {
      await this.get();
      var reloadCollectionButton = (
        await reloadCollectionButtonsSelector()[collectionId]);
      await action.click('Reload Collection Buttons', reloadCollectionButton);
      await general.acceptAlert();
      // Time is needed for the reloading to complete.
      await waitFor.textToBePresentInElement(
        statusMessage, 'Data reloaded successfully.',
        'Collection could not be reloaded');
      return true;
    };

    // The name should be as given in the admin page (including '.yaml' if
    // necessary).
    this.reloadExploration = async function(name) {
      await this.get();
      var explorationElements = explorationElementsSelector();
      await explorationElements.map(async function(explorationElement) {
        await waitFor.visibilityOf(
          getExplorationTitleElement(
            explorationElement,
            'Exploration title taking too long to appear'));
        var title = await getExplorationTitleElement(
          explorationElement).getText();

        // We use match here in case there is whitespace around the name.
        if (title.match(name)) {
          var explorationElementReloadButton =
            getExplorationElementReloadButton(explorationElement);
          await action.click(
            'Exploration Element Reload Button',
            explorationElementReloadButton);
          await general.acceptAlert();
          // Time is needed for the reloading to complete.
          await waitFor.textToBePresentInElement(
            statusMessage, 'Data reloaded successfully.',
            'Exploration could not be reloaded');
          return true;
        }
      });
    };
  }

  var _switchToRolesTab = async function() {
    await action.click('Admin roles tab button', adminRolesTab);

    await expect(await adminRolesTab.getAttribute('class')).toMatch('active');
    await waitFor.visibilityOf(
      adminRolesTabContainer, 'Roles tab page is not visible.');
  };

  var saveConfigProperty = async function(
      configProperty, propertyName, objectType, editingInstructions) {
    await waitFor.visibilityOf(
      configProperty.$('.e2e-test-config-title'),
      'Config Title taking too long too appear');
    var title = await configProperty.$('.e2e-test-config-title').getText();
    if (title.match(propertyName)) {
      await editingInstructions(
        await forms.getEditor(objectType)(configProperty));
      await action.click('Save All Configs Button', saveAllConfigs);
      await general.acceptAlert();
      // Waiting for success message.
      await waitFor.textToBePresentInElement(
        statusMessage, 'saved successfully',
        'New config could not be saved');
      return true;
    }
  };

  this.get = async function() {
    await browser.url(ADMIN_URL_SUFFIX);
    await waitFor.pageToFullyLoad();
  };

  this.getJobsTab = async function() {
    await browser.url(ADMIN_URL_SUFFIX + '#/jobs');
    await waitFor.pageToFullyLoad();
  };

  this.getFeaturesTab = async function() {
    await this.get();
    await action.click('Admin features tab', featuresTab);
    await waitFor.visibilityOf(
      featureFlagElement, 'Feature flags not showing up');
  };

  this.getDummyFeatureElement = async function() {
    var featureFlagElements = await featureFlagElementsSelector();
    var count = featureFlagElements.length;
    for (let i = 0; i < count; i++) {
      var elem = featureFlagElements[i];
      if ((await elem.$(featureNameLocator).getText()) ===
          'dummy_feature') {
        return elem;
      }
    }

    return null;
  };

  // Remove this method after the end_chapter_celebration feature flag
  // is deprecated.
  this.getEndChapterCelebrationFeatureElement = async function() {
    var featureFlagElements = await featureFlagElementsSelector();
    var count = featureFlagElements.length;
    for (let i = 0; i < count; i++) {
      var elem = featureFlagElements[i];
      if ((await elem.$(featureNameLocator).getText()) ===
          'end_chapter_celebration') {
        return elem;
      }
    }

    return null;
  };

<<<<<<< HEAD
  this.removeAllRulesOfFeature = async function(featureElement) {
    while (!await featureElement.$(noRuleIndicatorLocator).isExisting()) {
      await action.click(
        'Remove feature rule button',
        featureElement
          .$(removeRuleButtonLocator)
      );
    }
  };

  this.saveChangeOfFeature = async function(featureElement) {
    await action.click(
      'Save feature button',
      featureElement
        .$(saveButtonLocator)
    );

    await general.acceptAlert();
    await waitFor.visibilityOf(statusMessage);
  };

  // Remove this method after the end_chapter_celebration feature flag
=======
  // Remove this method after the checkpoint_celebration feature flag
>>>>>>> b07a2527
  // is deprecated.
  this.getCheckpointCelebrationFeatureElement = async function() {
    var featureFlagElements = await featureFlagElementsSelector();
    var count = featureFlagElements.length;
    for (let i = 0; i < count; i++) {
      var elem = featureFlagElements[i];
      if ((await elem.$(featureNameLocator).getText()) ===
          'checkpoint_celebration') {
        return elem;
      }
    }

    return null;
  };

  // This function is meant to be used to enable a feature gated behind
  // a feature flag in prod mode, which is the server environment the E2E
  // tests are run in.
  this.enableFeatureForProd = async function(featureElement) {
    await this.removeAllRulesOfFeature(featureElement);

    await action.click(
      'Add feature rule button',
      featureElement
        .$(addFeatureRuleButtonLocator)
    );

    await waitFor.visibilityOf(
      featureElement.$(valueSelectorLocator),
      'Value Selector takes too long to appear'
    );
    await (featureElement.$(valueSelectorLocator)).selectByVisibleText(
      'Enabled');

    await action.click(
      'Add condition button',
      featureElement
        .$(addConditionButtonLocator)
    );

    await waitFor.visibilityOf(
      featureElement.$(serverModeSelectorLocator),
      'Value Selector takes too long to appear'
    );
    await (featureElement.$(serverModeSelectorLocator)).selectByVisibleText(
      'prod');

    await this.saveChangeOfFeature(featureElement);
  };

  this.enableFeatureForDev = async function(featureElement) {
    await this.removeAllRulesOfFeature(featureElement);

    await action.click(
      'Add feature rule button',
      featureElement
        .$(addFeatureRuleButtonLocator)
    );

    await waitFor.visibilityOf(
      featureElement.$(valueSelectorLocator),
      'Value Selector takes too long to appear'
    );
    await (featureElement.$(valueSelectorLocator)).selectByVisibleText(
      'Enabled');

    await action.click(
      'Add condition button',
      featureElement
        .$(addConditionButtonLocator)
    );

    await this.saveChangeOfFeature(featureElement);
  };

  this.editConfigProperty = async function(
      propertyName, objectType, editingInstructions) {
    await this.get();
    await action.click('Config Tab', configTab);
    await waitFor.elementToBeClickable(saveAllConfigs);

    var results = [];
    var configProperties = await $$('.e2e-test-config-property');
    for (let configProperty of configProperties) {
      results.push(
        await saveConfigProperty(
          configProperty, propertyName, objectType, editingInstructions)
      );
    }
    var success = null;
    for (var i = 0; i < results.length; i++) {
      success = success || results[i];
    }
    if (!success) {
      throw new Error('Could not find config property: ' + propertyName);
    }
  };

  this._editUserRole = async function(username) {
    await this.get();
    await _switchToRolesTab();
    await action.setValue(
      'Username input field', usernameInputFieldForRolesEditing, username);
    await action.click('Edit user role button', editUserRoleButton);
    await waitFor.visibilityOf(
      roleEditorContainer, 'Role editor card takes too long to appear.');
  };

  this.addRole = async function(name, newRole) {
    await this._editUserRole(name);

    await action.click('Add new role', addNewRoleButton);
    await action.matSelect('New role selector', roleSelector, newRole);

    await waitFor.invisibilityOf(
      progressSpinner, 'Progress spinner is taking too long to disappear.');
    var removeButtonElement = $(
      '.e2e-test-' + newRole.split(' ').join('-') +
      '-remove-button-container');
    await waitFor.visibilityOf(
      removeButtonElement, 'Role removal button takes too long to appear.');
  };

  this.getUsersAsssignedToRole = async function(role) {
    await action.select('Role Drop Down', roleDropdown, 'By Role');
    await action.select('Role Value Option', roleValueOption, role);
    await action.click('View Role Button', viewRoleButton);
  };

  this.expectUserRolesToMatch = async function(name, expectedRoles) {
    await this._editUserRole(name);
    var userRoleItems = userRoleItemsSelector();
    var userRoles = await userRoleItems.map(async function(userRoleContainer) {
      return (
        await action.getText('Role container', userRoleContainer)
      ).toLowerCase();
    });
    expect(expectedRoles.length).toEqual(userRoles.length);
    expectedRoles.sort();
    userRoles.sort();
    for (j = 0; j < userRoles.length; j++) {
      var name = userRoles[j];
      expect(name).toEqual(expectedRoles[j]);
    }
  };

  this.expectUsernamesToMatch = async function(expectedUsernamesArray) {
    var foundUsersArray = [];
    if (expectedUsernamesArray.length !== 0) {
      await waitFor.visibilityOf(rolesResultRowsElement);
    }
    var rolesResultRowsElements = rolesResultRowsElementsSelector();
    var usernames = await rolesResultRowsElements.map(async function(elm) {
      var text = await action.getText(
        'Username in roles list on admin page', elm);
      return text;
    });

    for (i = 0; i < usernames.length; i++) {
      var name = usernames[i];
      foundUsersArray.push(name);
    }
    expect(foundUsersArray.length).toEqual(expectedUsernamesArray.length);

    expectedUsernamesArray.sort();
    foundUsersArray.sort();
    for (j = 0; j < foundUsersArray.length; j++) {
      var name = foundUsersArray[j];
      expect(name).toEqual(expectedUsernamesArray[j]);
    }
  };
};

exports.AdminPage = AdminPage;<|MERGE_RESOLUTION|>--- conflicted
+++ resolved
@@ -40,12 +40,10 @@
   var featureFlagElement = $('.e2e-test-feature-flag');
   var featureNameLocator = '.e2e-test-feature-name';
   var featuresTab = $('.e2e-test-admin-features-tab');
-  var noRuleIndicatorLocator = '.e2e-test-no-rule-indicator';
   var progressSpinner = $('.e2e-test-progress-spinner');
   var reloadCollectionButtonsSelector = function() {
     return $$('.e2e-test-reload-collection-button');
   };
-  var removeRuleButtonLocator = '.e2e-test-remove-rule-button';
   var roleDropdown = $('.e2e-test-role-method');
   var roleEditorContainer = $('.e2e-test-roles-editor-card-container');
   var rolesResultRowsElement = $('.e2e-test-roles-result-rows');
@@ -55,7 +53,6 @@
   var roleSelector = $('.e2e-test-new-role-selector');
   var roleValueOption = $('.e2e-test-role-value');
   var saveAllConfigs = $('.e2e-test-save-all-configs');
-  var saveButtonLocator = '.e2e-test-save-button';
   var serverModeSelectorLocator = '.e2e-test-server-mode-selector';
   var statusMessage = $('.e2e-test-status-message');
   var userRoleItemsSelector = function() {
@@ -196,32 +193,7 @@
     return null;
   };
 
-<<<<<<< HEAD
-  this.removeAllRulesOfFeature = async function(featureElement) {
-    while (!await featureElement.$(noRuleIndicatorLocator).isExisting()) {
-      await action.click(
-        'Remove feature rule button',
-        featureElement
-          .$(removeRuleButtonLocator)
-      );
-    }
-  };
-
-  this.saveChangeOfFeature = async function(featureElement) {
-    await action.click(
-      'Save feature button',
-      featureElement
-        .$(saveButtonLocator)
-    );
-
-    await general.acceptAlert();
-    await waitFor.visibilityOf(statusMessage);
-  };
-
-  // Remove this method after the end_chapter_celebration feature flag
-=======
   // Remove this method after the checkpoint_celebration feature flag
->>>>>>> b07a2527
   // is deprecated.
   this.getCheckpointCelebrationFeatureElement = async function() {
     var featureFlagElements = await featureFlagElementsSelector();
