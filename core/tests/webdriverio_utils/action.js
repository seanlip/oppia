--- conflicted
+++ resolved
@@ -20,7 +20,7 @@
 
 // Waits for the invisibility of the autosave message.
 var waitForAutosave = async function() {
-  var autoSaveIndicatorElement = await $('.e2e-test-autosave-indicator');
+  var autoSaveIndicatorElement = $('.e2e-test-autosave-indicator');
   await waitFor.invisibilityOf(
     autoSaveIndicatorElement, 'Auto save indicator didn\'t disappear');
 };
@@ -64,11 +64,7 @@
 var select = async function(selectorName, selectorElement, optionToSelect) {
   await waitFor.visibilityOf(
     selectorElement,
-<<<<<<< HEAD
-    `${selectorName} is not present to select ${optionToSelect}`
-=======
     `${selectorName} is not visible to select ${optionToSelect}`
->>>>>>> 8a179239
   );
   await selectorElement.selectByVisibleText(optionToSelect);
 };
