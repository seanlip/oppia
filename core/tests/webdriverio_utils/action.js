--- conflicted
+++ resolved
@@ -67,10 +67,6 @@
   return await element.getValue();
 };
 
-<<<<<<< HEAD
-
-=======
->>>>>>> 8e710ba0
 var select = async function(selectorName, selectorElement, optionToSelect) {
   await waitFor.visibilityOf(
     selectorElement,
