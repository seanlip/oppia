--- conflicted
+++ resolved
@@ -114,7 +114,6 @@
     expect(titleOfExplorationSummary).toMatch(title);
   };
 
-<<<<<<< HEAD
   this.removeExplorationSummaryTileFromPlaylist = async function(title) {
     let removeTile = await $(`.e2e-test-exp-summary-tile-title=${title}`);
     await removeTile.moveTo();
@@ -136,9 +135,6 @@
   };
 
   this.expectNameOfTopicInEditGoalsToMatch = async function(name) {
-=======
-  this.expectNameOfTopicInEditGoalsToMatch = async function (name) {
->>>>>>> e3a4b239
     await waitFor.visibilityOf(
       editGoalsTopicName,
       'Topic in Edit Goals takes too long to appear'
