--- conflicted
+++ resolved
@@ -223,10 +223,6 @@
   };
 
   this.expectFeedbackMessageToMatch = async function(message) {
-<<<<<<< HEAD
-    var feedbackMessage = await $('.e2e-test-feedback-message');
-=======
->>>>>>> 6c949b16
     await waitFor.visibilityOf(
       feedbackMessage, 'Feedback Message takes too long to appear');
     expect(await feedbackMessage.getText()).toMatch(message);
