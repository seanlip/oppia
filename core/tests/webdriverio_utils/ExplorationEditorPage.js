// Copyright 2022 The Oppia Authors. All Rights Reserved.
//
// Licensed under the Apache License, Version 2.0 (the "License");
// you may not use this file except in compliance with the License.
// You may obtain a copy of the License at
//
//      http://www.apache.org/licenses/LICENSE-2.0
//
// Unless required by applicable law or agreed to in writing, software
// distributed under the License is distributed on an "AS-IS" BASIS,
// WITHOUT WARRANTIES OR CONDITIONS OF ANY KIND, either express or implied.
// See the License for the specific language governing permissions and
// limitations under the License.

/**
 * @fileoverview Page object for the exploration editor, for use in WebdriverIO
 * tests.
 */

var action = require('./action');
var forms = require('./forms.js');
var waitFor = require('./waitFor.js');

var ExplorationEditorMainTab = require(
  '../webdriverio_utils/ExplorationEditorMainTab.js');
var ExplorationEditorSettingsTab = require(
  '../webdriverio_utils/ExplorationEditorSettingsTab.js');

var ExplorationEditorPage = function() {
  /*
  * Interactive elements
  */
  var commitMessageInput = $('.e2e-test-commit-message-input');
  var confirmPublish = $('.e2e-test-confirm-publish');
  var expCategoryDropdownElement = $('.e2e-test-exploration-category-dropdown');
  var expLanguageSelectorElement = $('.e2e-test-exploration-language-select');
  var expObjective = $('.e2e-test-exploration-objective-input');
  var expTags = $('.e2e-test-tags');
  var expTitle = $('.e2e-test-exploration-title-input');
  var explorationMetadataModalHeaderElement = $(
    '.e2e-test-metadata-modal-header');
  var modalContentElement = $('.modal-content');
  var sharePublishModalElement = $('.e2e-test-share-publish-modal');

  /*
   * Buttons
   */
  var closeButton = $('.e2e-test-share-publish-close');
  var commitChangesButton = $('.e2e-test-save-draft-button');
  var navigateToSettingsTabButton = $('.e2e-test-settings-tab');
  var prePublicationConfirmButton = $('.e2e-test-confirm-pre-publication');
  var publishExplorationButton = $('.e2e-test-publish-exploration');
  var saveChangesButton = $('.e2e-test-save-changes');
  var saveDraftButtonTextContainer = $('.e2e-test-save-draft-message');

  /*
   * Components
   */
  this.getMainTab = function() {
    return new ExplorationEditorMainTab.ExplorationEditorMainTab();
  };
  this.getSettingsTab = function() {
    return new ExplorationEditorSettingsTab.ExplorationEditorSettingsTab();
  };

  /*
   * Workflows
   */
  // ---- CONTROLS ----

  this.publishCardExploration = async function(
      title, objective, category, language, tags) {
    await action.waitForAutosave();
    await action.click('Publish button', publishExplorationButton);

    await action.setValue('Exploration title', expTitle, title);
    await action.click(
      'Exploration metadata modal header',
      explorationMetadataModalHeaderElement);
    await action.waitForAutosave();

    await action.setValue('Exploration objective', expObjective, objective);
    await action.click(
      'Exploration metadata modal header',
      explorationMetadataModalHeaderElement);
    await action.waitForAutosave();

    await waitFor.presenceOf(
      expCategoryDropdownElement,
      'Category input takes too long to be visible.');
    await (
      await forms.AutocompleteDropdownEditor(expCategoryDropdownElement)
    ).setValue(category);
    await action.click(
      'Exploration metadata modal header',
      explorationMetadataModalHeaderElement);
    await action.waitForAutosave();

    await action.select(
      'Exploration Language', expLanguageSelectorElement,
      language);
    await action.click(
      'Exploration metadata modal header',
      explorationMetadataModalHeaderElement);
    await action.waitForAutosave();

    for (var elem of tags) {
      var expInput = expTags.$('<input>');
      await action.click('Exploration input', expInput);
      await action.setValue('Exploration input', expInput, elem + '\n');
      await action.click(
        'Exploration metadata modal header',
        explorationMetadataModalHeaderElement);
      await action.waitForAutosave();
    }

    await action.click(
      'Publish confirmation button', prePublicationConfirmButton);
    await waitFor.invisibilityOf(
      prePublicationConfirmButton,
      'Exploration metadata modal takes too long to disappear.');
    await waitFor.visibilityOf(
      modalContentElement, 'Modal Content taking too long to appear');

    await action.click('Confirm Publish', confirmPublish);
    await waitFor.invisibilityOf(
      confirmPublish,
      'Confirm publish modal takes too long to disappear.');
    await waitFor.visibilityOf(
      sharePublishModalElement, 'Awesome modal taking too long to appear');

    await action.click('Share publish button', closeButton);
    await waitFor.invisibilityOf(
      closeButton, 'Close button taking too long to disappear');
  };

  this.saveChanges = async function(commitMessage) {
    await action.waitForAutosave();
    await action.click('Save changes button', saveChangesButton);
    if (commitMessage) {
      await action.setValue(
        'Commit message input', commitMessageInput, commitMessage);
    }
    await action.click('Save draft button', commitChangesButton);
    // TODO(#13096): Remove browser.pause from e2e files.
<<<<<<< HEAD
    /* eslint-disable-next-line oppia/e2e-practices */
=======
    // eslint-disable-next-line oppia/e2e-practices
>>>>>>> 069abf66
    await browser.pause(2500);
    await waitFor.textToBePresentInElement(
      saveDraftButtonTextContainer, 'Save Draft',
      'Changes could not be saved');
  };

  // ---- NAVIGATION ----

  this.navigateToSettingsTab = async function() {
    await action.click('Settings tab button', navigateToSettingsTabButton);
    await waitFor.pageToFullyLoad();
  };
};

exports.ExplorationEditorPage = ExplorationEditorPage;<|MERGE_RESOLUTION|>--- conflicted
+++ resolved
@@ -143,11 +143,7 @@
     }
     await action.click('Save draft button', commitChangesButton);
     // TODO(#13096): Remove browser.pause from e2e files.
-<<<<<<< HEAD
-    /* eslint-disable-next-line oppia/e2e-practices */
-=======
     // eslint-disable-next-line oppia/e2e-practices
->>>>>>> 069abf66
     await browser.pause(2500);
     await waitFor.textToBePresentInElement(
       saveDraftButtonTextContainer, 'Save Draft',
