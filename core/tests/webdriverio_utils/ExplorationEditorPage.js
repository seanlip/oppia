// Copyright 2022 The Oppia Authors. All Rights Reserved.
//
// Licensed under the Apache License, Version 2.0 (the "License");
// you may not use this file except in compliance with the License.
// You may obtain a copy of the License at
//
//      http://www.apache.org/licenses/LICENSE-2.0
//
// Unless required by applicable law or agreed to in writing, software
// distributed under the License is distributed on an "AS-IS" BASIS,
// WITHOUT WARRANTIES OR CONDITIONS OF ANY KIND, either express or implied.
// See the License for the specific language governing permissions and
// limitations under the License.

/**
 * @fileoverview Page object for the exploration editor, for use in WebdriverIO
 * tests.
 */

var action = require('./action');
var forms = require('./forms.js');
var waitFor = require('./waitFor.js');

var ExplorationEditorImprovementsTab = require(
  '../webdriverio_utils/ExplorationEditorImprovementsTab.js');
var ExplorationEditorFeedbackTab = require(
  '../webdriverio_utils/ExplorationEditorFeedbackTab.js');
var ExplorationEditorHistoryTab = require(
  '../webdriverio_utils/ExplorationEditorHistoryTab.js');
var ExplorationEditorMainTab = require(
  '../webdriverio_utils/ExplorationEditorMainTab.js');
var ExplorationEditorSettingsTab = require(
  '../webdriverio_utils/ExplorationEditorSettingsTab.js');
var ExplorationEditorStatsTab = require(
  '../webdriverio_utils/ExplorationEditorStatsTab.js');
var ExplorationEditorTranslationTab = require(
  '../webdriverio_utils/ExplorationEditorTranslationTab.js');
var ExplorationPlayerPage = require(
  '../webdriverio_utils/ExplorationPlayerPage.js');

var ExplorationEditorPage = function() {
  /*
  * Interactive elements
  */
  var commitMessageInput = $('.e2e-test-commit-message-input');
  var confirmPublish = $('.e2e-test-confirm-publish');
  var expCategoryDropdownElement = $('.e2e-test-exploration-category-dropdown');
  var expLanguageSelectorElement = $('.e2e-test-exploration-language-select');
  var explorationSaveModalElement = $('.e2e-test-exploration-save-modal');
  var expTagsSelectionChoiceElementsSelector = function() {
    return $$('.select2-selection__choice');
  };
  var expObjective = $('.e2e-test-exploration-objective-input');
  var expTags = $('.e2e-test-tags');
  var expTitle = $('.e2e-test-exploration-title-input');
  var explorationMetadataModalHeaderElement = $(
    '.e2e-test-metadata-modal-header');
  var modalContentElement = $('.modal-content');
  var promptModalElement = $('.e2e-test-save-prompt-modal');
  var selectionRenderedElement = $('.select2-selection__rendered');
  var sharePublishModalElement = $('.e2e-test-share-publish-modal');
  var toastMessage = $('.e2e-test-toast-message');

  /*
   * Non-Interactive elements
   */
  var loadingModal = $('.e2e-test-loading-modal');

  /*
   * Buttons
   */
  var closeButton = $('.e2e-test-share-publish-close');
  var commitChangesButton = $('.e2e-test-save-draft-button');
  var confirmDiscardChangesButton = $('.e2e-test-confirm-discard-changes');
  var discardChangesButton = $('.e2e-test-discard-changes');
  var discardLostChangesButton = $('.e2e-test-discard-lost-changes-button');
  var discardAndExportLostChangesButton = $(
    '.e2e-test-discard-and-export-lost-changes-button');
  var navigateToImprovementsTabButton = $('.e2e-test-improvements-tab');
  var navigateToFeedbackTabButton = $('.e2e-test-feedback-tab');
  var navigateToHistoryTabButton = $('.e2e-test-history-tab');
  var navigateToMainTabButton = $('.e2e-test-main-tab');
  var navigateToPreviewTabButton = $('.e2e-test-preview-tab');
  var navigateToSettingsTabButton = $('.e2e-test-settings-tab');
  var navigateToStatsTabButton = $('.e2e-test-stats-tab');
  var navigateToTranslationTabButton = $('.e2e-test-translation-tab');
  var prePublicationConfirmButton = $('.e2e-test-confirm-pre-publication');
  var publishChangesButtonTextContainer = $(
    '.e2e-test-publish-changes-message');
  var publishExplorationButton = $('.e2e-test-publish-exploration');
  var recommendationPromptSaveButton = $(
    '.e2e-test-recommendation-prompt-save-button');
  var saveChangesButton = $('.e2e-test-save-changes');
  var saveDiscardToggleButton = $('.e2e-test-save-discard-toggle');
  var saveDraftButtonTextContainer = $('.e2e-test-save-draft-message');

  /*
   * Components
   */
  this.getImprovementsTab = function() {
    return (
      new ExplorationEditorImprovementsTab.ExplorationEditorImprovementsTab());
  };
<<<<<<< HEAD
  this.getFeedbackTab = function() {
    return new ExplorationEditorFeedbackTab.ExplorationEditorFeedbackTab();
  };
  this.getHistoryTab = function() {
    return new ExplorationEditorHistoryTab.ExplorationEditorHistoryTab();
  };
=======

  this.getFeedbackTab = function() {
    return new ExplorationEditorFeedbackTab.ExplorationEditorFeedbackTab();
  };

  this.getHistoryTab = function() {
    return new ExplorationEditorHistoryTab.ExplorationEditorHistoryTab();
  };

>>>>>>> 05153f91
  this.getMainTab = function() {
    return new ExplorationEditorMainTab.ExplorationEditorMainTab();
  };

  this.getSettingsTab = function() {
    return new ExplorationEditorSettingsTab.ExplorationEditorSettingsTab();
  };
  this.getStatsTab = function() {
    return new ExplorationEditorStatsTab.ExplorationEditorStatsTab();
  };
  this.getTranslationTab = function() {
    return new ExplorationEditorTranslationTab
      .ExplorationEditorTranslationTab();
  };
  this.getPreviewTab = function() {
    return new ExplorationPlayerPage.ExplorationPlayerPage();
  };

  this.getStatsTab = function() {
    return new ExplorationEditorStatsTab.ExplorationEditorStatsTab();
  };

  this.getTranslationTab = function() {
    return new ExplorationEditorTranslationTab
      .ExplorationEditorTranslationTab();
  };

  this.getPreviewTab = function() {
    return new ExplorationPlayerPage.ExplorationPlayerPage();
  };

  /*
   * Workflows
   */
  // ---- CONTROLS ----

  this.publishCardExploration = async function(
      title, objective, category, language, tags) {
    await action.waitForAutosave();
    await action.click('Publish button', publishExplorationButton);

    await action.setValue('Exploration title', expTitle, title);
    await action.click(
      'Exploration metadata modal header',
      explorationMetadataModalHeaderElement);
    await action.waitForAutosave();

    await action.setValue('Exploration objective', expObjective, objective);
    await action.click(
      'Exploration metadata modal header',
      explorationMetadataModalHeaderElement);
    await action.waitForAutosave();

    await waitFor.presenceOf(
      expCategoryDropdownElement,
      'Category input takes too long to be visible.');
    await (
      await forms.AutocompleteDropdownEditor(expCategoryDropdownElement)
    ).setValue(category);
    await action.click(
      'Exploration metadata modal header',
      explorationMetadataModalHeaderElement);
    await action.waitForAutosave();

    await action.select(
      'Exploration Language', expLanguageSelectorElement,
      language);
    await action.click(
      'Exploration metadata modal header',
      explorationMetadataModalHeaderElement);
    await action.waitForAutosave();

    for (var elem of tags) {
      var expInput = expTags.$('<input>');
      await action.click('Exploration input', expInput);
      await action.setValue('Exploration input', expInput, elem + '\n');
      await action.click(
        'Exploration metadata modal header',
        explorationMetadataModalHeaderElement);
      await action.waitForAutosave();
    }

    await action.click(
      'Publish confirmation button', prePublicationConfirmButton);
    await waitFor.invisibilityOf(
      prePublicationConfirmButton,
      'Exploration metadata modal takes too long to disappear.');
    await waitFor.visibilityOf(
      modalContentElement, 'Modal Content taking too long to appear');

    await action.click('Confirm Publish', confirmPublish);
    await waitFor.invisibilityOf(
      confirmPublish,
      'Confirm publish modal takes too long to disappear.');
    await waitFor.visibilityOf(
      sharePublishModalElement, 'Awesome modal taking too long to appear');

    await action.click('Share publish button', closeButton);
    await waitFor.invisibilityOf(
      closeButton, 'Close button taking too long to disappear');
  };

  this.verifyExplorationSettingFields = async function(
      title, category, objective, language, tags) {
    var explorationCategory = await action.getText(
      'Selection Rendered Element', selectionRenderedElement);
    var explorationLanguage = await action.getText(
      'Exploration Language Selector Element',
      expLanguageSelectorElement.$('option:checked'));
    await waitFor.visibilityOf(
      expTitle, 'Exploration Goal taking too long to appear');
    var expTitleValue = await action.getAttribute(
      'Exploration Title', expTitle, 'value');
    expect(expTitleValue).toMatch(title);
    expect(explorationCategory).toMatch(category);
    var expObjectiveValue = await action.getAttribute(
      'Exploration Objective', expObjective, 'value');
    expect(expObjectiveValue).toMatch(objective);
    expect(explorationLanguage).toMatch(language);
    var expTagsSelectionChoiceElements = (
      await expTagsSelectionChoiceElementsSelector());
    for (var i = 0; i < expTagsSelectionChoiceElements.length; i++) {
      expect(
        await action.getText(
          'Exploration Tags Selection Choice Element',
          expTagsSelectionChoiceElements[i])
      ).toMatch(tags[i]);
    }
  };

  this.saveChanges = async function(commitMessage) {
    await action.waitForAutosave();
    await action.click('Save changes button', saveChangesButton);
    if (commitMessage) {
      await action.setValue(
        'Commit message input', commitMessageInput, commitMessage);
    }
    await action.click('Save draft button', commitChangesButton);
    // TODO(#13096): Remove browser.pause from e2e files.
    // eslint-disable-next-line oppia/e2e-practices
    await browser.pause(2500);
    await waitFor.textToBePresentInElement(
      saveDraftButtonTextContainer, 'Save Draft',
      'Changes could not be saved');
  };

  this.publishChanges = async function(commitMessage) {
    await action.waitForAutosave();
    await action.click('Save changes button', saveChangesButton);
    await action.setValue(
      'Commit message input', commitMessageInput, commitMessage);
    await action.click('Publish changes button', commitChangesButton);
    // TODO(#13096): Remove browser.pause from e2e files.
    /* eslint-disable-next-line oppia/e2e-practices */
    await browser.pause(2500);
    await waitFor.textToBePresentInElement(
      publishChangesButtonTextContainer, 'Publish Changes',
      'Changes could not be saved');
  };

  this.discardChanges = async function() {
    await action.waitForAutosave();
    await action.click('Save Discard Toggle button', saveDiscardToggleButton);
    await action.click('Discard Changes button', discardChangesButton);
    await action.click(
      'Confirm Discard Changes button', confirmDiscardChangesButton);
    await waitFor.invisibilityOf(
      loadingModal, 'Loading modal taking too long to disappear');
    await waitFor.invisibilityOfInfoToast(
      'Changes take too long to be discarded.');
    // Expect editor page to completely reload.
    await waitFor.pageToFullyLoad();
  };

  this.discardLostChanges = async function() {
    await action.click('Discard Lost Changes button', discardLostChangesButton);
    // Expect editor page to completely reload.
    await waitFor.pageToFullyLoad();
  };

  this.discardAndExportLostChanges = async function() {
    await action.click(
      'Discard Lost Changes button', discardAndExportLostChangesButton);
    await browser.url('chrome://downloads/');
    var items = (
      await browser.execute(
        'return downloads.Manager.get().items_'));
    expect(items.length).toBe(1);
    expect(items[0].file_name).toBe('lostChanges.txt');
    // Expect editor page to completely reload.
    await waitFor.pageToFullyLoad();
  };

  this.expectCannotSaveChanges = async function() {
    await action.waitForAutosave();
    expect(await saveChangesButton.isExisting()).toBeFalsy();
  };

  this.expectCanPublishChanges = async function() {
    await action.waitForAutosave();
    expect(await publishExplorationButton.isEnabled()).toBeTrue();
  };

  this.expectCannotPublishChanges = async function() {
    await action.waitForAutosave();
    expect(await publishExplorationButton.isEnabled()).toBeFalsy();
  };

  this.acceptSaveRecommendationPrompt = async function(commitMessage) {
    await action.click(
      'Recommendation prompt Save button', recommendationPromptSaveButton);
    await waitFor.invisibilityOf(
      promptModalElement,
      'Save Recommendation Prompt modal does not disappear.');
    await waitFor.visibilityOf(
      explorationSaveModalElement,
      'Exploration Save Modal taking too long to appear');
    if (commitMessage) {
      await action.setValue(
        'Commit message input', commitMessageInput, commitMessage);
    }
    await action.click('Save draft button', commitChangesButton);
  };

  this.expectSaveChangesButtonEnabled = async function() {
    await action.waitForAutosave();
    expect(await saveChangesButton.isEnabled()).toBe(true);
  };

  this.expectSaveChangesButtonDisabled = async function() {
    await action.waitForAutosave();
    expect(await saveChangesButton.isEnabled()).toBe(false);
  };


  // ---- NAVIGATION ----

  this.navigateToImprovementsTab = async function() {
    await action.click(
      'Improvements tab button', navigateToImprovementsTabButton);
    await waitFor.pageToFullyLoad();
  };

  this.navigateToHistoryTab = async function() {
    await action.click('History tab button', navigateToHistoryTabButton);
    await waitFor.pageToFullyLoad();
  };

  this.navigateToFeedbackTab = async function() {
    await action.click('Feedback tab button', navigateToFeedbackTabButton);
    await waitFor.pageToFullyLoad();
  };

  this.navigateToMainTab = async function() {
    await action.waitForAutosave();
    await action.click('Main tab button', navigateToMainTabButton);
<<<<<<< HEAD
    await waitFor.pageToFullyLoad();
=======
>>>>>>> 05153f91
  };

  this.navigateToPreviewTab = async function() {
    await action.click('Preview tab button', navigateToPreviewTabButton);
    await waitFor.pageToFullyLoad();
  };

  this.navigateToSettingsTab = async function() {
    await action.click('Settings tab button', navigateToSettingsTabButton);
    await waitFor.pageToFullyLoad();
  };

  this.navigateToStatsTab = async function() {
    await action.click('Statistics tab button', navigateToStatsTabButton);
    await waitFor.pageToFullyLoad();
  };

  this.navigateToTranslationTab = async function() {
    await action.click(
      'Translation tab button', navigateToTranslationTabButton);
    await waitFor.pageToFullyLoad();
  };

  // ---- INTERNET CONNECTION ----

  this.waitForOnlineAlert = async function() {
    await waitFor.visibilityOf(
      toastMessage,
      'Online info toast message taking too long to appear.');
    expect(await action.getText('Toast Message', toastMessage)).toMatch(
      'Reconnected. Checking whether your changes are mergeable.');
    await waitFor.invisibilityOf(
      toastMessage,
      'Online info toast message taking too long to disappear.');
  };

  this.waitForOfflineAlert = async function() {
    await waitFor.visibilityOf(
      toastMessage,
      'Offline warning toast message taking too long to appear.');
    expect(await action.getText('Toast Message', toastMessage)).toMatch(
      'Looks like you are offline. You can continue working, and can save ' +
      'your changes once reconnected.');
    await waitFor.invisibilityOf(
      toastMessage,
      'Offline warning toast message taking too long to disappear.');
  };
};

exports.ExplorationEditorPage = ExplorationEditorPage;<|MERGE_RESOLUTION|>--- conflicted
+++ resolved
@@ -101,40 +101,21 @@
     return (
       new ExplorationEditorImprovementsTab.ExplorationEditorImprovementsTab());
   };
-<<<<<<< HEAD
+
   this.getFeedbackTab = function() {
     return new ExplorationEditorFeedbackTab.ExplorationEditorFeedbackTab();
   };
+
   this.getHistoryTab = function() {
     return new ExplorationEditorHistoryTab.ExplorationEditorHistoryTab();
   };
-=======
-
-  this.getFeedbackTab = function() {
-    return new ExplorationEditorFeedbackTab.ExplorationEditorFeedbackTab();
-  };
-
-  this.getHistoryTab = function() {
-    return new ExplorationEditorHistoryTab.ExplorationEditorHistoryTab();
-  };
-
->>>>>>> 05153f91
+
   this.getMainTab = function() {
     return new ExplorationEditorMainTab.ExplorationEditorMainTab();
   };
 
   this.getSettingsTab = function() {
     return new ExplorationEditorSettingsTab.ExplorationEditorSettingsTab();
-  };
-  this.getStatsTab = function() {
-    return new ExplorationEditorStatsTab.ExplorationEditorStatsTab();
-  };
-  this.getTranslationTab = function() {
-    return new ExplorationEditorTranslationTab
-      .ExplorationEditorTranslationTab();
-  };
-  this.getPreviewTab = function() {
-    return new ExplorationPlayerPage.ExplorationPlayerPage();
   };
 
   this.getStatsTab = function() {
@@ -375,10 +356,7 @@
   this.navigateToMainTab = async function() {
     await action.waitForAutosave();
     await action.click('Main tab button', navigateToMainTabButton);
-<<<<<<< HEAD
-    await waitFor.pageToFullyLoad();
-=======
->>>>>>> 05153f91
+    await waitFor.pageToFullyLoad();
   };
 
   this.navigateToPreviewTab = async function() {
