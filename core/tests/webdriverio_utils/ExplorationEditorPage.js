--- conflicted
+++ resolved
@@ -356,13 +356,8 @@
   this.navigateToMainTab = async function() {
     await action.waitForAutosave();
     await action.click('Main tab button', navigateToMainTabButton);
-<<<<<<< HEAD
-    // Wait for the appearing and disappearing for main tab before proceeding
-    // further.
-=======
     // Wait for the appearing and disappearing action to get completed after
     // the main tab button is clicked.
->>>>>>> 37ff4591
     // eslint-disable-next-line oppia/e2e-practices
     await browser.pause(2000);
   };
