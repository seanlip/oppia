// Copyright 2022 The Oppia Authors. All Rights Reserved.
//
// Licensed under the Apache License, Version 2.0 (the "License");
// you may not use this file except in compliance with the License.
// You may obtain a copy of the License at
//
//      http://www.apache.org/licenses/LICENSE-2.0
//
// Unless required by applicable law or agreed to in writing, software
// distributed under the License is distributed on an "AS-IS" BASIS,
// WITHOUT WARRANTIES OR CONDITIONS OF ANY KIND, either express or implied.
// See the License for the specific language governing permissions and
// limitations under the License.

/**
 * @fileoverview Page object for the topics editor page, for use
 * in WebdriverIO tests.
 */

var dragAndDropScript = require('html-dnd').code;
var action = require('../webdriverio_utils/action.js');
var general = require('../webdriverio_utils/general.js');
var waitFor = require('./waitFor.js');
var workflow = require('../webdriverio_utils/workflow.js');
var forms = require('../webdriverio_utils/forms.js');

var TopicEditorPage = function() {
  var EDITOR_URL_PREFIX = '/topic_editor/';
  var addSubtopicButton = $('.e2e-test-add-subtopic-button');
  var closeSaveModalButton = $('.e2e-test-close-save-modal-button');
  var closeRTEButton = $('.e2e-test-close-rich-text-component-editor');
  var commitMessageField = $('.e2e-test-commit-message-input');
  var confirmStoryCreationButton = $('.e2e-test-confirm-story-creation-button');
  var confirmSubtopicCreationButton = $(
    '.e2e-test-confirm-subtopic-creation-button');
  var createQuestionButton = $('.e2e-test-create-question-button');
  var createStoryButton = $('.e2e-test-create-story-button');
  var deleteSubtopicButton = $('.e2e-test-delete-subtopic-button');
  var easyRubricDifficulty = $('.e2e-test-skill-difficulty-easy');
  var newStoryDescriptionField = $('.e2e-test-new-story-description-field');
  var newStoryTitleField = $('.e2e-test-new-story-title-field');
  var newStoryUrlFragmentField = $('.e2e-test-new-story-url-fragment-field');
  var newSubtopicEditorElement = $('.e2e-test-new-subtopic-editor');
  var pageEditor = $('.e2e-test-edit-subtopic-page-contents');
  var questionsTabButton = $('.e2e-test-questions-tab-button');
  var saveQuestionButton = $('.e2e-test-save-question-button');
  var subtopicColumnsSelector = function() {
    return $$('.e2e-test-subtopic-column');
  };
  var subtopicContentText = $('.e2e-test-subtopic-html-content');
  var topicDescriptionField = $('.e2e-test-topic-description-field');
  var topicDescriptionHeading = $('.e2e-test-topic-description-heading');
  var topicEditorTab = $('.e2e-test-edit-topic-tab');
  var topicNameField = $('.e2e-test-topic-name-field');
  var topicNameHeading = $('.e2e-test-topic-name-heading');
  var topicThumbnailImageElement = $(
    '.e2e-test-thumbnail-editor .e2e-test-custom-photo');
  var topicMetaTagContentField = $('.e2e-test-topic-meta-tag-content-field');
  var topicMetaTagContentLabel = $('.e2e-test-topic-meta-tag-content-label');
  var topicThumbnailButton = $(
    '.e2e-test-thumbnail-editor .e2e-test-photo-button');
  var publishTopicButton = $('.e2e-test-publish-topic-button');
  var selectSkillDropdown = $('.e2e-test-select-skill-dropdown');
  var subtopicEditOption = $('.e2e-test-show-subtopic-options');
  var subtopicPageContentButton = $('.e2e-test-edit-html-content');
  var saveSubtopicPageContentButton = $(
    '.e2e-test-save-subtopic-content-button');
  var subtopicSkillDescriptionLocator = '.e2e-test-subtopic-skill-description';
  var confirmSubtopicCreationButton = $(
    '.e2e-test-confirm-subtopic-creation-button');
  var thumbnailContainer = $('.e2e-test-thumbnail-container');
  var storyThumbnailButton = $(
    '.e2e-test-thumbnail-editor .e2e-test-photo-button');
  var addSubtopicButton = $('.e2e-test-add-subtopic-button');
  var newSubtopicTitlefield = $('.e2e-test-new-subtopic-title-field');
  var newSubtopicUrlFragmentField = $(
    '.e2e-test-new-subtopic-url-fragment-field');
  var practiceTabCheckbox = $('.e2e-test-toggle-practice-tab');
  var publishTopicButton = $('.e2e-test-publish-topic-button');
  var reassignSkillButton = $('.e2e-test-reassign-skill-button');
  var saveRearrangedSkillsButton = $('.e2e-test-save-rearrange-skills');
  var saveTopicButton = $('.e2e-test-save-topic-button');
  var showSchemaEditorElement = $('.e2e-test-show-schema-editor');
  var storyListItemsSelector = function() {
    return $$('.e2e-test-story-list-item');
  };
  var storyListTable = $('.e2e-test-story-list-table');
  var storyThumbnailButton = $(
    '.e2e-test-thumbnail-editor .e2e-test-photo-button');
  var subtopicColumnsSelector = function() {
    return $$('.e2e-test-subtopic-column');
  };
  var subtopicDescriptionEditor = $('.e2e-test-subtopic-description-editor');
  var subtopicsSelector = function() {
    return $$('.e2e-test-subtopic');
  };
  var subtopicTitleField = $('.e2e-test-subtopic-title-field');
  var subtopicThumbnailImageElement = $(
    '.e2e-test-subtopic-thumbnail .e2e-test-custom-photo');
  var subtopicThumbnailButton = $(
    '.e2e-test-subtopic-thumbnail .e2e-test-photo-button');
  var thumbnailContainer = $('.e2e-test-thumbnail-container');
  var thumbnailContainer = $('.e2e-test-thumbnail-container');
  var topicMetaTagContentField = $('.e2e-test-topic-meta-tag-content-field');
  var topicMetaTagContentLabel = $('.e2e-test-topic-meta-tag-content-label');
  var topicPageTitleFragmentField = $(
    '.e2e-test-topic-page-title-fragment-field');
  var topicPageTitleFragmentLabel = $(
    '.e2e-test-topic-page-title-fragment-label');
  var uncategorizedSkillsContainer = $(
    '.e2e-test-uncategorized-skills-container');
  var uncategorizedSkillsContainersSelector = function() {
    return $$('.e2e-test-uncategorized-skills-container');
  };
  var uncategorizedSkillCard = $('.e2e-test-uncategorized-skill-card');
  var uncategorizedSkillsSelector = function() {
    return $$('.e2e-test-uncategorized-skill-card');
  };

  var dragAndDrop = async function(fromElement, toElement) {
    await browser.execute(dragAndDropScript, fromElement, toElement);
  };

  this.togglePracticeTab = async function() {
    await action.click('Practice tab checkbox', practiceTabCheckbox);
  };

  this.get = async function(topicId) {
    await browser.url(EDITOR_URL_PREFIX + topicId + '/');
    await waitFor.pageToFullyLoad();
  };

  this.getTopicThumbnailSource = async function() {
    return await workflow.getImageSource(topicThumbnailImageElement);
  };

  this.getSubtopicThumbnailSource = async function() {
    return await workflow.getImageSource(subtopicThumbnailImageElement);
  };

  this.submitTopicThumbnail = async function(imgPath, resetExistingImage) {
    return await workflow.submitImage(
      topicThumbnailButton, thumbnailContainer, imgPath,
      resetExistingImage);
  };

  this.submitSubtopicThumbnail = async function(imgPath, resetExistingImage) {
    return await workflow.submitImage(
      subtopicThumbnailButton, thumbnailContainer, imgPath, resetExistingImage);
  };

  this.publishTopic = async function() {
    await action.click('Publish Topic Button', publishTopicButton);
    await waitFor.invisibilityOf(
      publishTopicButton, 'Topic is taking too long to publish.');
  };

  this.expectNumberOfQuestionsForSkillWithDescriptionToBe = async function(
      count, skillDescription) {
    await selectSkillDropdown.selectByVisibleText(skillDescription);
    var questionItems = await $$('.e2e-test-question-list-item');
    await waitFor.visibilityOf(
      questionItems[0], 'Question takes too long to appear');
    expect(questionItems.length).toEqual(count);
  };

  this.saveQuestion = async function() {
    await general.scrollToTop();
    await action.click('Save Question Button', saveQuestionButton);
    await waitFor.invisibilityOf(
      saveQuestionButton, 'Question modal takes too long to disappear');
  };

  this.createQuestionForSkillWithName = async function(skillDescription) {
<<<<<<< HEAD
=======
    await waitFor.visibilityOf(
      selectSkillDropdown, 'Select Skill dropdown takes too long to appear');
>>>>>>> c0a6bfb4
    await selectSkillDropdown.selectByVisibleText(skillDescription);
    await action.click('Create question button', createQuestionButton);
    await action.click('Easy difficulty for skill', easyRubricDifficulty);
  };

  this.moveToQuestionsTab = async function() {
    await action.click('Questions Tab Button', questionsTabButton);
  };

  this.expectSubtopicPageContentsToMatch = async function(contents) {
    var text = await action.getText(
      'Subtopic Content Text', subtopicContentText);
    expect(text).toMatch(contents);
  };

  this.expectTitleOfSubtopicWithIndexToMatch = async function(title, index) {
    var subtopic = await subtopicsSelector()[index];
    var text = await action.getText('Subtopic Text', subtopic);
    expect(text).toEqual(title);
  };

  this.changeSubtopicTitle = async function(title) {
    await action.clear('Subtopic Title field', subtopicTitleField);
<<<<<<< HEAD
    await action.setValue('Subtopic Title field', subtopicTitleField, title);
=======
    await action.setValue('Subtopic Title field', subtopicTitleField, 'title');
>>>>>>> c0a6bfb4
  };

  this.changeSubtopicPageContents = async function(content) {
    await general.scrollToTop();
    await action.click(
      'Subtopic Page Content Button', subtopicPageContentButton);
    await waitFor.visibilityOf(
      pageEditor, 'Subtopic html editor takes too long to appear');
    var pageEditorInput = pageEditor.$('.e2e-test-rte');
    await action.click('Page Editor Input', pageEditorInput);
    await action.clear('Page Editor Input', pageEditorInput);
    await action.setValue('Page Editor Input', pageEditorInput, content);
    await action.click(
      'Save Subtopic Page Content Button', saveSubtopicPageContentButton);
  };

  this.expectNumberOfUncategorizedSkillsToBe = async function(count) {
    var uncategorizedSkillItems = await $$('.e2e-test-skill-item');
    expect(uncategorizedSkillItems.length).toEqual(count);
  };

  this.deleteSubtopicWithIndex = async function(index) {
    var subtopicEditOptions = await $$('.e2e-test-show-subtopic-options');
    await waitFor.visibilityOf(
      subtopicEditOption,
      'Subtopic Edit Options taking too long to appear');
    var subtopicEditOptionBox = subtopicEditOptions[index];
    await action.click('Subtopic Edit Option Box', subtopicEditOptionBox);
    await action.click('Delete Subtopic Button', deleteSubtopicButton);
  };

  this.expectNumberOfSubtopicsToBe = async function(count) {
    var subtopics = await subtopicsSelector();
    expect(subtopics.length).toEqual(count);
  };

  this.addSubtopic = async function(title, urlFragment, imgPath, htmlContent) {
    await action.click('Add subtopic button', addSubtopicButton);
    await action.setValue(
      'New subtopic title field', newSubtopicTitlefield, title);

    await action.setValue(
      'Create new url fragment', newSubtopicUrlFragmentField, urlFragment);

    await action.click(
      'Show schema editor button', showSchemaEditorElement);
    var richTextEditor = await forms.RichTextEditor(subtopicDescriptionEditor);
    await richTextEditor.appendPlainText(htmlContent);
    await workflow.submitImage(
      subtopicThumbnailButton, thumbnailContainer, imgPath, false);

    await action.click(
      'Confirm subtopic creation button', confirmSubtopicCreationButton);
    await waitFor.invisibilityOf(
      newSubtopicEditorElement,
      'Create subtopic modal taking too long to disappear.');
  };

  this.addConceptCardToSubtopicExplanation = async function(skillName) {
    await action.click('RTE input', subtopicPageContentButton);
    // Chaining selectors is selecting the non-interceptable element.
    // eslint-disable-next-line oppia/e2e-practices
    var conceptCardButton = $('#cke_124');
    await action.click('Concept card button', conceptCardButton);
    var skillForConceptCard = $(
      `.e2e-test-rte-skill-selector-item=${skillName}`);
    await action.click('Skill for concept card', skillForConceptCard);
    await action.click('Close RTE button', closeRTEButton);
  };

  this.saveSubtopicExplanation = async function() {
    await waitFor.elementToBeClickable(
      saveSubtopicPageContentButton,
      'Save Subtopic content button taking too long to be clickable');
    await action.click(
      'Save subtopic content button', saveSubtopicPageContentButton);
  };

  this.dragSkillToSubtopic = async function(skillDescription, subtopicIndex) {
    await waitFor.visibilityOf(
      uncategorizedSkillCard,
      'Uncategorized skills taking too long to appear.');
    var uncategorizedSkills = await uncategorizedSkillsSelector();
    var subtopicColumns = await subtopicColumnsSelector();
    var target = subtopicColumns[subtopicIndex];
    var uncategorizedSkillIndex = -1;
    for (var i = 0; i < uncategorizedSkills.length; i++) {
      var uncategorizedSkill = uncategorizedSkills[i];
      var text = await action.getText(
        'Ungategorized Skill Text', uncategorizedSkill);
      if (skillDescription === text) {
        uncategorizedSkillIndex = i;
        break;
      }
    }
    expect(uncategorizedSkillIndex).not.toEqual(-1);
    var toMove = uncategorizedSkills[uncategorizedSkillIndex];
    await dragAndDrop(toMove, target);
  };

  this.saveRearrangedSkills = async function() {
    await action.click(
      'Save rearranged skills modal', saveRearrangedSkillsButton);
  };

  this.navigateToReassignModal = async function() {
    await action.click('Reassign Skill Button', reassignSkillButton);
  };

  this.expectSubtopicWithIndexToHaveSkills = async function(
      subtopicIndex, skillNames) {
    var subtopicColumns = await subtopicColumnsSelector();
    var assignedSkillDescriptions = await (
      subtopicColumns[subtopicIndex].$$(
        subtopicSkillDescriptionLocator));
    var assignedSkillsLength = assignedSkillDescriptions.length;

    expect(skillNames.length).toEqual(assignedSkillsLength);

    for (var i = 0; i < assignedSkillsLength; i++) {
      var skillDescription = assignedSkillDescriptions[i];
      var text = await action.getText(
        'Skill Description Text', skillDescription);
      expect(text).toEqual(skillNames[i]);
    }
  };

  this.dragSkillFromSubtopicToSubtopic = async function(
      fromSubtopicIndex, toSubtopicIndex, skillDescription) {
    var assignedSkillToMove = await this.getTargetMoveSkill(
      fromSubtopicIndex, skillDescription);
    var toSubtopicColumn = await subtopicColumnsSelector()[toSubtopicIndex];
    await dragAndDrop(assignedSkillToMove, toSubtopicColumn);
  };

  this.expectUncategorizedSkillsToBe = async function(skillDescriptions) {
    var uncategorizedSkills = await uncategorizedSkillsSelector();
    await waitFor.visibilityOf(
      uncategorizedSkillCard,
      'Uncategorized skills taking too long to appear.');

    for (var i = 0; i < uncategorizedSkills.length; i++) {
      var uncategorizedSkill = uncategorizedSkills[i];
      var text = await action.getText(
        'Uncategorized Skill Text', uncategorizedSkill);
      expect(skillDescriptions[i]).toEqual(text);
    }
  };

  this.getTargetMoveSkill = async function(
      subtopicIndex, skillDescription) {
    var fromSubtopicColumn = await subtopicColumnsSelector()[subtopicIndex];
    var assignedSkills = await fromSubtopicColumn.$$(
      subtopicSkillDescriptionLocator);
    var assignedSkillsLength = assignedSkills.length;
    var toMoveSkillIndex = -1;
    for (var i = 0; i < assignedSkillsLength; i++) {
      var assignedSkill = assignedSkills[i];
      var text = await action.getText('Assigned Skill Text', assignedSkill);
      if (skillDescription === text) {
        toMoveSkillIndex = i;
        break;
      }
    }
    expect(toMoveSkillIndex).not.toEqual(-1);

    return assignedSkills[toMoveSkillIndex];
  };

  this.dragSkillFromSubtopicToUncategorized = async function(
      subtopicIndex, skillDescription) {
    var assignedSkillToMove = await this.getTargetMoveSkill(
      subtopicIndex, skillDescription);
    await waitFor.visibilityOf(
      uncategorizedSkillsContainer,
      'Skills Container takes too long to appear');
    var uncategorizedSkillsContainers = (
      await uncategorizedSkillsContainersSelector()[0]);
    await dragAndDrop(assignedSkillToMove, uncategorizedSkillsContainers);
  };

  this.navigateToTopicEditorTab = async function() {
    await action.click('Topic Editor Tab', topicEditorTab);
  };

  this.navigateToSubtopicWithIndex = async function(subtopicIndex) {
    var subtopic = await subtopicsSelector()[subtopicIndex];
    await action.click('Subtopic', subtopic);
    await waitFor.pageToFullyLoad();
  };

  this.expectNumberOfStoriesToBe = async function(count) {
    var storyListItems = await storyListItemsSelector();
    if (count) {
      await waitFor.visibilityOf(
        storyListTable, 'Story list table takes too long to appear.');
    }
    expect(storyListItems.length).toEqual(count);
  };

  this.expectStoryTitleToBe = async function(title, index) {
    await waitFor.visibilityOf(
      storyListTable, 'Story list table takes too long to appear.');
    var storyListItems = await storyListItemsSelector();
    var storyListText = (
      await storyListItems[index].$$('.e2e-test-story-title')[0]);
    var text = await action.getText(
      'Story List Text',
      storyListText);
    expect(text).toEqual(title);
  };

  this.expectStoryPublicationStatusToBe = async function(status, index) {
    await waitFor.visibilityOf(
      storyListTable, 'Story list table takes too long to appear.');
    var storyListItems = await storyListItemsSelector();
    var storyListText = await storyListItems[index].$$(
      '.e2e-test-story-publication-status');
    var text = await action.getText(
      'Story List Text', storyListText[0]);
    expect(text).toEqual(status);
  };

  this.navigateToStoryWithIndex = async function(index) {
    await waitFor.visibilityOf(
      storyListTable, 'Story list table takes too long to appear.');
    var storyListItems = await storyListItemsSelector();
    var storyItem = storyListItems[index];
    await action.click('Story Item', storyItem);
    await waitFor.pageToFullyLoad();
    await waitFor.invisibilityOf(
      storyListTable, 'Story list table too long to disappear.');
  };

  this.navigateToStoryWithTitle = async function(storyName) {
    await waitFor.visibilityOf(
      storyListTable, 'Story list table takes too long to appear.');
    var storyItem = $(`.e2e-test-story-title=${storyName}`);
    await action.click('Story Item', storyItem);
    await waitFor.pageToFullyLoad();
    await waitFor.invisibilityOf(
      storyListTable, 'Story list table too long to disappear.');
  };

  this.createStory = async function(
      storyTitle, storyUrlFragment, storyDescription, imgPath) {
    await general.scrollToTop();
    await action.click('Create Story Button', createStoryButton);

    await action.setValue(
      'Create new story title', newStoryTitleField, storyTitle);
    await action.setValue(
      'Create new story description', newStoryDescriptionField,
      storyDescription);
    await action.setValue(
      'Create new story url fragment', newStoryUrlFragmentField,
      storyUrlFragment);

    await workflow.submitImage(
      storyThumbnailButton, thumbnailContainer, imgPath, false);

    await action.click(
      'Confirm Create Story Button', confirmStoryCreationButton);
    await waitFor.pageToFullyLoad();
  };

  this.updatePageTitleFragment = async function(newPageTitleFragment) {
    await action.setValue(
      'Update Page Title Fragment',
      topicPageTitleFragmentField, newPageTitleFragment);
    await action.click(
      'Page Title Fragment label', topicPageTitleFragmentLabel);
  };

  this.updateMetaTagContent = async function(newMetaTagContent) {
    await action.setValue(
      'Update Meta Tag Content', topicMetaTagContentField, newMetaTagContent);
    await action.click('Meta Tag Content label', topicMetaTagContentLabel);
  };

  this.changeTopicName = async function(newName) {
    await action.clear('Topic Name Field', topicNameField);
    await action.setValue('Topic Name Field', topicNameField, newName);
    await action.click('Topic Name Heading', topicNameHeading);
  };

  this.expectTopicNameToBe = async function(name) {
    await waitFor.visibilityOf(
      topicNameField,
      'topicNameField takes too long to be visible'
    );
    let desc = await browser.execute(() => {
      return document.getElementsByClassName(
        'e2e-test-topic-name-field')[0].value;
    });
    await expect(desc).toMatch(name);
  };

  this.changeTopicDescription = async function(newDescription) {
    await general.scrollToTop();
    await action.clear('Topic Description Field', topicDescriptionField);
    await action.setValue(
      'Topic Description Field', topicDescriptionField, newDescription);
    await action.click('Topic Description Heading', topicDescriptionHeading);
  };

  this.expectTopicDescriptionToBe = async function(description) {
    await waitFor.visibilityOf(
      topicDescriptionField,
      'topicDescriptionField takes too long to be visible'
    );
    let desc = await browser.execute(() => {
      return document.getElementsByClassName(
        'e2e-test-topic-description-field')[0].value;
    });
    await expect(desc).toMatch(description);
  };

  this.saveTopic = async function(commitMessage) {
    await action.click('Save Topic Button', saveTopicButton);
    await waitFor.visibilityOf(
      commitMessageField, 'Commit Message field taking too long to appear.');
    await action.setValue(
      'commit message field', commitMessageField, commitMessage);

    await action.click('Close save modal button', closeSaveModalButton);
    await waitFor.visibilityOfSuccessToast(
      'Success toast for saving topic takes too long to appear.');
  };
};

exports.TopicEditorPage = TopicEditorPage;<|MERGE_RESOLUTION|>--- conflicted
+++ resolved
@@ -172,11 +172,8 @@
   };
 
   this.createQuestionForSkillWithName = async function(skillDescription) {
-<<<<<<< HEAD
-=======
     await waitFor.visibilityOf(
       selectSkillDropdown, 'Select Skill dropdown takes too long to appear');
->>>>>>> c0a6bfb4
     await selectSkillDropdown.selectByVisibleText(skillDescription);
     await action.click('Create question button', createQuestionButton);
     await action.click('Easy difficulty for skill', easyRubricDifficulty);
@@ -200,11 +197,7 @@
 
   this.changeSubtopicTitle = async function(title) {
     await action.clear('Subtopic Title field', subtopicTitleField);
-<<<<<<< HEAD
     await action.setValue('Subtopic Title field', subtopicTitleField, title);
-=======
-    await action.setValue('Subtopic Title field', subtopicTitleField, 'title');
->>>>>>> c0a6bfb4
   };
 
   this.changeSubtopicPageContents = async function(content) {
