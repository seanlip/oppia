--- conflicted
+++ resolved
@@ -358,7 +358,6 @@
     }
   };
 
-<<<<<<< HEAD
   this.addDiagnosticTestSkill = async function(skillId) {
     await action.click(
       'Add new diagnostic test', addNewDiagnosticTestSkillButton);
@@ -367,7 +366,8 @@
     await waitFor.visibilityOf(
       removeDiagnosticTestButtonElement,
       'Diagnostic test skill removal button takes too long to appear.');
-=======
+  };
+
   this.getTargetMoveSkill = async function(
       subtopicIndex, skillDescription) {
     var fromSubtopicColumn = await subtopicColumnsSelector()[subtopicIndex];
@@ -547,7 +547,6 @@
     await action.click('Close save modal button', closeSaveModalButton);
     await waitFor.visibilityOfSuccessToast(
       'Success toast for saving topic takes too long to appear.');
->>>>>>> d11c5430
   };
 };
 
