// Copyright 2022 The Oppia Authors. All Rights Reserved.
//
// Licensed under the Apache License, Version 2.0 (the "License");
// you may not use this file except in compliance with the License.
// You may obtain a copy of the License at
//
//      http://www.apache.org/licenses/LICENSE-2.0
//
// Unless required by applicable law or agreed to in writing, software
// distributed under the License is distributed on an "AS-IS" BASIS,
// WITHOUT WARRANTIES OR CONDITIONS OF ANY KIND, either express or implied.
// See the License for the specific language governing permissions and
// limitations under the License.

/**
 * @fileoverview Page object for the topics editor page, for use
 * in WebdriverIO tests.
 */

var dragAndDropScript = require('html-dnd').code;
var action = require('../webdriverio_utils/action.js');
var general = require('../webdriverio_utils/general.js');
var waitFor = require('./waitFor.js');
var workflow = require('../webdriverio_utils/workflow.js');
var forms = require('../webdriverio_utils/forms.js');

var TopicEditorPage = function() {
  var EDITOR_URL_PREFIX = '/topic_editor/';
  var addSubtopicButton = $('.e2e-test-add-subtopic-button');
  var closeSaveModalButton = $('.e2e-test-close-save-modal-button');
  var commitMessageField = $('.e2e-test-commit-message-input');
  var confirmStoryCreationButton = $('.e2e-test-confirm-story-creation-button');
  var confirmSubtopicCreationButton = $(
    '.e2e-test-confirm-subtopic-creation-button');
  var createStoryButton = $('.e2e-test-create-story-button');
  var newStoryDescriptionField = $('.e2e-test-new-story-description-field');
  var newStoryTitleField = $('.e2e-test-new-story-title-field');
  var newStoryUrlFragmentField = $('.e2e-test-new-story-url-fragment-field');
  var newSubtopicEditorElement = $('.e2e-test-new-subtopic-editor');
  var topicEditorTab = $('.e2e-test-edit-topic-tab');
  var topicThumbnailImageElement = $(
    '.e2e-test-thumbnail-editor .e2e-test-custom-photo');
  var topicMetaTagContentField = $('.e2e-test-topic-meta-tag-content-field');
  var topicMetaTagContentLabel = $('.e2e-test-topic-meta-tag-content-label');
  var topicThumbnailButton = $(
    '.e2e-test-thumbnail-editor .e2e-test-photo-button');
  var publishTopicButton = $('.e2e-test-publish-topic-button');
  var subtopicPageContentButton = $('.e2e-test-edit-html-content');
  var saveSubtopicPageContentButton = $(
    '.e2e-test-save-subtopic-content-button');
  var subtopicSkillDescriptionLocator = '.e2e-test-subtopic-skill-description';
  var confirmSubtopicCreationButton = $(
    '.e2e-test-confirm-subtopic-creation-button');
  var thumbnailContainer = $('.e2e-test-thumbnail-container');
  var storyThumbnailButton = $(
    '.e2e-test-thumbnail-editor .e2e-test-photo-button');
  var addSubtopicButton = $('.e2e-test-add-subtopic-button');
  var newSubtopicTitlefield = $('.e2e-test-new-subtopic-title-field');
  var newSubtopicUrlFragmentField = $(
    '.e2e-test-new-subtopic-url-fragment-field');
  var practiceTabCheckbox = $('.e2e-test-toggle-practice-tab');
  var publishTopicButton = $('.e2e-test-publish-topic-button');
  var reassignSkillButton = $('.e2e-test-reassign-skill-button');
  var saveRearrangedSkillsButton = $('.e2e-test-save-rearrange-skills');
  var saveTopicButton = $('.e2e-test-save-topic-button');
  var showSchemaEditorElement = $('.e2e-test-show-schema-editor');
  var storyListItemsSelector = function() {
    return $$('.e2e-test-story-list-item');
  };
  var storyListTable = $('.e2e-test-story-list-table');
  var storyThumbnailButton = $(
    '.e2e-test-thumbnail-editor .e2e-test-photo-button');
  var subtopicDescriptionEditor = $('.e2e-test-subtopic-description-editor');
  var subtopicThumbnailImageElement = $(
    '.e2e-test-subtopic-thumbnail .e2e-test-custom-photo');
  var subtopicThumbnailButton = $(
    '.e2e-test-subtopic-thumbnail .e2e-test-photo-button');
  var thumbnailContainer = $('.e2e-test-thumbnail-container');
  var thumbnailContainer = $('.e2e-test-thumbnail-container');
  var topicEditorTab = $('.e2e-test-edit-topic-tab');
  var topicMetaTagContentField = $('.e2e-test-topic-meta-tag-content-field');
  var topicMetaTagContentLabel = $('.e2e-test-topic-meta-tag-content-label');
  var topicPageTitleFragmentField = $(
    '.e2e-test-topic-page-title-fragment-field');
  var topicPageTitleFragmentLabel = $(
    '.e2e-test-topic-page-title-fragment-label');
<<<<<<< HEAD
  var cKEditorElement = $('.e2e-test-ck-editor');
  var closeRTEButton = $('.e2e-test-close-rich-text-component-editor');
=======
  var uncategorizedSkillsSelector = function() {
    return $$('.e2e-test-uncategorized-skill-card');
  };
>>>>>>> 4857d3af

  var dragAndDrop = async function(fromElement, toElement) {
    await browser.execute(dragAndDropScript, fromElement, toElement);
  };

  this.togglePracticeTab = async function() {
    await action.click('Practice tab checkbox', practiceTabCheckbox);
  };

  this.get = async function(topicId) {
    await browser.url(EDITOR_URL_PREFIX + topicId);
    await waitFor.pageToFullyLoad();
  };

  this.getTopicThumbnailSource = async function() {
    return await workflow.getImageSource(topicThumbnailImageElement);
  };

  this.getSubtopicThumbnailSource = async function() {
    return await workflow.getImageSource(subtopicThumbnailImageElement);
  };

  this.submitTopicThumbnail = async function(imgPath, resetExistingImage) {
    return await workflow.submitImage(
      topicThumbnailButton, thumbnailContainer, imgPath,
      resetExistingImage);
  };

  this.expectNumberOfStoriesToBe = async function(count) {
    var storyListItems = await storyListItemsSelector();
    if (count) {
      await waitFor.visibilityOf(
        storyListTable, 'Story list table takes too long to appear.');
    }
    expect(storyListItems.length).toEqual(count);
  };

  this.navigateToStoryWithIndex = async function(index) {
    await waitFor.visibilityOf(
      storyListTable, 'Story list table takes too long to appear.');
    var storyListItems = await storyListItemsSelector();
    var storyItem = storyListItems[index];
    await action.click('Story Item', storyItem);
    await waitFor.pageToFullyLoad();
    await waitFor.invisibilityOf(
      storyListTable, 'Story list table too long to disappear.');
  };

  this.publishTopic = async function() {
    await action.click('Publish Topic Button', publishTopicButton);
    await waitFor.invisibilityOf(
      publishTopicButton, 'Topic is taking too long to publish.');
  };

  this.expectStoryPublicationStatusToBe = async function(status, index) {
    await waitFor.visibilityOf(
      storyListTable, 'Story list table takes too long to appear.');
    var storyListItems = await storyListItemsSelector();
    var text = await action.getText(
      'Story List Text',
      await storyListItems[index].$$('.e2e-test-story-publication-status')[0]);
    expect(text).toEqual(status);
  };

  this.createStory = async function(
      storyTitle, storyUrlFragment, storyDescription, imgPath) {
    await general.scrollToTop();
    await action.click('Create Story Button', createStoryButton);

    await action.setValue(
      'Create new story title', newStoryTitleField, storyTitle);
    await action.setValue(
      'Create new story description', newStoryDescriptionField,
      storyDescription);
    await action.setValue(
      'Create new story url fragment', newStoryUrlFragmentField,
      storyUrlFragment);

    await workflow.submitImage(
      storyThumbnailButton, thumbnailContainer, imgPath, false);

    await action.click(
      'Confirm Create Story Button', confirmStoryCreationButton);
    await waitFor.pageToFullyLoad();
  };

  this.updatePageTitleFragment = async function(newPageTitleFragment) {
    await action.setValue(
      'Update Page Title Fragment',
      topicPageTitleFragmentField, newPageTitleFragment);
    await action.click(
      'Page Title Fragment label', topicPageTitleFragmentLabel);
  };

  this.addSubtopic = async function(title, urlFragment, imgPath, htmlContent) {
    await action.click('Add subtopic button', addSubtopicButton);
    await action.setValue(
      'New subtopic title field', newSubtopicTitlefield, title);

    await action.setValue(
      'Create new url fragment', newSubtopicUrlFragmentField, urlFragment);

    await action.click(
      'Show schema editor button', showSchemaEditorElement);
    var richTextEditor = await forms.RichTextEditor(subtopicDescriptionEditor);
    await richTextEditor.appendPlainText(htmlContent);
    await workflow.submitImage(
      subtopicThumbnailButton, thumbnailContainer, imgPath, false);

    await action.click(
      'Confirm subtopic creation button', confirmSubtopicCreationButton);
    await waitFor.invisibilityOf(
      newSubtopicEditorElement,
      'Create subtopic modal taking too long to disappear.');
  };

  this.addConceptCardToSubtopicExplanation = async function(skillName) {
    await action.click('RTE input', subtopicPageContentButton);
    var conceptCardButton = await $('.cke_button=Insert Concept Card Link');
    await action.click('Concept card button', conceptCardButton);
    var skillForConceptCard = $(
      '.e2e-test-rte-skill-selector-item=', skillName);
    await action.click('Skill for concept card', skillForConceptCard);
    await action.click('Close RTE button', closeRTEButton);
  };

  this.saveSubtopicExplanation = async function() {
    await waitFor.elementToBeClickable(
      saveSubtopicPageContentButton,
      'Save Subtopic content button taking too long to be clickable');
    await action.click(
      'Save subtopic content button', saveSubtopicPageContentButton);
  };

  this.navigateToTopicEditorTab = async function() {
    await action.click('Topic Editor Tab', topicEditorTab);
  };

  this.navigateToReassignModal = async function() {
    await action.click('Reassign Skill Button', reassignSkillButton);
  };

  this.dragSkillToSubtopic = async function(skillDescription, subtopicIndex) {
    var uncategorizedSkills = await uncategorizedSkillsSelector();
    await waitFor.visibilityOf(
      uncategorizedSkills[0],
      'Uncategorized skills taking too long to appear.');
    var subtopicColumns = await $$('.e2e-test-subtopic-column');
    var target = subtopicColumns[subtopicIndex];
    var uncategorizedSkillIndex = -1;
    for (var i = 0; i < uncategorizedSkills.length; i++) {
      var uncategorizedSkill = uncategorizedSkills[i];
      var text = await action.getText(
        'Ungategorized Skill Text', uncategorizedSkill);
      if (skillDescription === text) {
        uncategorizedSkillIndex = i;
        break;
      }
    }
    expect(uncategorizedSkillIndex).not.toEqual(-1);
    var toMove = uncategorizedSkills[uncategorizedSkillIndex];
    await dragAndDrop(toMove, target);
  };

  this.saveRearrangedSkills = async function() {
    await action.click(
      'Save rearranged skills modal', saveRearrangedSkillsButton);
  };

  this.saveTopic = async function(commitMessage) {
    await action.click('Save Topic Button', saveTopicButton);
    await waitFor.visibilityOf(
      commitMessageField, 'Commit Message field taking too long to appear.');
    await action.setValue(
      'commit message field', commitMessageField, commitMessage);

    await action.click('Close save modal button', closeSaveModalButton);
    await waitFor.visibilityOfSuccessToast(
      'Success toast for saving topic takes too long to appear.');
  };

  this.updateMetaTagContent = async function(newMetaTagContent) {
    await action.setValue(
      'Update Meta Tag Content', topicMetaTagContentField, newMetaTagContent);
    await action.click('Meta Tag Content label', topicMetaTagContentLabel);
  };

  this.expectSubtopicWithIndexToHaveSkills = async function(
      subtopicIndex, skillNames) {
    var subtopicColumns = await $$('.e2e-test-subtopic-column');
    var assignedSkillDescriptions = await (
      subtopicColumns[subtopicIndex].$$(
        subtopicSkillDescriptionLocator));
    var assignedSkillsLength = assignedSkillDescriptions.length;

    expect(skillNames.length).toEqual(assignedSkillsLength);

    for (var i = 0; i < assignedSkillsLength; i++) {
      var skillDescription = assignedSkillDescriptions[i];
      var text = await action.getText(
        'Skill Description Text', skillDescription);
      expect(text).toEqual(skillNames[i]);
    }
  };

  this.expectUncategorizedSkillsToBe = async function(skillDescriptions) {
    var uncategorizedSkills = await uncategorizedSkillsSelector();
    await waitFor.visibilityOf(
      uncategorizedSkills[0],
      'Uncategorized skills taking too long to appear.');

    for (var i = 0; i < uncategorizedSkills.length; i++) {
      var uncategorizedSkill = uncategorizedSkills[i];
      var text = await action.getText(
        'Uncategorized Skill Text', uncategorizedSkill);
      expect(skillDescriptions[i]).toEqual(text);
    }
  };
};

exports.TopicEditorPage = TopicEditorPage;<|MERGE_RESOLUTION|>--- conflicted
+++ resolved
@@ -27,7 +27,9 @@
 var TopicEditorPage = function() {
   var EDITOR_URL_PREFIX = '/topic_editor/';
   var addSubtopicButton = $('.e2e-test-add-subtopic-button');
+  var cKEditorElement = $('.e2e-test-ck-editor');
   var closeSaveModalButton = $('.e2e-test-close-save-modal-button');
+  var closeRTEButton = $('.e2e-test-close-rich-text-component-editor');
   var commitMessageField = $('.e2e-test-commit-message-input');
   var confirmStoryCreationButton = $('.e2e-test-confirm-story-creation-button');
   var confirmSubtopicCreationButton = $(
@@ -84,14 +86,9 @@
     '.e2e-test-topic-page-title-fragment-field');
   var topicPageTitleFragmentLabel = $(
     '.e2e-test-topic-page-title-fragment-label');
-<<<<<<< HEAD
-  var cKEditorElement = $('.e2e-test-ck-editor');
-  var closeRTEButton = $('.e2e-test-close-rich-text-component-editor');
-=======
   var uncategorizedSkillsSelector = function() {
     return $$('.e2e-test-uncategorized-skill-card');
   };
->>>>>>> 4857d3af
 
   var dragAndDrop = async function(fromElement, toElement) {
     await browser.execute(dragAndDropScript, fromElement, toElement);
