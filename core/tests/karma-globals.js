--- conflicted
+++ resolved
@@ -16,8 +16,11 @@
  * @author sll@google.com (Sean Lip)
  */
 
-<<<<<<< HEAD
-var GLOBALS = {};
+var GLOBALS = {
+  INTERACTION_SPECS: {},
+  GADGET_SPECS: {},
+  PANEL_SPECS: {}
+};
 
 GLOBALS.OVERWRITE_TRANSLATOR_PROVIDER =  function($provide, $translateProvider) {
   $provide.factory('customLoader', function ($q) {
@@ -28,11 +31,4 @@
     };
   });
   $translateProvider.useLoader('customLoader');
-}
-=======
-var GLOBALS = {
-  INTERACTION_SPECS: {},
-  GADGET_SPECS: {},
-  PANEL_SPECS: {}
-};
->>>>>>> 019d99ab
+}