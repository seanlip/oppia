// Copyright 2022 The Oppia Authors. All Rights Reserved.
//
// Licensed under the Apache License, Version 2.0 (the "License");
// you may not use this file except in compliance with the License.
// You may obtain a copy of the License at
//
//      http://www.apache.org/licenses/LICENSE-2.0
//
// Unless required by applicable law or agreed to in writing, software
// distributed under the License is distributed on an "AS-IS" BASIS,
// WITHOUT WARRANTIES OR CONDITIONS OF ANY KIND, either express or implied.
// See the License for the specific language governing permissions and
// limitations under the License.

/**
 * @fileoverview End-to-end tests for the functionality of the translation tab
 * in the exploration editor.
 */

var forms = require('../webdriverio_utils/forms.js');
var general = require('../webdriverio_utils/general.js');
var waitFor = require('./waitFor.js');
var users = require('../webdriverio_utils/users.js');
var workflow = require('../webdriverio_utils/workflow.js');
var AdminPage = require('../webdriverio_utils/AdminPage.js');

var CreatorDashboardPage = require('../webdriverio_utils/CreatorDashboardPage.js');
var ExplorationEditorPage = require('../webdriverio_utils/ExplorationEditorPage.js');
var ReleaseCoordinatorPage = require('../webdriverio_utils/ReleaseCoordinatorPage.js');

describe('Exploration translation and voiceover tab', function () {
  var adminPage = null;
  var creatorDashboardPage = null;
  var explorationEditorMainTab = null;
  var explorationEditorPage = null;
  var explorationEditorTranslationTab = null;
  var releaseCoordinatorPage = null;

  beforeAll(async function () {
    creatorDashboardPage = new CreatorDashboardPage.CreatorDashboardPage();
    explorationEditorPage = new ExplorationEditorPage.ExplorationEditorPage();
    explorationEditorMainTab = explorationEditorPage.getMainTab();
    explorationEditorTranslationTab = explorationEditorPage.getTranslationTab();
    explorationPreviewTab = explorationEditorPage.getPreviewTab();
    adminPage = new AdminPage.AdminPage();
    releaseCoordinatorPage =
      new ReleaseCoordinatorPage.ReleaseCoordinatorPage();
<<<<<<< HEAD

    await users.createAndLoginCurriculumAdminUser(
      'release@release.com',
      'releaseCoordinator'
    );
    await waitFor.pageToFullyLoad();
    await adminPage.get();
    await adminPage.addRole('releaseCoordinator', 'release coordinator');
    await releaseCoordinatorPage.getFeaturesTab();

    var voiceoverContributionFlag =
      await releaseCoordinatorPage.getVoiceoverContributionFeatureElement();
    await releaseCoordinatorPage.enableFeature(voiceoverContributionFlag);
    await users.logout();
=======
>>>>>>> 7f9ab3a2

    await users.createUser('voiceArtist@translationTab.com', 'userVoiceArtist');
    await users.createUser('user@editorTab.com', 'userEditor');
    await users.createUserWithRole(
      'voiceoverAdmin@exp.com',
      'voiceoverManager',
      'voiceover admin'
    );

    await users.createAndLoginCurriculumAdminUser(
      'featureFlagEnabler@release.com',
      'featureFlagEnabler'
    );

    // The below lines enable the enable_voiceover_contribution flag in
    // prod mode.
    // They should be removed after the enable_voiceover_contribution flag is
    // deprecated.
    await adminPage.get();
    await adminPage.addRole('featureFlagEnabler', 'release coordinator');
    await releaseCoordinatorPage.getFeaturesTab();

    var voiceoverContributionFlag =
      await releaseCoordinatorPage.getVoiceoverContributionFeatureElement();
    await releaseCoordinatorPage.enableFeature(voiceoverContributionFlag);
    await users.logout();

    await users.login('user@editorTab.com');
    await workflow.createExploration(true);

    await explorationEditorMainTab.setStateName('first');
    await explorationEditorMainTab.setContent(
      await forms.toRichText('This is first card.'),
      true
    );
    await explorationEditorMainTab.setInteraction('NumericInput');
    await explorationEditorMainTab.addResponse(
      'NumericInput',
      await forms.toRichText('This is feedback1.'),
      'second',
      true,
      'Equals',
      6
    );
    var responseEditor =
      await explorationEditorMainTab.getResponseEditor('default');
    await responseEditor.setFeedback(
      await forms.toRichText('This is default_outcome.')
    );
    await explorationEditorMainTab.addHint('This is hint1.');
    await explorationEditorMainTab.addHint('This is hint2.');
    await explorationEditorMainTab.addSolution('NumericInput', {
      correctAnswer: 6,
      explanation: 'This is solution.',
    });
    await explorationEditorMainTab.moveToState('second');
    await explorationEditorMainTab.setContent(
      await forms.toRichText('This is second card.'),
      true
    );
    await explorationEditorMainTab.setInteraction('Continue');
    var responseEditor =
      await explorationEditorMainTab.getResponseEditor('default');
    await responseEditor.setDestination('final card', true, null);
    // Setup a terminating state.
    await explorationEditorMainTab.moveToState('final card');
    await explorationEditorMainTab.setContent(
      await forms.toRichText('This is final card.'),
      true
    );
    await explorationEditorMainTab.setInteraction('EndExploration');
    await explorationEditorPage.saveChanges('Done!');
    await explorationEditorPage.publishCardExploration(
      'Test Exploration',
      'Run tests using same exploration.',
      'Algorithms',
      'English',
      ['maths']
    );
    var explorationId = await general.getExplorationIdFromEditor();
    await users.logout();
    await users.login('voiceoverAdmin@exp.com');
    await general.openEditor(explorationId, true);
    await explorationEditorPage.navigateToSettingsTab();
    await workflow.addExplorationVoiceArtist('userVoiceArtist');
    await users.logout();
  });

  it('should walkthrough translation tutorial when user clicks next', async function () {
    await users.login('user@editorTab.com');
    await creatorDashboardPage.get();
    await creatorDashboardPage.editExploration('Test Exploration');
    await explorationEditorPage.navigateToTranslationTab();
    await explorationEditorTranslationTab.startTutorial();
    await explorationEditorTranslationTab.playTutorial();
    await explorationEditorTranslationTab.finishTutorial();
    await users.logout();

    await users.login('voiceArtist@translationTab.com');
    await creatorDashboardPage.get();
    await creatorDashboardPage.editExploration('Test Exploration');
    await explorationEditorMainTab.exitTutorial();
    await explorationEditorPage.navigateToTranslationTab();
    await explorationEditorTranslationTab.startTutorial();
    await explorationEditorTranslationTab.playTutorial();
    await explorationEditorTranslationTab.finishTutorial();
    await users.logout();
  });

  it('should cache the selected language for translation and voiceover', async function () {
    await users.login('voiceArtist@translationTab.com');
    await creatorDashboardPage.get();
    await creatorDashboardPage.editExploration('Test Exploration');
    await explorationEditorPage.navigateToTranslationTab();
    await explorationEditorTranslationTab.expectSelectedLanguageToBe('English');
    await explorationEditorTranslationTab.changeLanguage('हिन्दी (Hindi)');
    await browser.refresh();
    await explorationEditorTranslationTab.expectSelectedLanguageToBe('Hindi');
    await users.logout();
  });

  it('should have voiceover as a default mode', async function () {
    await users.login('voiceArtist@translationTab.com');
    await creatorDashboardPage.get();
    await creatorDashboardPage.editExploration('Test Exploration');
    await explorationEditorPage.navigateToTranslationTab();
    await explorationEditorTranslationTab.changeLanguage('हिन्दी (Hindi)');
    await explorationEditorTranslationTab.expectToBeInVoiceoverMode();
    await users.logout();
  });

  it('should have all the state contents for voiceover in exploration language', async function () {
    await users.login('voiceArtist@translationTab.com');
    await creatorDashboardPage.get();
    await creatorDashboardPage.editExploration('Test Exploration');
    await explorationEditorPage.navigateToTranslationTab();
    await explorationEditorTranslationTab.changeLanguage('English');
    await explorationEditorTranslationTab.expectContentTabContentToMatch(
      'This is first card.'
    );
    await explorationEditorTranslationTab.expectFeedbackTabContentsToMatch([
      'This is feedback1.',
      'This is default_outcome.',
    ]);
    await explorationEditorTranslationTab.expectSolutionTabContentToMatch(
      'This is solution.'
    );
    await explorationEditorTranslationTab.expectHintsTabContentsToMatch([
      'This is hint1.',
      'This is hint2.',
    ]);
    await users.logout();
  });

  it('should contain accessibility elements', async function () {
    await users.login('voiceArtist@translationTab.com');
    await creatorDashboardPage.get();
    await creatorDashboardPage.editExploration('Test Exploration');
    await explorationEditorPage.navigateToTranslationTab();
    let expEditorTranslationTab = explorationEditorTranslationTab;

    await expEditorTranslationTab.expectNumericalStatusAccessibilityToMatch(
      '0 items translated out of 9 items'
    );
    await expEditorTranslationTab.expectContentAccessibilityToMatch(
      'Content of the card'
    );
    await expEditorTranslationTab.expectFeedbackAccessibilityToMatch(
      'Feedback responses for answer groups'
    );
    await expEditorTranslationTab.expectHintAccessibilityToMatch(
      'Hints for the state'
    );
    await expEditorTranslationTab.expectSolutionAccessibilityToMatch(
      'Solutions for the state'
    );
    await expEditorTranslationTab.expectStartRecordingAccessibilityToMatch(
      'Start recording'
    );
    await expEditorTranslationTab.expectUploadRecordingAccessibilityToMatch(
      'Upload voiceovered file'
    );
    await expEditorTranslationTab.expectPlayRecordingAccessibilityToMatch(
      'Play recorded audio'
    );
    await users.logout();
  });

  it('should change translation language correctly', async function () {
    await users.login('voiceArtist@translationTab.com');
    await creatorDashboardPage.get();
    await creatorDashboardPage.editExploration('Test Exploration');
    await explorationEditorPage.navigateToTranslationTab();
    await explorationEditorTranslationTab.changeLanguage('हिन्दी (Hindi)');
    await explorationEditorTranslationTab.expectSelectedLanguageToBe('Hindi');
    await users.logout();
  });

  afterEach(async function () {
    await general.checkForConsoleErrors([]);
  });
});<|MERGE_RESOLUTION|>--- conflicted
+++ resolved
@@ -19,7 +19,6 @@
 
 var forms = require('../webdriverio_utils/forms.js');
 var general = require('../webdriverio_utils/general.js');
-var waitFor = require('./waitFor.js');
 var users = require('../webdriverio_utils/users.js');
 var workflow = require('../webdriverio_utils/workflow.js');
 var AdminPage = require('../webdriverio_utils/AdminPage.js');
@@ -45,23 +44,6 @@
     adminPage = new AdminPage.AdminPage();
     releaseCoordinatorPage =
       new ReleaseCoordinatorPage.ReleaseCoordinatorPage();
-<<<<<<< HEAD
-
-    await users.createAndLoginCurriculumAdminUser(
-      'release@release.com',
-      'releaseCoordinator'
-    );
-    await waitFor.pageToFullyLoad();
-    await adminPage.get();
-    await adminPage.addRole('releaseCoordinator', 'release coordinator');
-    await releaseCoordinatorPage.getFeaturesTab();
-
-    var voiceoverContributionFlag =
-      await releaseCoordinatorPage.getVoiceoverContributionFeatureElement();
-    await releaseCoordinatorPage.enableFeature(voiceoverContributionFlag);
-    await users.logout();
-=======
->>>>>>> 7f9ab3a2
 
     await users.createUser('voiceArtist@translationTab.com', 'userVoiceArtist');
     await users.createUser('user@editorTab.com', 'userEditor');
