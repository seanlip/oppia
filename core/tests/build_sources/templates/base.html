{% macro warnings_and_loader() -%}
  <div tabindex="0" aria-label="Oppia Main Content" id="oppia-main-content" class="protractor-test-main-content" ng-cloak>
    <div class="oppia-toast-container toast-top-center">
      <div ng-repeat="warning in (AlertsService.warnings | limitTo:5) track by $index" class="toast toast-warning oppia-toast">
        <button type="button" class="toast-close-button" ng-click="AlertsService.deleteWarning(warning)" role="button">&times;</button>
        <div class="toast-message">
          <[warning.content]>
        </div>
      </div>
    </div>

    <div>
      <div ng-repeat="message in AlertsService.messages track by $index">
        <alert-message message-object="message" message-index="$index"></alert-message>
      </div>
    </div>

    <div ng-show="loadingMessage" class="oppia-loading-fullpage">
      <div class="oppia-align-center">
        <span translate="<[loadingMessage]>"></span>
        <span class="oppia-loading-dot-one">.</span>
        <span class="oppia-loading-dot-two">.</span>
        <span class="oppia-loading-dot-three">.</span>
      </div>
    </div>
    <div ng-show="!loadingMessage">
      {% block content %}
      {% endblock %}
      {% block footer %}
      {% endblock %}
    </div>
  </div>
{%- endmacro %}

<!DOCTYPE html>
<html ng-app="oppia" lang="<[currentLang]>" ng-controller="Base" itemscope itemtype="http://schema.org/Organization">
  <head>
    {% block prerender %}
    {% endblock prerender %}
    <meta charset="UTF-8">
    <meta name="viewport" content="width=device-width, initial-scale=1.0, user-scalable=yes">

    <!-- Tiles for Internet Explorer. -->
    <meta name="application-name" content="<[siteName]>">
    <meta name="msapplication-TileColor" content="#ffffff">
    <meta name="msapplication-square70x70logo" content="{{get_complete_static_resource_url(DOMAIN_URL, '/assets/images/logo/msapplication-tiny.png')}}">
    <meta name="msapplication-square150x150logo" content="{{get_complete_static_resource_url(DOMAIN_URL, '/assets/images/logo/msapplication-square.png')}}">
    <meta name="msapplication-wide310x150logo" content="{{get_complete_static_resource_url(DOMAIN_URL, '/assets/images/logo/msapplication-wide.png')}}">
    <meta name="msapplication-square310x310logo" content="{{get_complete_static_resource_url(DOMAIN_URL, '/assets/images/logo/msapplication-large.png')}}">

    <!-- The itemprops are for G+ sharing. -->
    <meta itemprop="name" content="{{meta_name}}">
    <meta itemprop="description" content="{{meta_description}}">
    <!-- The og tags are for Facebook sharing. -->
    <meta property="og:title" content="{{meta_name}}">
    <meta property="og:site_name" content="Oppia">
    <meta property="og:url" content="{{FULL_URL}}">
    <meta property="og:description" content="{{meta_description}}">
    <meta property="og:type" content="article">
    <meta property="og:image" content="{{get_complete_static_resource_url(DOMAIN_URL, '/assets/images/logo/288x288_logo_mint.png')}}">

    <link rel="apple-touch-icon" href="/assets/images/logo/favicon.png">

    <!-- The title is bound to the rootScope. The content of the block
    maintitle can be a string or a translation id. If it is a translation it
    will be replaced by its translation when the page is loading. If it is a
    string it would be displayed as is. This is the only way to translate
    the page title because the head of the file is outside the scope of
    any other controller. -->
    <title itemprop="name" translate="{% block maintitle %}Oppia{% endblock maintitle %}"></title>
    {% block base_url %}
    {% endblock base_url %}

    {% block header_css %}
      {% include 'pages/header_css_libs.html' %}
    {% endblock header_css %}

    <script>
      var GLOBALS = {
        ADDITIONAL_ANGULAR_MODULES: JSON.parse(
          '{{additional_angular_modules|js_string}}'),
        csrf_token: JSON.parse('{{csrf_token|js_string}}'),
        DEV_MODE: JSON.parse('{{DEV_MODE|js_string}}'),
        status_code: JSON.parse('{{status_code}}'),
        GCS_RESOURCE_BUCKET_NAME: JSON.parse('{{GCS_RESOURCE_BUCKET_NAME|js_string}}'),
        iframed: JSON.parse('{{iframed|js_string}}'),
        isAdmin: JSON.parse('{{is_admin|js_string}}'),
        isModerator: JSON.parse('{{is_moderator|js_string}}'),
        isSuperAdmin: JSON.parse('{{is_super_admin|js_string}}'),
<<<<<<< HEAD
        logoutUrl: JSON.parse('{{logout_url|js_string}}'),
=======
        userIsLoggedIn: JSON.parse('{{user_is_logged_in|js_string}}'),
>>>>>>> 2e452701
        username: JSON.parse('{{username|js_string}}'),
        allowYamlFileUpload: JSON.parse('{{allow_yaml_file_upload|js_string}}')
      };
    </script>

    {% block header_js %}
      {% include 'pages/header_js_libs.html' %}
    {% endblock header_js %}

    {{BEFORE_END_HEAD_TAG_HOOK}}
  </head>

  <body>
    <div ng-if="iframed">
      {{ warnings_and_loader() }}
    </div>
    <div ng-if="!iframed">
      <div role="button" tabindex="0" ng-click="skipToMainContent()" class="oppia-skip-to-content protractor-test-skip-link">Skip to Main Content</div>
      <promo-bar>
      </promo-bar>
      <div ng-if="isBackgroundMaskActive()" class="ng-cloak oppia-background-mask">
      </div>

      <div class="oppia-base-container"
           ng-class="{'oppia-sidebar-menu-open': isSidebarShown(), 'oppia-sidebar-menu-closed': !isSidebarShown()}"
           ng-swipe-left="closeSidebarOnSwipe()" ng-swipe-disable-mouse="false">
        <div class="oppia-content-container">
          <div id="wrapper">
            <div class="oppia-main-body">
              <nav class="navbar navbar-default oppia-navbar oppia-prevent-selection" role="navigation" headroom tolerance="0" offset="0">
                <div class="navbar-container">
                  <top-navigation-bar></top-navigation-bar>
                  <div class="collapse navbar-collapse oppia-navbar-collapse ng-cloak">
                    {% block navbar_breadcrumb %}
                    {% endblock navbar_breadcrumb %}

                    {% block local_top_nav_options %}
                    {% endblock local_top_nav_options %}
                  </div>
                </div>
              </nav>

              <div class="oppia-top-of-page-padding">
              </div>

              {{ warnings_and_loader() }}
            </div>

            <noscript>
              <div class="oppia-page-cards-container">
                <div class="md-default-theme oppia-page-card oppia-long-text">
                  <!-- Note to developers: We replicate the translated text inline because, without JavaScript enabled, the translation engine doesn't kick in.-->
                  <h2>
                    <span translate="I18N_SPLASH_JAVASCRIPT_ERROR_TITLE">We Need JavaScript in Your Browser</span>
                    <i class="material-icons">&#xE811;</i>
                  </h2>
                  <p translate="I18N_SPLASH_JAVASCRIPT_ERROR_DESCRIPTION"
                     translate-values="{hrefUrl: 'http://www.enable-javascript.com/'}">
                     Oppia is a free, open-source learning platform full of interactive activities called 'explorations'.  Sadly, Oppia requires JavaScript to be enabled in your web browser in order to function properly and your web browser has JavaScript disabled.  If you need help enabling JavaScript, <a href="http://www.enable-javascript.com">click here.</a>
                  </p>
                  <p translate="I18N_SPLASH_JAVASCRIPT_ERROR_THANKS">Thank you.</p>
                </div>
              </div>
            </noscript>

            <side-navigation-bar></side-navigation-bar>
          </div>
        </div>
      </div>

      <div ng-if="DEV_MODE" class="oppia-dev-mode" ng-cloak>
        Dev Mode
      </div>

      <a ng-if="siteFeedbackFormUrl" ng-href="<[siteFeedbackFormUrl]>" target="_blank"
         class="oppia-site-feedback oppia-transition-200">
        <i class="material-icons md-18">&#xE87F;</i>
        <span translate="I18N_SPLASH_SITE_FEEDBACK"></span>
      </a>
    </div>

    {% include 'pages/footer_js_libs.html' %}

    <script src="/templates/dev/head/app.js"></script>
    <script src="/templates/dev/head/i18n.js"></script>

    <script src="/templates/dev/head/pages/Base.js"></script>

    <script src="/templates/dev/head/directives/FocusOnDirective.js"></script>

    <script src="/templates/dev/head/filters/ConvertToPlainTextFilter.js"></script>
    <script src="/templates/dev/head/filters/TruncateFilter.js"></script>
    <script src="/templates/dev/head/filters/NormalizeWhitespaceFilter.js"></script>

    <script src="/templates/dev/head/services/AlertsService.js"></script>
    <script src="/templates/dev/head/services/ContextService.js"></script>
    <script src="/templates/dev/head/services/UtilsService.js"></script>
    <script src="/templates/dev/head/services/DebouncerService.js"></script>
    <script src="/templates/dev/head/services/DateTimeFormatService.js"></script>
    <script src="/templates/dev/head/services/IdGenerationService.js"></script>
    <script src="/templates/dev/head/services/ValidatorsService.js"></script>
    <script src="/templates/dev/head/services/HtmlEscaperService.js"></script>
    <script src="/templates/dev/head/services/TranslationFileHashLoaderService.js"></script>
    <script src="/templates/dev/head/services/RteHelperService.js"></script>
    <script src="/templates/dev/head/services/StateRulesStatsService.js"></script>
    <script src="/templates/dev/head/services/ConstructTranslationIdsService.js"></script>
    <script src="/templates/dev/head/services/UserService.js"></script>
    <script src="/templates/dev/head/services/PromoBarService.js"></script>
    <script src="/templates/dev/head/services/contextual/DeviceInfoService.js"></script>
    <script src="/templates/dev/head/services/contextual/UrlService.js"></script>
    <script src="/templates/dev/head/services/contextual/WindowDimensionsService.js"></script>
    <script src="/templates/dev/head/services/stateful/BackgroundMaskService.js"></script>
    <script src="/templates/dev/head/services/stateful/FocusManagerService.js"></script>
    <script src="/templates/dev/head/services/SiteAnalyticsService.js"></script>

    <script src="/templates/dev/head/components/alerts/AlertMessageDirective.js"></script>
    <script src="/templates/dev/head/components/create_button/CreateActivityButtonDirective.js"></script>

    <script src="/templates/dev/head/components/forms/ObjectEditorDirective.js"></script>
    <script src="/templates/dev/head/components/promo/PromoBarDirective.js"></script>
    <script src="/templates/dev/head/components/side_navigation_bar/SideNavigationBarDirective.js"></script>
    <script src="/templates/dev/head/components/social_buttons/SocialButtonsDirective.js"></script>
    <script src="/templates/dev/head/components/top_navigation_bar/TopNavigationBarDirective.js"></script>

    <script src="/templates/dev/head/components/CollectionCreationService.js"></script>
    <script src="/templates/dev/head/components/ExplorationCreationService.js"></script>
    <script src="/templates/dev/head/components/TopicCreationService.js"></script>
    <script src="/templates/dev/head/components/SkillCreationService.js"></script>
    <script src="/templates/dev/head/components/StoryCreationService.js"></script>

    <script src="/templates/dev/head/components/CkEditorRteDirective.js"></script>
    <script src="/templates/dev/head/domain/sidebar/SidebarStatusService.js"></script>
    <script src="/templates/dev/head/domain/utilities/UrlInterpolationService.js"></script>

    {% block footer_js %}
    {% endblock footer_js %}
  </body>
</html><|MERGE_RESOLUTION|>--- conflicted
+++ resolved
@@ -87,11 +87,6 @@
         isAdmin: JSON.parse('{{is_admin|js_string}}'),
         isModerator: JSON.parse('{{is_moderator|js_string}}'),
         isSuperAdmin: JSON.parse('{{is_super_admin|js_string}}'),
-<<<<<<< HEAD
-        logoutUrl: JSON.parse('{{logout_url|js_string}}'),
-=======
-        userIsLoggedIn: JSON.parse('{{user_is_logged_in|js_string}}'),
->>>>>>> 2e452701
         username: JSON.parse('{{username|js_string}}'),
         allowYamlFileUpload: JSON.parse('{{allow_yaml_file_upload|js_string}}')
       };
