--- conflicted
+++ resolved
@@ -522,11 +522,9 @@
 
   "ENABLE_NEW_STRUCTURE_PLAYERS": false,
 
-<<<<<<< HEAD
   "MAX_SKILLS_PER_QUESTION": 3,
-=======
+
   "NUM_EXPLORATIONS_PER_REVIEW_TEST": 3,
->>>>>>> 621eb7b9
 
   "NUM_QUESTIONS_PER_PAGE": 10,
 
