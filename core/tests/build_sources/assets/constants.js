/* eslint-disable */
/* Don't modify anything outside the {} brackets.
 * Insides of the {} brackets should be formatted as a JSON object.
 * JSON rules:
 * 1. All keys and string values must be enclosed in double quotes.
 * 2. Each key/value pair should be on a new line.
 * 3. All values and keys must be constant, you can't use any Javascript
 *    functions.
 */
var constants = {
  // Whether to allow custom event reporting to Google Analytics.
  "CAN_SEND_ANALYTICS_EVENTS": false,

  "ALL_CATEGORIES": ["Algebra", "Algorithms", "Architecture", "Arithmetic",
    "Art", "Astronomy", "Biology", "Business", "Calculus", "Chemistry",
    "Combinatorics", "Computing", "Economics", "Education", "Engineering",
    "English", "Environment", "Gaulish", "Geography", "Geometry", "Government",
    "Graph Theory", "History", "Languages", "Latin", "Law", "Logic",
    "Mathematics", "Medicine", "Music", "Philosophy", "Physics", "Poetry",
    "Probability", "Programming", "Puzzles", "Reading", "Spanish", "Sport",
    "Statistics", "Trigonometry", "Welcome"],
  "ACTIVITY_TYPE_EXPLORATION": "exploration",
  "ACTIVITY_TYPE_COLLECTION": "collection",
  "DISABLED_EXPLORATION_IDS": ["5"],
  "TESTING_CONSTANT": "test",
  "LIBRARY_TILE_WIDTH_PX": 208,
  "DASHBOARD_TYPE_CREATOR": "creator",
  "DASHBOARD_TYPE_LEARNER": "learner",
  "DEFAULT_COLOR": "#a33f40",
  "DEFAULT_THUMBNAIL_ICON": "Lightbulb",
  "DEFAULT_CATEGORY_ICON": "Lightbulb",

  // These categories are shown in the library navbar. The categories should
  // be in sorted order.
  "SEARCH_DROPDOWN_CATEGORIES": ["Algorithms", "Architecture", "Art",
    "Biology", "Business", "Chemistry", "Economics", "English", "Geography",
    "History", "Mathematics", "Medicine", "Music", "Physics", "Programming",
    "Reading", "Statistics"],

  // The default language code for an exploration.
  "DEFAULT_LANGUAGE_CODE": "en",

  // List of supported default categories. For now, each category has a specific
  // color associated with it. Each category also has a thumbnail icon whose
  // filename is '{{CategoryName}}.svg'.
  "CATEGORIES_TO_COLORS": {
    "Mathematics": "#cd672b",
    "Algebra": "#cd672b",
    "Arithmetic": "#d68453",
    "Calculus": "#b86330",
    "Logic": "#d68453",
    "Combinatorics": "#cf5935",
    "Graph Theory": "#cf5935",
    "Probability": "#cf5935",
    "Statistics": "#cd672b",
    "Geometry": "#d46949",
    "Trigonometry": "#d46949",

    "Algorithms": "#d0982a",
    "Computing": "#bb8b2f",
    "Programming": "#d9aa53",

    "Astronomy": "#879d6c",
    "Biology": "#97a766",
    "Chemistry": "#aab883",
    "Engineering": "#8b9862",
    "Environment": "#aba86d",
    "Medicine": "#97a766",
    "Physics": "#879d6c",

    "Architecture": "#6e3466",
    "Art": "#895a83",
    "Music": "#6a3862",
    "Philosophy": "#613968",
    "Poetry": "#7f507f",

    "English": "#193a69",
    "Languages": "#1b4174",
    "Latin": "#3d5a89",
    "Reading": "#193a69",
    "Spanish": "#405185",
    "Gaulish": "#1b4174",

    "Business": "#387163",
    "Economics": "#5d8b7f",
    "Geography": "#3c6d62",
    "Government": "#538270",
    "History": "#3d6b52",
    "Law": "#538270",

    "Education": "#942e20",
    "Puzzles": "#a8554a",
    "Sport": "#893327",
    "Welcome": "#992a2b"
  },

  // List of supported language codes. Each description has a
  // parenthetical part that may be stripped out to give a shorter
  // description.
  "SUPPORTED_CONTENT_LANGUAGES": [{
    "code": "en",
    "description": "English"
  }, {
    "code": "ar",
    "description": "العربية (Arabic)"
  }, {
    "code": "bg",
    "description": "български (Bulgarian)"
  }, {
    "code": "bn",
    "description": "বাংলা (Bangla)"
  }, {
    "code": "ca",
    "description": "català (Catalan)"
  }, {
    "code": "zh",
    "description": "中文 (Chinese)"
  }, {
    "code": "hr",
    "description": "hrvatski (Croatian)"
  }, {
    "code": "cs",
    "description": "čeština (Czech)"
  }, {
    "code": "da",
    "description": "dansk (Danish)"
  }, {
    "code": "nl",
    "description": "Nederlands (Dutch)"
  }, {
    "code": "tl",
    "description": "Filipino (Filipino)"
  }, {
    "code": "fi",
    "description": "suomi (Finnish)"
  }, {
    "code": "fr",
    "description": "français (French)"
  }, {
    "code": "de",
    "description": "Deutsch (German)"
  }, {
    "code": "el",
    "description": "ελληνικά (Greek)"
  }, {
    "code": "he",
    "description": "עברית (Hebrew)"
  }, {
    "code": "hi",
    "description": "हिन्दी (Hindi)"
  }, {
    "code": "hu",
    "description": "magyar (Hungarian)"
  }, {
    "code": "id",
    "description": "Bahasa Indonesia (Indonesian)"
  }, {
    "code": "it",
    "description": "italiano (Italian)"
  }, {
    "code": "ja",
    "description": "日本語 (Japanese)"
  }, {
    "code": "kab",
    "description": "Taqbaylit (Kabyle)"
  }, {
    "code": "ko",
    "description": "한국어 (Korean)"
  }, {
    "code": "lv",
    "description": "latviešu (Latvian)"
  }, {
    "code": "lt",
    "description": "lietuvių (Lithuanian)"
  }, {
    "code": "no",
    "description": "Norsk (Norwegian)"
  }, {
    "code": "fa",
    "description": "فارسی (Persian)"
  }, {
    "code": "pl",
    "description": "polski (Polish)"
  }, {
    "code": "pt",
    "description": "português (Portuguese)"
  }, {
    "code": "ro",
    "description": "română (Romanian)"
  }, {
    "code": "ru",
    "description": "русский (Russian)"
  }, {
    "code": "sr",
    "description": "српски (Serbian)"
  }, {
    "code": "sk",
    "description": "slovenčina (Slovak)"
  }, {
    "code": "sl",
    "description": "slovenščina (Slovenian)"
  }, {
    "code": "es",
    "description": "español (Spanish)"
  }, {
    "code": "sv",
    "description": "svenska (Swedish)"
  }, {
    "code": "th",
    "description": "ภาษาไทย (Thai)"
  }, {
    "code": "tr",
    "description": "Türkçe (Turkish)"
  }, {
    "code": "uk",
    "description": "українська (Ukrainian)"
  }, {
    "code": "vi",
    "description": "Tiếng Việt (Vietnamese)"
  }],

  // NOTE TO DEVELOPERS: While adding another language, please ensure that the
  // languages are in alphabetical order.
  "SUPPORTED_SITE_LANGUAGES": [{
    "id": "id",
    "text": "Bahasa Indonesia"
  }, {
    "id": "en",
    "text": "English"
  }, {
    "id": "es",
    "text": "Español"
  }, {
    "id": "pt-br",
    "text": "Português (Brasil)"
  }, {
    "id": "ar",
    "text": "العربية"
  }, {
    "id": "kab",
    "text": "Taqbaylit"
  }, {
    "id": "vi",
    "text": "Tiếng Việt"
  }, {
    "id": "hi",
    "text": "हिन्दी"
  }, {
    "id": "bn",
    "text": "বাংলা"
  }, {
    "id": "zh-hans",
    "text": "中文(简体)"
  }, {
    "id": "zh-hant",
    "text": "中文(繁體)"
  }],

  // Related languages are used to prioritize an exploration's language when
  // setting the default audio language.
  "SUPPORTED_AUDIO_LANGUAGES": [{
    "id": "en",
    "description": "English",
    "relatedLanguages": ["en"]
  }, {
    "id": "ar",
    "description": "Arabic",
    "relatedLanguages": ["ar"]
  }, {
    "id": "bg",
    "description": "Bulgarian",
    "relatedLanguages": ["bg"]
  }, {
    "id": "bn",
    "description": "Bangla",
    "relatedLanguages": ["bn"]
  }, {
    "id": "ca",
    "description": "Catalan",
    "relatedLanguages": ["ca"]
  }, {
    "id": "zh",
    "description": "Chinese",
    "relatedLanguages": ["zh"]
  }, {
    "id": "hr",
    "description": "Croatian",
    "relatedLanguages": ["hr"]
  }, {
    "id": "cs",
    "description": "Czech",
    "relatedLanguages": ["cs"]
  }, {
    "id": "da",
    "description": "Danish",
    "relatedLanguages": ["da"]
  }, {
    "id": "nl",
    "description": "Dutch",
    "relatedLanguages": ["nl"]
  }, {
    "id": "tl",
    "description": "Filipino",
    "relatedLanguages": ["tl"]
  }, {
    "id": "fi",
    "description": "Finnish",
    "relatedLanguages": ["fi"]
  }, {
    "id": "fr",
    "description": "French",
    "relatedLanguages": ["fr"]
  }, {
    "id": "de",
    "description": "German",
    "relatedLanguages": ["de"]
  }, {
    "id": "el",
    "description": "Greek",
    "relatedLanguages": ["el"]
  }, {
    "id": "he",
    "description": "Hebrew",
    "relatedLanguages": ["he"]
  }, {
    "id": "hi",
    "description": "Hindi",
    "relatedLanguages": ["hi"]
  }, {
    "id": "hi-en",
    "description": "Hinglish",
    "relatedLanguages": ["hi", "en"]
  }, {
    "id": "hu",
    "description": "Hungarian",
    "relatedLanguages": ["hu"]
  }, {
    "id": "id",
    "description": "Indonesian",
    "relatedLanguages": ["id"]
  }, {
    "id": "it",
    "description": "Italian",
    "relatedLanguages": ["it"]
  }, {
    "id": "ja",
    "description": "Japanese",
    "relatedLanguages": ["ja"]
  }, {
    "id": "kab",
    "description": "Kabyle",
    "relatedLanguages": ["kab"]
  }, {
    "id": "ko",
    "description": "Korean",
    "relatedLanguages": ["ko"]
  }, {
    "id": "lv",
    "description": "Latvian",
    "relatedLanguages": ["lv"]
  }, {
    "id": "lt",
    "description": "Lithuanian",
    "relatedLanguages": ["lt"]
  }, {
    "id": "no",
    "description": "Norwegian",
    "relatedLanguages": ["no"]
  }, {
    "id": "fa",
    "description": "Persian",
    "relatedLanguages": ["fa"]
  }, {
    "id": "pl",
    "description": "Polish",
    "relatedLanguages": ["pl"]
  }, {
    "id": "pt",
    "description": "Portuguese",
    "relatedLanguages": ["pt"]
  }, {
    "id": "ro",
    "description": "Romanian",
    "relatedLanguages": ["ro"]
  }, {
    "id": "ru",
    "description": "Russian",
    "relatedLanguages": ["ru"]
  }, {
    "id": "sr",
    "description": "Serbian",
    "relatedLanguages": ["sr"]
  }, {
    "id": "sk",
    "description": "Slovak",
    "relatedLanguages": ["sk"]
  }, {
    "id": "sl",
    "description": "Slovenian",
    "relatedLanguages": ["sl"]
  }, {
    "id": "es",
    "description": "Spanish",
    "relatedLanguages": ["es"]
  }, {
    "id": "sv",
    "description": "Swedish",
    "relatedLanguages": ["sw"]
  }, {
    "id": "th",
    "description": "Thai",
    "relatedLanguages": ["th"]
  }, {
    "id": "tr",
    "description": "Turkish",
    "relatedLanguages": ["tr"]
  }, {
    "id": "uk",
    "description": "Ukrainian",
    "relatedLanguages": ["uk"]
  }, {
    "id": "vi",
    "description": "Vietnamese",
    "relatedLanguages": ["vi"]
  }],

  "AUTOGENERATED_AUDIO_LANGUAGES": [{
    "id": "en-auto",
    "description": "English (auto)",
    "explorationLanguage": "en",
    "speechSynthesisCode": "en-GB",
    "speechSynthesisCodeMobile": "en_US"
  }],

  // Types of view in creator dashboard page.
  "ALLOWED_CREATOR_DASHBOARD_DISPLAY_PREFS": {
    "CARD": "card",
    "LIST": "list"
  },

  "ALLOWED_QUESTION_INTERACTION_CATEGORIES": [{
    "name": "General",
    "interaction_ids": [
        "MultipleChoiceInput",
        "TextInput"
    ]
  }, {
    "name": "Math",
    "interaction_ids": [
        "NumericInput"
    ]
  }],

  // These categories and interactions are displayed in the order in which they
  // appear in the interaction selector.
  "ALLOWED_INTERACTION_CATEGORIES": [{
    "name": "General",
    "interaction_ids": [
        "Continue",
        "EndExploration",
        "ImageClickInput",
        "ItemSelectionInput",
        "MultipleChoiceInput",
        "TextInput",
        "DragAndDropSortInput"
    ]
  }, {
    "name": "Math",
    "interaction_ids": [
        "FractionInput",
        "GraphInput",
        "LogicProof",
        "NumericInput",
        "SetInput",
        "NumericExpressionInput",
        "AlgebraicExpressionInput",
        "MathEquationInput",
<<<<<<< HEAD
        "MathExpressionInput",
        "NumberWithUnits",
        "RatioExpressionInput"
=======
        "NumberWithUnits"
>>>>>>> a9bece78
    ]
  }, {
    "name": "Programming",
    "interaction_ids": [
        "CodeRepl",
        "PencilCodeEditor"
    ]
  }, {
    "name": "Music",
    "interaction_ids": [
        "MusicNotesInput"
    ]
  }, {
    "name": "Geography",
    "interaction_ids": [
        "InteractiveMap"
    ]
  }],

  "WHITELISTED_COLLECTION_IDS_FOR_SAVING_GUEST_PROGRESS": [],

  "FEEDBACK_SUBJECT_MAX_CHAR_LIMIT": 50,

  "ACTIVITY_STATUS_PRIVATE": "private",
  "ACTIVITY_STATUS_PUBLIC": "public",

  "SITE_FEEDBACK_FORM_URL": "",

  "SYSTEM_USER_IDS": ["admin", "OppiaMigrationBot"],

  // A string containing the disallowed characters in state or exploration
  // names. The underscore is needed because spaces in names must be converted
  // to underscores when displayed as part of a URL or key. The other
  // conventions here are derived from the Wikipedia guidelines for naming
  // articles.
  "INVALID_NAME_CHARS": [
    ":", "#", "/", "|", "_", "%", "<", ">", "[", "]", "{", "}", "\\ufffd",
    "\\\\", "\\u007f", "\\u0000", "\\u0001", "\\u0002", "\\u0003", "\\u0004",
    "\\u0005", "\\u0006", "\\u0007", "\\b", "\\t", "\\n", "\\u000b", "\\f",
    "\\r", "\\u000e", "\\u000f", "\\u0010", "\\u0011", "\\u0012", "\\u0013",
    "\\u0014", "\\u0015", "\\u0016", "\\u0017", "\\u0018", "\\u0019", "\\u001a",
    "\\u001b", "\\u001c", "\\u001d", "\\u001e", "\\u001f"
  ],

  "ENABLE_PREREQUISITE_SKILLS": false,

  "ENABLE_NEW_STRUCTURE_PLAYERS": false,

  "MAX_SKILLS_PER_QUESTION": 3,

  "NUM_EXPLORATIONS_PER_REVIEW_TEST": 3,

  "NUM_QUESTIONS_PER_PAGE": 10,

  "NEW_STATE_TEMPLATE": {
      "classifier_model_id": null,
      "content": {
          "html": "",
          "content_id": "content"
      },
      "interaction": {
            "id": null,
            "customization_args": {},
            "answer_groups": [],
            "default_outcome": {
                "dest": "Introduction",
                "feedback": {
                    "content_id": "default_outcome",
                    "html": ""
                },
                "labelled_as_correct": false,
                "param_changes": [],
                "refresher_exploration_id": null,
                "missing_prerequisite_skill_id": null
            },
            "confirmed_unclassified_answers": [],
            "hints": [],
            "solution": null
        },
      "param_changes": [],
      "content_ids_to_audio_translations": {
          "content": {},
          "default_outcome": {}
      },
      "written_translations": {
          "translations_mapping": {
            "content": {},
            "default_outcome": {}
          }
      },
      "next_content_id_index": 0
  }
};<|MERGE_RESOLUTION|>--- conflicted
+++ resolved
@@ -475,13 +475,8 @@
         "NumericExpressionInput",
         "AlgebraicExpressionInput",
         "MathEquationInput",
-<<<<<<< HEAD
-        "MathExpressionInput",
-        "NumberWithUnits",
-        "RatioExpressionInput"
-=======
+        "RatioExpressionInput",
         "NumberWithUnits"
->>>>>>> a9bece78
     ]
   }, {
     "name": "Programming",
