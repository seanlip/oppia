# coding: utf-8
#
# Copyright 2014 The Oppia Authors. All Rights Reserved.
#
# Licensed under the Apache License, Version 2.0 (the "License");
# you may not use this file except in compliance with the License.
# You may obtain a copy of the License at
#
#      http://www.apache.org/licenses/LICENSE-2.0
#
# Unless required by applicable law or agreed to in writing, software
# distributed under the License is distributed on an "AS-IS" BASIS,
# WITHOUT WARRANTIES OR CONDITIONS OF ANY KIND, either express or implied.
# See the License for the specific language governing permissions and
# limitations under the License.

"""Common utilities for test classes."""

from __future__ import annotations

import builtins
import collections
import contextlib
import copy
import datetime
import functools
import inspect
import itertools
import json
import logging
import math
import os
import random
import re
import string
from types import TracebackType
import unittest

from core import feconf
from core import schema_utils
from core import utils
from core.constants import constants
from core.controllers import base
from core.domain import auth_domain
from core.domain import caching_domain
from core.domain import classifier_domain
from core.domain import collection_domain
from core.domain import collection_services
from core.domain import config_domain
from core.domain import exp_domain
from core.domain import exp_fetchers
from core.domain import exp_services
from core.domain import fs_services
from core.domain import interaction_registry
from core.domain import object_registry
from core.domain import param_domain
from core.domain import question_domain
from core.domain import question_services
from core.domain import rights_manager
from core.domain import skill_domain
from core.domain import skill_services
from core.domain import state_domain
from core.domain import story_domain
from core.domain import story_services
from core.domain import subtopic_page_domain
from core.domain import subtopic_page_services
from core.domain import topic_domain
from core.domain import topic_services
from core.domain import user_services
from core.platform import models
from core.platform.search import elastic_search_services
from core.platform.taskqueue import cloud_tasks_emulator
import main
from proto_files import text_classifier_pb2

import elasticsearch
import requests_mock
from typing import (
    IO, Any, Callable, Collection, Dict, Iterable, Iterator, List, Mapping,
    Optional, OrderedDict, Pattern, Sequence, Set, Tuple, Type,
    Union, cast, overload
)
from typing_extensions import Final, Literal, TypedDict
import webapp2
import webtest


MYPY = False
if MYPY:  # pragma: no cover
    from mypy_imports import auth_models
    from mypy_imports import base_models
    from mypy_imports import datastore_services
    from mypy_imports import email_services
    from mypy_imports import exp_models
    from mypy_imports import feedback_models
    from mypy_imports import memory_cache_services
    from mypy_imports import platform_auth_services
    from mypy_imports import platform_taskqueue_services
    from mypy_imports import question_models
    from mypy_imports import skill_models
    from mypy_imports import storage_services
    from mypy_imports import story_models
    from mypy_imports import suggestion_models
    from mypy_imports import topic_models

(
    auth_models, base_models, exp_models,
    feedback_models, question_models, skill_models,
    story_models, suggestion_models, topic_models
) = models.Registry.import_models([
    models.NAMES.auth, models.NAMES.base_model, models.NAMES.exploration,
    models.NAMES.feedback, models.NAMES.question, models.NAMES.skill,
    models.NAMES.story, models.NAMES.suggestion, models.NAMES.topic
])

datastore_services = models.Registry.import_datastore_services()
storage_services = models.Registry.import_storage_services()
email_services = models.Registry.import_email_services()
memory_cache_services = models.Registry.import_cache_services()
platform_auth_services = models.Registry.import_auth_services()
platform_taskqueue_services = models.Registry.import_taskqueue_services()

# Prefix to append to all lines printed by tests to the console.
# We are using the b' prefix as all the stdouts are in bytes.
LOG_LINE_PREFIX: Final = b'LOG_INFO_TEST: '

# List of model classes that don't have Wipeout or Takeout, related class
# methods defined because they're not used directly but only as
# base classes for the other models.
BASE_MODEL_CLASSES_WITHOUT_DATA_POLICIES: Final = (
    'BaseCommitLogEntryModel',
    'BaseHumanMaintainedModel',
    'BaseMapReduceBatchResultsModel',
    'BaseModel',
    'BaseSnapshotContentModel',
    'BaseSnapshotMetadataModel',
    'VersionedModel',
)


class NewIndexDict(TypedDict):
    """Type for the the newly created index with the given name."""

    index: str
    acknowledged: bool
    shards_acknowledged: bool


class ExistingIndexDict(TypedDict):
    """Type for the dictionary that adds a document to the existing index."""

    _index: str
    _shards: Dict[str, int]
    _seq_no: int
    _primary_term: int
    result: str
    _id: Optional[str]
    _version: int
    _type: str


class DeletedDocumentDict(TypedDict):
    """Type for the dictionary representing documents deleted from an index."""

    took: int
    version_conflicts: int
    noops: int
    throttled_until_millis: int
    failures: List[str]
    throttled_millis: int
    total: int
    batches: int
    requests_per_second: Union[float, int]
    retries: Dict[str, int]
    timed_out: bool
    deleted: int


class SearchDocumentDict(TypedDict):
    """Dictionary representing documents that matches the given query."""

    timed_out: bool
    _shards: Dict[str, int]
    took: int
    hits: Dict[str, List[ResultDocumentDict]]
    total: Dict[str, Union[str, int]]
    max_score: float


class ResultDocumentDict(TypedDict):
    """Type for the result document dictionary that matches the given query."""

    _id: str
    _score: float
    _type: str
    _index: str
    _source: Dict[str, str]


def get_filepath_from_filename(filename: str, rootdir: str) -> Optional[str]:
    """Returns filepath using the filename. Different files are present in
    different subdirectories in the rootdir. So, we walk through the rootdir and
    match the all the filenames with the given filename.  When a match is found
    the function returns the complete path of the filename by using
    os.path.join(root, filename).

    For example exploration-editor-page.mainpage.html is present in
    core/templates/pages/exploration-editor-page and error-page.mainpage.html
    is present in core/templates/pages/error-pages. So we walk through
    core/templates/pages and a match for exploration-editor-page.component.html
    is found in exploration-editor-page subdirectory and a match for
    error-page.directive.html is found in error-pages subdirectory.

    Args:
        filename: str. The name of the file.
        rootdir: str. The directory to search the file in.

    Returns:
        str | None. The path of the file if file is found otherwise
        None.

    Raises:
        Exception. Multiple files found with given file name.
    """
    # This is required since error files are served according to error status
    # code. The file served is error-page.mainpage.html but it is compiled and
    # stored as error-page-{status_code}.mainpage.html.  So, we need to swap the
    # name here to obtain the correct filepath.
    if filename.startswith('error-page'):
        filename = 'error-page.mainpage.html'
    matches = list(itertools.chain.from_iterable(
        (os.path.join(subdir, f) for f in filenames if f == filename)
        for subdir, _, filenames in os.walk(rootdir)))
    if len(matches) > 1:
        raise Exception('Multiple files found with name: %s' % filename)
    return matches[0] if matches else None


def mock_load_template(filename: str) -> str:
    """Mock for load_template function. This mock is required for backend tests
    since we do not have webpack compilation before backend tests. The folder to
    search templates is webpack_bundles which is generated after webpack
    compilation. Since this folder will be missing, load_template function will
    return an error. So, we use a mock for load_template which returns the html
    file from the source directory instead.

    Args:
        filename: str. The name of the file for which template is to be
            returned.

    Returns:
        str. The contents of the given file.

    Raises:
        Exception. No file exists for the given file name.
    """
    filepath = get_filepath_from_filename(
        filename, os.path.join('core', 'templates', 'pages'))
    if filepath is None:
        raise Exception(
            'No file exists for the given file name.'
        )
    with utils.open_file(filepath, 'r') as f:
        return f.read()


def check_image_png_or_webp(image_string: str) -> bool:
    """Checks if the image is in png or webp format only.

    Args:
        image_string: str. Image url in base64 format.

    Returns:
        bool. Returns true if image is in WebP format.
    """
    return image_string.startswith(('data:image/png', 'data:image/webp'))


def get_storage_model_module_names() -> Iterator[models.NAMES]:
    """Get all module names in storage."""
    # As models.NAMES is an enum, it cannot be iterated over. So we use the
    # __dict__ property which can be iterated over.
    for name in models.NAMES:
        yield name


def get_storage_model_classes() -> Iterator[base_models.BaseModel]:
    """Get all model classes in storage."""
    for module_name in get_storage_model_module_names():
        (module,) = models.Registry.import_models([module_name])
        for member_name, member_obj in inspect.getmembers(module):
            if inspect.isclass(member_obj):
                clazz: base_models.BaseModel = getattr(module, member_name)
                all_base_classes = [
                    base_class.__name__ for base_class in inspect.getmro(
                        clazz)]
                if 'Model' in all_base_classes:
                    yield clazz


def generate_random_hexa_str() -> str:
    """Generate 32 character random string that looks like hex number.

    Returns:
        str. A random string.
    """
    uppercase = 'ABCDEF'
    lowercase = 'abcdef'
    return ''.join(random.choices(uppercase + lowercase + string.digits, k=32))


class ElasticSearchStub:
    """This stub class mocks the functionality of ES in
    elastic_search_services.py.

    IMPORTANT NOTE TO DEVELOPERS: These mock functions are NOT guaranteed to
    be exact implementations of elasticsearch functionality. If the results of
    this mock and the local dev elasticsearch instance differ, the mock
    functions should be updated so that their behaviour matches what a local
    dev instance would return. (For example, this mock always has a 'version'
    of 1 in the return dict and an arbitrary '_seq_no', although the version
    number increments with every PUT in the elasticsearch Python client
    library and the '_seq_no' increments with every operation.)
    """

    _DB: Dict[str, List[Dict[str, str]]] = {}

    def reset(self) -> None:
        """Helper method that clears the mock database."""
        self._DB.clear()

    def _generate_index_not_found_error(self, index_name: str) -> None:
        """Helper method that generates an elasticsearch 'index not found' 404
        error.

        Args:
            index_name: str. The index that was not found.

        Returns:
            elasticsearch.NotFoundError. A manually-constructed error
            indicating that the index was not found.
        """
        raise elasticsearch.NotFoundError(
            404, 'index_not_found_exception', {
                'status': 404,
                'error': {
                    'reason': 'no such index [%s]' % index_name,
                    'root_cause': [{
                        'reason': 'no such index [%s]' % index_name,
                        'index': index_name,
                        'index_uuid': '_na_',
                        'type': 'index_not_found_exception',
                        'resource.type': 'index_or_alias',
                        'resource.id': index_name
                    }],
                    'index': index_name,
                    'index_uuid': '_na_',
                    'type': 'index_not_found_exception',
                    'resource.type': 'index_or_alias',
                    'resource.id': index_name
                }
            }
        )

    def mock_create_index(self, index_name: str) -> NewIndexDict:
        """Creates an index with the given name.

        Args:
            index_name: str. The name of the index to create.

        Returns:
            dict. A dict representing the ElasticSearch API response.

        Raises:
            elasticsearch.RequestError. An index with the given name already
                exists.
        """
        if index_name in self._DB:
            raise elasticsearch.RequestError(
                400, 'resource_already_exists_exception',
                'index [%s/RaNdOmStRiNgOfAlPhAs] already exists' % index_name)
        self._DB[index_name] = []
        return {
            'index': index_name,
            'acknowledged': True,
            'shards_acknowledged': True
        }

    def mock_index(
        self,
        index_name: str,
        document: Dict[str, str],
        id: Optional[str] = None  # pylint: disable=redefined-builtin
    ) -> ExistingIndexDict:
        """Adds a document with the given ID to the index.

        Note that, unfortunately, we have to keep the name of "id" for the
        last kwarg, although it conflicts with a Python builtin. This is
        because the name is an existing part of the API defined at
        https://elasticsearch-py.readthedocs.io/en/v7.10.1/api.html

        Args:
            index_name: str. The name of the index to create.
            document: dict. The document to store.
            id: str. The unique identifier of the document.

        Returns:
            dict. A dict representing the ElasticSearch API response.

        Raises:
            elasticsearch.RequestError. An index with the given name already
                exists.
        """
        if index_name not in self._DB:
            self._generate_index_not_found_error(index_name)
        self._DB[index_name] = [
            d for d in self._DB[index_name] if d['id'] != id]
        self._DB[index_name].append(document)
        return {
            '_index': index_name,
            '_shards': {
                'total': 2,
                'successful': 1,
                'failed': 0,
            },
            '_seq_no': 96,
            '_primary_term': 1,
            'result': 'created',
            '_id': id,
            '_version': 1,
            '_type': '_doc',
        }

    def mock_exists(self, index_name: str, doc_id: str) -> bool:
        """Checks whether a document with the given ID exists in the mock
        database.

        Args:
            index_name: str. The name of the index to check.
            doc_id: str. The document id to check.

        Returns:
            bool. Whether the document exists in the index.

        Raises:
            elasticsearch.NotFoundError: The given index name was not found.
        """
        if index_name not in self._DB:
            self._generate_index_not_found_error(index_name)
        return any(d['id'] == doc_id for d in self._DB[index_name])

    def mock_delete(self, index_name: str, doc_id: str) -> ExistingIndexDict:
        """Deletes a document from an index in the mock database. Does nothing
        if the document is not in the index.

        Args:
            index_name: str. The name of the index to delete the document from.
            doc_id: str. The document id to be deleted from the index.

        Returns:
            dict. A dict representing the ElasticSearch API response.

        Raises:
            Exception. The document does not exist in the index.
            elasticsearch.NotFoundError. The given index name was not found, or
                the given doc_id was not found in the given index.
        """
        if index_name not in self._DB:
            self._generate_index_not_found_error(index_name)
        docs = [d for d in self._DB[index_name] if d['id'] != doc_id]
        if len(self._DB[index_name]) != len(docs):
            self._DB[index_name] = docs
            return {
                '_type': '_doc',
                '_seq_no': 99,
                '_shards': {
                    'total': 2,
                    'successful': 1,
                    'failed': 0
                },
                'result': 'deleted',
                '_primary_term': 1,
                '_index': index_name,
                '_version': 4,
                '_id': '0'
            }

        raise elasticsearch.NotFoundError(
            404, {
                '_index': index_name,
                '_type': '_doc',
                '_id': doc_id,
                '_version': 1,
                'result': 'not_found',
                '_shards': {
                    'total': 2,
                    'successful': 1,
                    'failed': 0
                },
                '_seq_no': 103,
                '_primary_term': 1
            })

    def mock_delete_by_query(
        self, index_name: str, query: Dict[str, Dict[str, Dict[str, str]]]
    ) -> DeletedDocumentDict:
        """Deletes documents from an index based on the given query.

        Note that this mock only supports a specific for the query, i.e. the
        one which clears the entire index. It asserts that all calls to this
        function use that query format.

        Args:
            index_name: str. The name of the index to delete the documents from.
            query: dict. The query that defines which documents to delete.

        Returns:
            dict. A dict representing the ElasticSearch response.

        Raises:
            AssertionError. The query is not in the correct form.
            elasticsearch.NotFoundError. The given index name was not found.
        """
        assert list(query.keys()) == ['query']
        assert query['query'] == {
            'match_all': {}
        }
        if index_name not in self._DB:
            self._generate_index_not_found_error(index_name)
        index_size = len(self._DB[index_name])
        del self._DB[index_name][:]
        return {
            'took': 72,
            'version_conflicts': 0,
            'noops': 0,
            'throttled_until_millis': 0,
            'failures': [],
            'throttled_millis': 0,
            'total': index_size,
            'batches': 1,
            'requests_per_second': -1.0,
            'retries': {u'search': 0, u'bulk': 0},
            'timed_out': False,
            'deleted': index_size
        }

    # Here we use type Any because argument 'body' can accept dictionaries
    # that can possess different types of values like int, List[...]. nested
    # dictionary and other types too.
    def mock_search(
        self,
        body: Optional[Dict[str, Dict[str, Dict[str, Any]]]] = None,
        index: Optional[str] = None,
        params: Optional[Dict[str, int]] = None
    ) -> SearchDocumentDict:
        """Searches and returns documents that match the given query.

        Args:
            body: dict|None. A dictionary search definition that uses Query DSL.
            index: str|None. The name of the index to search.
            params: dict|None. A dict with two keys: `size` and `from`. The
                corresponding values are ints which represent the number of
                results to fetch, and the offset from which to fetch them,
                respectively.

        Returns:
            dict. A dict representing the ElasticSearch response.

        Raises:
            AssertionError. The given arguments are not supported by this mock.
            elasticsearch.NotFoundError. The given index name was not found.
        """
        assert body is not None
        # "_all" and "" are special index names that are used to search across
        # all indexes. We do not allow their use.
        assert index not in ['_all', '']
        assert index is not None
        assert params is not None
        assert sorted(params.keys()) == ['from', 'size']

        if index not in self._DB:
            self._generate_index_not_found_error(index)

        result_docs = []
        result_doc_ids = set([])
        for doc in self._DB[index]:
            if not doc['id'] in result_doc_ids:
                result_docs.append(doc)
                result_doc_ids.add(doc['id'])

        filters = body['query']['bool']['filter']
        terms = body['query']['bool']['must']

        for f in filters:
            for k, v in f['match'].items():
                result_docs = [doc for doc in result_docs if doc[k] in v]

        if terms:
            filtered_docs = []
            for term in terms:
                for _, v in term.items():
                    values = v['query'].split(' ')
                    for doc in result_docs:
                        strs = [
                            val for val in doc.values() if isinstance(val, str)
                        ]
                        words = []
                        for s in strs:
                            words += s.split(' ')
                        if all(value in words for value in values):
                            filtered_docs.append(doc)
            result_docs = filtered_docs

        formatted_result_docs: List[ResultDocumentDict] = [{
            '_id': doc['id'],
            '_score': 0.0,
            '_type': '_doc',
            '_index': index,
            '_source': doc
        } for doc in result_docs[
            params['from']: params['from'] + params['size']
        ]]

        return {
            'timed_out': False,
            '_shards': {
                'failed': 0,
                'total': 1,
                'successful': 1,
                'skipped': 0
            },
            'took': 4,
            'hits': {
                'hits': formatted_result_docs
            },
            'total': {
                'value': len(formatted_result_docs),
                'relation': 'eq'
            },
            'max_score': max(
                [0.0] + [d['_score'] for d in formatted_result_docs]),
        }


class AuthServicesStub:
    """Test-only implementation of the public API in core.platform.auth."""

    class AuthUser:
        """Authentication user with ID and deletion status."""

        def __init__(
            self, user_id: str, deleted: bool = False
        ) -> None:
            self.id = user_id
            self.deleted = deleted

        def mark_as_deleted(self) -> None:
            """Marks the user as deleted."""
            self.deleted = True

    def __init__(self) -> None:
        """Initializes a new instance that emulates an empty auth server."""
        self._user_id_by_auth_id: Dict[str, AuthServicesStub.AuthUser] = {}
        self._external_user_id_associations: Set[str] = set()

    @classmethod
    def install_stub(cls, test: GenericTestBase) -> Callable[..., None]:
        """Installs a new instance of the stub onto the given test instance.

        Args:
            test: GenericTestBase. The test instance to install the stub on.

        Returns:
            callable. A function that will uninstall the stub when called.
        """
        with contextlib.ExitStack() as stack:
            stub = cls()

            stack.enter_context(test.swap(
                platform_auth_services, 'establish_auth_session',
                stub.establish_auth_session))
            stack.enter_context(test.swap(
                platform_auth_services, 'destroy_auth_session',
                stub.destroy_auth_session))
            stack.enter_context(test.swap(
                platform_auth_services, 'get_auth_claims_from_request',
                stub.get_auth_claims_from_request))
            stack.enter_context(test.swap(
                platform_auth_services, 'mark_user_for_deletion',
                stub.mark_user_for_deletion))
            stack.enter_context(test.swap(
                platform_auth_services, 'delete_external_auth_associations',
                stub.delete_external_auth_associations))
            stack.enter_context(test.swap(
                platform_auth_services,
                'verify_external_auth_associations_are_deleted',
                stub.verify_external_auth_associations_are_deleted))
            stack.enter_context(test.swap(
                platform_auth_services, 'get_auth_id_from_user_id',
                stub.get_auth_id_from_user_id))
            stack.enter_context(test.swap(
                platform_auth_services, 'get_user_id_from_auth_id',
                stub.get_user_id_from_auth_id))
            stack.enter_context(test.swap(
                platform_auth_services, 'get_multi_user_ids_from_auth_ids',
                stub.get_multi_user_ids_from_auth_ids))
            stack.enter_context(test.swap(
                platform_auth_services, 'get_multi_auth_ids_from_user_ids',
                stub.get_multi_auth_ids_from_user_ids))
            stack.enter_context(test.swap(
                platform_auth_services, 'associate_auth_id_with_user_id',
                stub.associate_auth_id_with_user_id))
            stack.enter_context(test.swap(
                platform_auth_services,
                'associate_multi_auth_ids_with_user_ids',
                stub.associate_multi_auth_ids_with_user_ids))

            # Standard usage of ExitStack: enter a bunch of context managers
            # from the safety of an ExitStack's context. Once they've all been
            # opened, pop_all() of them off of the original context so they can
            # *stay* open. Calling the function returned will exit all of them
            # in reverse order.
            # https://docs.python.org/3/library/contextlib.html#cleaning-up-in-an-enter-implementation
            close = stack.pop_all().close
        return close

    @classmethod
    def establish_auth_session(
        cls, _: webapp2.Request, __: webapp2.Response
    ) -> None:
        """Sets login cookies to maintain a user's sign-in session.

        Args:
            _: webapp2.Request. Unused because os.environ handles
                sessions.
            __: webapp2.Response. Unused because os.environ handles
                sessions.
        """
        pass

    @classmethod
    def destroy_auth_session(cls, _: webapp2.Response) -> None:
        """Clears login cookies from the given response headers.

        Args:
            _: webapp2.Response. Unused because os.environ handles
                sessions.
        """
        pass

    @classmethod
    def get_auth_claims_from_request(
        cls, _: webapp2.Request
    ) -> Optional[auth_domain.AuthClaims]:
        """Authenticates the request and returns claims about its authorizer.

        This stub obtains authorization information from os.environ. To make the
        operation more authentic, this method also creates a new "external"
        association for the user to simulate a genuine "provided" value.

        Args:
            _: webapp2.Request. The HTTP request to authenticate.
                Unused because auth-details are extracted from environment
                variables.

        Returns:
            AuthClaims|None. Claims about the currently signed in user. If no
            user is signed in, then returns None.
        """
        auth_id = os.environ.get('USER_ID', '')
        email = os.environ.get('USER_EMAIL', '')
        role_is_super_admin = os.environ.get('USER_IS_ADMIN', '0') == '1'
        if auth_id:
            return auth_domain.AuthClaims(auth_id, email, role_is_super_admin)
        return None

    def mark_user_for_deletion(self, user_id: str) -> None:
        """Marks the user, and all of their auth associations, as deleted.

        Since the stub does not use models, this operation actually deletes the
        user's association. The "external" associations, however, are not
        deleted yet.

        Args:
            user_id: str. The unique ID of the user whose associations should be
                deleted.
        """
        for user in self._user_id_by_auth_id.values():
            if user.id == user_id:
                user.mark_as_deleted()

    def delete_external_auth_associations(self, user_id: str) -> None:
        """Deletes all associations that refer to the user outside of Oppia.

        Args:
            user_id: str. The unique ID of the user whose associations should be
                deleted.
        """
        self._external_user_id_associations.discard(user_id)

    def verify_external_auth_associations_are_deleted(
        self, user_id: str
    ) -> bool:
        """Returns true if and only if we have successfully verified that all
        external associations have been deleted.

        Args:
            user_id: str. The unique ID of the user whose associations should be
                checked.

        Returns:
            bool. True if and only if we have successfully verified that all
            external associations have been deleted.
        """
        return user_id not in self._external_user_id_associations

    def get_auth_id_from_user_id(self, user_id: str) -> Optional[str]:
        """Returns the auth ID associated with the given user ID.

        Args:
            user_id: str. The user ID.

        Returns:
            str|None. The auth ID associated with the given user ID, or None if
            no association exists.
        """
        return next((
            auth_id for auth_id, user in self._user_id_by_auth_id.items()
            if user.id == user_id and not user.deleted
        ), None)

    def get_user_id_from_auth_id(
        self, auth_id: str, include_deleted: bool = False
    ) -> Optional[str]:
        """Returns the user ID associated with the given auth ID.

        Args:
            auth_id: str. The auth ID.
            include_deleted: bool. Whether to return the ID of models marked for
                deletion.

        Returns:
            str|None. The user ID associated with the given auth ID, or None if
            no association exists.
        """
        user = self._user_id_by_auth_id.get(auth_id, None)
        if user is None:
            return None

        if include_deleted or not user.deleted:
            return user.id

        return None

    def get_multi_user_ids_from_auth_ids(
        self, auth_ids: List[str]
    ) -> List[Optional[str]]:
        """Returns the user IDs associated with the given auth IDs.

        Args:
            auth_ids: list(str). The auth IDs.

        Returns:
            list(str|None). The user IDs associated with each of the given auth
            IDs, or None for associations which don't exist.
        """
        return [self.get_user_id_from_auth_id(auth_id) for auth_id in auth_ids]

    def get_multi_auth_ids_from_user_ids(
        self, user_ids: List[str]
    ) -> List[Optional[str]]:
        """Returns the auth IDs associated with the given user IDs.

        Args:
            user_ids: list(str). The user IDs.

        Returns:
            list(str|None). The auth IDs associated with each of the given user
            IDs, or None for associations which don't exist.
        """
        auth_id_by_user_id = {
            user.id: auth_id
            for auth_id, user in self._user_id_by_auth_id.items()
        }
        return [auth_id_by_user_id.get(user_id, None) for user_id in user_ids]

    def associate_auth_id_with_user_id(
        self, auth_id_user_id_pair: auth_domain.AuthIdUserIdPair
    ) -> None:
        """Commits the association between auth ID and user ID.

        This method also adds the user to the "external" set of associations.

        Args:
            auth_id_user_id_pair: auth_domain.AuthIdUserIdPair. The association
                to commit.

        Raises:
            Exception. The IDs are already associated with a value.
        """
        auth_id, user_id = auth_id_user_id_pair
        if auth_id in self._user_id_by_auth_id:
            raise Exception(
                'auth_id=%r is already associated with user_id=%r' % (
                    auth_id, self._user_id_by_auth_id[auth_id].id))
        auth_models.UserAuthDetailsModel(
            id=user_id, firebase_auth_id=auth_id).put()
        self._external_user_id_associations.add(user_id)
        self._user_id_by_auth_id[auth_id] = AuthServicesStub.AuthUser(user_id)

    def associate_multi_auth_ids_with_user_ids(
        self, auth_id_user_id_pairs: List[auth_domain.AuthIdUserIdPair]
    ) -> None:
        """Commits the associations between auth IDs and user IDs.

        This method also adds the users to the "external" set of associations.

        Args:
            auth_id_user_id_pairs: list(auth_domain.AuthIdUserIdPair). The
                associations to commit.

        Raises:
            Exception. One or more auth associations already exist.
        """
        collisions = ', '.join(
            '{auth_id=%r: user_id=%r}' % (a, self._user_id_by_auth_id[a].id)
            for a, _ in auth_id_user_id_pairs if a in self._user_id_by_auth_id)
        if collisions:
            raise Exception('already associated: %s' % collisions)
        datastore_services.put_multi(
            [auth_models.UserAuthDetailsModel(
                id=user_id, firebase_auth_id=auth_id)
             for auth_id, user_id in auth_id_user_id_pairs])
        external_user_ids: Set[str] = {u for _, u in auth_id_user_id_pairs}
        self._external_user_id_associations.update(external_user_ids)
        auth_id_user_id_pairs_with_deletion = {
            auth_id: AuthServicesStub.AuthUser(user_id)
            for auth_id, user_id in auth_id_user_id_pairs
        }
        self._user_id_by_auth_id.update(auth_id_user_id_pairs_with_deletion)


class TaskqueueServicesStub:
    """The stub class that mocks the API functionality offered by the platform
    layer, namely the platform.taskqueue taskqueue services API.
    """

    def __init__(self, test_base: GenericTestBase) -> None:
        """Initializes a taskqueue services stub that replaces the API
        functionality of core.platform.taskqueue.

        Args:
            test_base: GenericTestBase. The current test base.
        """
        self._test_base = test_base
        self._client = cloud_tasks_emulator.Emulator(
            task_handler=self._task_handler, automatic_task_handling=False)

    def _task_handler(
        self,
        url: str,
        payload: Dict[str, str],
        queue_name: str,
        task_name: Optional[str] = None
    ) -> None:
        """Makes a POST request to the task URL in the test app.

        Args:
            url: str. URL of the handler function.
            payload: dict(str : *). Payload to pass to the request. Defaults
                to None if no payload is required.
            queue_name: str. The name of the queue to add the task to.
            task_name: str|None. Optional. The name of the task.
        """
        # Header values need to be bytes, thus we encode our strings to bytes.
        headers = {
            'X-AppEngine-Fake-Is-Admin': b'1',
            'X-Appengine-QueueName': queue_name.encode('utf-8'),
            # Maps empty strings to None so the output can become 'None'.
            'X-Appengine-TaskName': (
                task_name.encode('utf-8') if task_name else b'None')
        }
        csrf_token = self._test_base.get_new_csrf_token()
        self._test_base.post_task(url, payload, headers, csrf_token=csrf_token)

    def create_http_task(
        self,
        queue_name: str,
        url: str,
        payload: Optional[Dict[str, str]] = None,
        scheduled_for: Optional[datetime.datetime] = None,
        task_name: Optional[str] = None
    ) -> None:
        """Creates a Task in the corresponding queue that will be executed when
        the 'scheduled_for' countdown expires using the cloud tasks emulator.

        Args:
            queue_name: str. The name of the queue to add the task to.
            url: str. URL of the handler function.
            payload: dict(str : *). Payload to pass to the request. Defaults to
                None if no payload is required.
            scheduled_for: datetime|None. The naive datetime object for the time
                to execute the task. Ignored by this stub.
            task_name: str|None. Optional. The name of the task.
        """
        # Causes the task to execute immediately by setting the scheduled_for
        # time to 0. If we allow scheduled_for to be non-zero, then tests that
        # rely on the actions made by the task will become unreliable.
        scheduled_for = None
        self._client.create_task(
            queue_name, url, payload, scheduled_for=scheduled_for,
            task_name=task_name)

    def count_jobs_in_taskqueue(self, queue_name: Optional[str] = None) -> int:
        """Returns the total number of tasks in a single queue if a queue name
        is specified or the entire taskqueue if no queue name is specified.

        Args:
            queue_name: str|None. Name of the queue. Pass in None if no specific
                queue is designated.

        Returns:
            int. The total number of tasks in a single queue or in the entire
            taskqueue.
        """
        return self._client.get_number_of_tasks(queue_name=queue_name)

    def process_and_flush_tasks(self, queue_name: Optional[str] = None) -> None:
        """Executes all of the tasks in a single queue if a queue name is
        specified or all of the tasks in the taskqueue if no queue name is
        specified.

        Args:
            queue_name: str|None. Name of the queue. Pass in None if no specific
                queue is designated.
        """
        self._client.process_and_flush_tasks(queue_name=queue_name)

    def get_pending_tasks(
        self, queue_name: Optional[str] = None
    ) -> List[cloud_tasks_emulator.Task]:
        """Returns a list of the tasks in a single queue if a queue name is
        specified or a list of all of the tasks in the taskqueue if no queue
        name is specified.

        Args:
            queue_name: str|None. Name of the queue. Pass in None if no specific
                queue is designated.

        Returns:
            list(Task). List of tasks in a single queue or in the entire
            taskqueue.
        """
        return self._client.get_tasks(queue_name=queue_name)


class MemoryCacheServicesStub:
    """The stub class that mocks the API functionality offered by the platform
    layer, namely the platform.cache cache services API.
    """

    _CACHE_DICT: Dict[str, str] = {}

    def get_memory_cache_stats(self) -> caching_domain.MemoryCacheStats:
        """Returns a mock profile of the cache dictionary. This mock does not
        have the functionality to test for peak memory usage and total memory
        usage so the values for those attributes will be 0.

        Returns:
            MemoryCacheStats. MemoryCacheStats object containing the total
            number of keys in the cache dictionary.
        """
        return caching_domain.MemoryCacheStats(0, 0, len(self._CACHE_DICT))

    def flush_caches(self) -> None:
        """Wipes the cache dictionary clean."""
        self._CACHE_DICT.clear()

    def get_multi(self, keys: List[str]) -> List[Optional[str]]:
        """Looks up a list of keys in cache dictionary.

        Args:
            keys: list(str). A list of keys (strings) to look up.

        Returns:
            list(str). A list of values in the cache dictionary corresponding to
            the keys that are passed in.
        """
        assert isinstance(keys, list)
        return [self._CACHE_DICT.get(key, None) for key in keys]

    def set_multi(self, key_value_mapping: Dict[str, str]) -> bool:
        """Sets multiple keys' values at once in the cache dictionary.

        Args:
            key_value_mapping: dict(str, str). Both the key and value are
                strings. The value can either be a primitive binary-safe string
                or the JSON-encoded string version of the object.

        Returns:
            bool. Whether the set action succeeded.
        """
        assert isinstance(key_value_mapping, dict)
        self._CACHE_DICT.update(key_value_mapping)
        return True

    def delete_multi(self, keys: List[str]) -> int:
        """Deletes multiple keys in the cache dictionary.

        Args:
            keys: list(str). The keys to delete.

        Returns:
            int. Number of successfully deleted keys.
        """
        assert all(isinstance(key, str) for key in keys)
        keys_to_delete = [key for key in keys if key in self._CACHE_DICT]
        for key in keys_to_delete:
            del self._CACHE_DICT[key]
        return len(keys_to_delete)


class TestBase(unittest.TestCase):
    """Base class for all tests."""

    maxDiff: int = 2500

    # A test unicode string.
    UNICODE_TEST_STRING: Final = 'unicode ¡马!'

    @property
    def namespace(self) -> str:
        """Returns a namespace for isolating the NDB operations of each test.

        Returns:
            str. The namespace.
        """
        return self.id()[-100:]

    def run(self, result: Optional[unittest.TestResult] = None) -> None:
        """Run the test, collecting the result into the specified TestResult.

        Reference URL:
        https://docs.python.org/3/library/unittest.html#unittest.TestCase.run

        GenericTestBase's override of run() wraps super().run() in swap
        contexts to mock out the cache and taskqueue services.

        Args:
            result: TestResult | None. Holds onto the results of each test. If
                None, a temporary result object is created (by calling the
                defaultTestResult() method) and used instead.
        """

        with datastore_services.get_ndb_context(namespace=self.namespace):
            super().run(result=result)

    def _get_unicode_test_string(self, suffix: str) -> str:
        """Returns a string that contains unicode characters and ends with the
        given suffix. This is used to test that functions behave correctly when
        handling strings with unicode characters.

        Args:
            suffix: str. The suffix to append to the UNICODE_TEST_STRING.

        Returns:
            str. A string that contains unicode characters and ends with the
            given suffix.
        """
        return '%s%s' % (self.UNICODE_TEST_STRING, suffix)

    # Here we use type Any because argument 'item' can accept any kind of
    # object to validate.
    def _assert_validation_error(
        self, item: Any, error_substring: str
    ) -> None:
        """Checks that the given item passes default validation."""
        with self.assertRaisesRegex(utils.ValidationError, error_substring):
            item.validate()

    def log_line(self, line: str) -> None:
        """Print the line with a prefix that can be identified by the script
        that calls the test.
        """
        # We are using the b' prefix as all the stdouts are in bytes.
        print(b'%s%s' % (LOG_LINE_PREFIX, line.encode()))

    def shortDescription(self) -> None:
        """Additional information logged during unit test invocation."""
        # Suppress default logging of docstrings.
        return None

    def get_updated_param_dict(
        self,
        param_dict: Dict[str, str],
        param_changes: List[param_domain.ParamChange],
        exp_param_specs: Dict[str, param_domain.ParamSpec]
    ) -> Dict[str, str]:
        """Updates a param dict using the given list of param_changes.

        Note that the list of parameter changes is ordered. Parameter changes
        later in the list may depend on parameter changes that have been set
        earlier in the same list.
        """
        new_param_dict = copy.deepcopy(param_dict)
        for param_change in param_changes:
            try:
                obj_type = exp_param_specs[param_change.name].obj_type
            except Exception as e:
                raise Exception(
                    'Parameter %s not found' % param_change.name) from e

            raw_value = param_change.get_value(new_param_dict)
            new_param_dict[param_change.name] = (
                object_registry.Registry.get_object_class_by_type(  # type: ignore[no-untyped-call]
                    obj_type).normalize(raw_value))
        return new_param_dict

    def get_static_asset_filepath(self) -> str:
        """Returns filepath to the static files on disk ('' or 'build/')."""
        return '' if constants.DEV_MODE else os.path.join('build')

    def get_static_asset_url(self, asset_suffix: str) -> str:
        """Returns the relative path for the asset, appending it to the
        corresponding cache slug. asset_suffix should have a leading slash.
        """
        return '/assets%s%s' % (utils.get_asset_dir_prefix(), asset_suffix)

    @contextlib.contextmanager
    def capture_logging(
        self, min_level: int = logging.NOTSET
    ) -> Iterator[List[str]]:
        """Context manager that captures logs into a list.

        Strips whitespace from messages for convenience.

        https://docs.python.org/3/howto/logging-cookbook.html#using-a-context-manager-for-selective-logging

        Args:
            min_level: int. The minimum logging level captured by the context
                manager. By default, all logging levels are captured. Values
                should be one of the following values from the logging module:
                NOTSET, DEBUG, INFO, WARNING, ERROR, CRITICAL.

        Yields:
            list(str). A live-feed of the logging messages captured so-far.
        """
        captured_logs: List[str] = []

        class ListStream(IO[str]):
            """Stream-like object that appends writes to the captured logs."""

            # Here we use MyPy ignore because the signature of this
            # method doesn't match with IO's write().
            def write(self, msg: str) -> None:  # type: ignore[override]
                """Appends stripped messages to captured logs."""
                captured_logs.append(msg.strip())

            def flush(self) -> None:
                """Does nothing."""
                pass

            # Here, class ListStream inherits from IO and making an instance
            # below but due to the absence of some methods MyPy throws an error
            # that 'Cannot instantiate abstract class 'ListStream' with abstract
            # attributes'. So, to suppress the error, we defined all the methods
            # that was present in super class.
            @property
            def mode(self) -> str:
                pass

            @property
            def name(self) -> str:
                pass

            def close(self) -> None:
                pass

            @property
            def closed(self) -> bool:
                pass

            def fileno(self) -> int:
                pass

            def isatty(self) -> bool:
                pass

            def read(self, n: int = -1) -> str:
                pass

            def readable(self) -> bool:
                pass

            def readline(self, limit: int = -1) -> str:
                pass

            def readlines(self, hint: int = -1) -> List[str]:
                pass

            def seek(self, offset: int, whence: int = 0) -> int:
                pass

            def seekable(self) -> bool:
                pass

            def tell(self) -> int:
                pass

            def truncate(self, size: Optional[int] = None) -> int:
                pass

            def writable(self) -> bool:
                pass

            def writelines(self, lines: Iterable[str]) -> None:
                pass

            def __enter__(self) -> IO[str]:
                pass

            def __exit__(
                self,
                type: Optional[Type[BaseException]], # pylint: disable=redefined-builtin
                value: Optional[BaseException],
                traceback: Optional[TracebackType]
            ) -> None:
                pass

            def __iter__(self) -> Iterator[str]:
                pass

            def __next__(self) -> str:
                pass

        list_stream_handler = logging.StreamHandler(ListStream())

        logger = logging.getLogger()
        old_level = logger.level
        logger.addHandler(list_stream_handler)
        logger.setLevel(min_level)
        try:
            yield captured_logs
        finally:
            logger.setLevel(old_level)
            logger.removeHandler(list_stream_handler)

    # Here we use type Any because argument 'obj' can accept any kind
    # of object on which attribute needs to be replaced and 'newvalue' can
    # accept any type of value to replace it with the old value.
    @contextlib.contextmanager
    def swap(self, obj: Any, attr: str, newvalue: Any) -> Iterator[None]:
        """Swap an object's attribute value within the context of a 'with'
        statement. The object can be anything that supports getattr and setattr,
        such as class instances, modules, etc.

        Example usage:

            import math
            with self.swap(math, 'sqrt', lambda x: 42):
                print math.sqrt(16.0) # prints 42
            print math.sqrt(16.0) # prints 4 as expected.

        To mock class methods, pass the function to the classmethod decorator
        first, for example:

            import types
            with self.swap(
                SomePythonClass, 'some_classmethod',
                classmethod(new_classmethod)):

        NOTE: self.swap and other context managers that are created using
        contextlib.contextmanager use generators that yield exactly once. This
        means that you can only use them once after construction, otherwise,
        the generator will immediately raise StopIteration, and contextlib will
        raise a RuntimeError.
        """
        original = getattr(obj, attr)
        setattr(obj, attr, newvalue)
        try:
            yield
        finally:
            setattr(obj, attr, original)

    # Here we use type Any because argument 'obj' can accept any kind
    # of object on which attribute needs to be replaced and 'value'
    # can accept any type of value to replace it with the old value.
    @contextlib.contextmanager
    def swap_to_always_return(
        self, obj: Any, attr: str, value: Optional[Any] = None
    ) -> Iterator[None]:
        """Swap obj.attr with a function that always returns the given value."""
        # Here we use type Any because this function returns the newly
        # replaced return value and that value can be of any type.
        def function_that_always_returns(*_: str, **__: str) -> Any:
            """Returns the input value."""
            return value
        with self.swap(obj, attr, function_that_always_returns):
            yield

    # Here we use type Any because argument 'obj' can accept any kind
    # of object on which attribute needs to be replaced.
    @contextlib.contextmanager
    def swap_to_always_raise(
        self,
        obj: Any,
        attr: str,
        error: Union[Exception, Type[Exception]] = Exception
    ) -> Iterator[None]:
        """Swap obj.attr with a function that always raises the given error."""
        def function_that_always_raises(*_: str, **__: str) -> None:
            """Raises the input exception."""
            raise error
        with self.swap(obj, attr, function_that_always_raises):
            yield

    # Here we use type Any because argument 'obj' can accept any kind
    # of object on which attribute needs to be replaced and 'returns'
    # can accept any type of value to replace it with the old function's
    # return value.
    @contextlib.contextmanager
    def swap_with_call_counter(
        self,
        obj: Any,
        attr: str,
        raises: Optional[Exception] = None,
        returns: Any = None,
        call_through: bool = False
    ) -> Iterator[CallCounter]:
        """Swap obj.attr with a CallCounter instance.

        Args:
            obj: *. The Python object whose attribute you want to swap.
            attr: str. The name of the function to be swapped.
            raises: Exception|None. The exception raised by the swapped
                function. If None, then no exception is raised.
            returns: *. The return value of the swapped function.
            call_through: bool. Whether to call through to the real function,
                rather than use a stub implementation. If True, the `raises` and
                `returns` arguments will be ignored.

        Yields:
            CallCounter. A CallCounter instance that's installed as obj.attr's
            implementation while within the context manager returned.
        """
        if call_through:
            impl = obj.attr
        else:
            # Here we use type Any because this method returns the return value
            # of swapped function and that value can be of any type.
            def impl(*_: str, **__: str) -> Any:
                """Behaves according to the given values."""
                if raises is not None:
                    # Pylint thinks we're trying to raise `None` even though
                    # we've explicitly checked for it above.
                    raise raises # pylint: disable=raising-bad-type
                return returns
        call_counter = CallCounter(impl)
        with self.swap(obj, attr, call_counter):
            yield call_counter

    # Here we use type Any because argument 'obj' can accept any kind
    # of object on which attribute needs to be replaced.
    @contextlib.contextmanager
    def swap_with_checks(
        self,
        obj: Any,
        attr: str,
        new_function: Callable[..., Any],
        expected_args: Optional[Sequence[Tuple[Any, ...]]] = None,
        expected_kwargs: Optional[Sequence[Dict[str, Any]]] = None,
        called: bool = True
    ) -> Iterator[None]:
        """Swap an object's function value within the context of a 'with'
        statement. The object can be anything that supports getattr and setattr,
        such as class instances, modules, etc.

        Examples:
            If you want to check subprocess.Popen is invoked twice like
            `subprocess.Popen(['python'], shell=True)` and
            `subprocess.Popen(['python2], shell=False), you can first define the
            mock function, then the swap, and just run the target function in
            context, as follows:

                def mock_popen(command, shell):
                    return

                popen_swap = self.swap_with_checks(
                    subprocess, 'Popen', mock_popen,
                    expected_args=[(['python'],), (['python2'],)],
                    expected_kwargs=[{'shell': True}, {'shell': False}])
                with popen_swap:
                    function_that_invokes_popen()

        Args:
            obj: *. The Python object whose attribute you want to swap.
            attr: str. The name of the function to be swapped.
            new_function: function. The new function you want to use.
            expected_args: None|list(tuple). The expected args that you want
                this function to be invoked with. When its value is None, args
                will not be checked. If the value type is list, the function
                will check whether the called args is the first element in the
                list. If matched, this tuple will be removed from the list.
            expected_kwargs: None|list(dict). The expected keyword args you want
                this function to be invoked with. Similar to expected_args.
            called: bool. Whether the function is expected to be invoked. This
                will always be checked.

        Yields:
            context. The context with function replaced.
        """
        original_function = getattr(obj, attr)
        original_long_message_value = self.longMessage
        msg = '%s.%s() failed the expectations of swap_with_checks()' % (
            obj.__name__, attr)

        expected_args_iter = iter(expected_args or ())
        expected_kwargs_iter = iter(expected_kwargs or ())

        # Here we use type Any because, args and kwargs are the arguments
        # of swapped function and swapped function can have arbitrary number
        # of arguments with different types.
        @functools.wraps(original_function)
        def new_function_with_checks(*args: Any, **kwargs: Any) -> Any:
            """Wrapper function for the new value which keeps track of how many
            times this function is invoked.

            Args:
                *args: list(*). The args passed into `attr` function.
                **kwargs: dict. The key word args passed into `attr` function.

            Returns:
                *. Result of `new_function`.
            """
            # Here we use MyPy ignore because we are defining new attribute
            # 'call_num' on a function and MyPy does not allow addition of
            # new attributes on a function ( or a function class ). So, because
            # of this, MyPy throws an '"Callable" has no attribute "call_num"'
            # error. Thus to avoid the error, we used ignore here.
            new_function_with_checks.call_num += 1  # type: ignore[attr-defined]

            # Includes assertion error information in addition to the message.
            self.longMessage = True

            # Here we use MyPy ignore because we are accessing 'call_num'
            # attribute on a function which is of type 'callable' and functions
            # of type 'callable' does not contain 'call_num' attribute. So,
            # because of this, MyPy throws an '"Callable" has no attribute
            # "call_num"' error. Thus to avoid the error, we used ignore here.
            if expected_args:
                next_args = next(expected_args_iter, None)
                self.assertEqual(
                    args, next_args, msg='*args to call #%d of %s' % (
                        new_function_with_checks.call_num, msg))  # type: ignore[attr-defined]

            # Here we use MyPy ignore because we are accessing 'call_num'
            # attribute on a function which is of type 'callable' and functions
            # of type 'callable' does not contain 'call_num' attribute. So,
            # because of this, MyPy throws an '"Callable" has no attribute
            # "call_num"' error. Thus to avoid the error, we used ignore here.
            if expected_kwargs:
                next_kwargs = next(expected_kwargs_iter, None)
                self.assertEqual(
                    kwargs, next_kwargs, msg='**kwargs to call #%d of %s' % (
                        new_function_with_checks.call_num, msg))  # type: ignore[attr-defined]

            # Reset self.longMessage just in case `new_function()` raises.
            self.longMessage = original_long_message_value

            return new_function(*args, **kwargs)

            # Here we use MyPy ignore because we are accessing 'call_num'
            # attribute on a function which is of type 'callable' and functions
            # of type 'callable' does not contain 'call_num' attribute. So,
            # because of this, MyPy throws an '"Callable" has no attribute
            # "call_num"' error. Thus to avoid the error, we used ignore here.
        new_function_with_checks.call_num = 0  # type: ignore[attr-defined]
        setattr(obj, attr, new_function_with_checks)

        try:
            yield
            # Includes assertion error information in addition to the message.
            self.longMessage = True
            # Here we use MyPy ignore because we are accessing 'call_num'
            # attribute on a function which is of type 'callable' and functions
            # of type 'callable' does not contain 'call_num' attribute. So,
            # because of this, MyPy throws an '"Callable" has no attribute
            # "call_num"' error. Thus to avoid the error, we used ignore here.
            self.assertEqual(
                new_function_with_checks.call_num > 0, called, msg=msg)  # type: ignore[attr-defined]
            pretty_unused_args = [
                ', '.join(itertools.chain(
                    (repr(a) for a in args),
                    ('%s=%r' % kwarg for kwarg in kwargs.items())))
                for args, kwargs in itertools.zip_longest(
                    expected_args_iter, expected_kwargs_iter, fillvalue={})
            ]

            # Here we use MyPy ignore because we are accessing 'call_num'
            # attribute on a function which is of type 'callable' and functions
            # of type 'callable' does not contain 'call_num' attribute. So,
            # because of this, MyPy throws an '"Callable" has no attribute
            # "call_num"' error. Thus to avoid the error, we used ignore here.
            if pretty_unused_args:
                num_expected_calls = (
                    new_function_with_checks.call_num + len(pretty_unused_args))  # type: ignore[attr-defined]
                missing_call_summary = '\n'.join(
                    '\tCall %d of %d: %s(%s)' % (
                        i, num_expected_calls, attr, call_args)
                    # Here we use MyPy ignore because we are accessing
                    # 'call_num' attribute on a function which is of type
                    # 'callable' and functions of type 'callable' does not
                    # contain 'call_num' attribute. So, because of this,
                    # MyPy throws an '"Callable" has no attribute "call_num"'
                    # error. Thus to avoid the error, we used ignore here.
                    for i, call_args in enumerate(
                        pretty_unused_args,
                        start=new_function_with_checks.call_num + 1))  # type: ignore[attr-defined]
                # Here we use MyPy ignore because we are accessing
                # 'call_num' attribute on a function which is of type
                # 'callable' and functions of type 'callable' does not
                # contain 'call_num' attribute. So, because of this,
                # MyPy throws an '"Callable" has no attribute "call_num"'
                # error. Thus to avoid the error, we used ignore here.
                self.fail(
                    msg='Only %d of the %d expected calls were made.\n'
                    '\n'
                    'Missing:\n'
                    '%s : %s' % (
                        new_function_with_checks.call_num, num_expected_calls,  # type: ignore[attr-defined]
                        missing_call_summary, msg))
        finally:
            self.longMessage = original_long_message_value
            setattr(obj, attr, original_function)

    # Here we use MyPy ignore because the signature of this method
    # doesn't match with TestCase's assertRaises().
    # Here we use type Any because, args and kwargs can have arbitrary
    # number of arguments with different types of values.
    def assertRaises(self, *args: Any, **kwargs: Any) -> None:  # type: ignore[override]
        raise NotImplementedError(
            'self.assertRaises should not be used in these tests. Please use '
            'self.assertRaisesRegex instead.')

    # Here we use MyPy ignore because the signature of this method
    # doesn't match with TestCase's assertRaisesRegex().
    def assertRaisesRegex(  # type: ignore[override]
        self,
        expected_exception: Union[
            Type[BaseException],
            Tuple[Type[BaseException], ...]
        ],
        expected_regex: Union[str, Pattern[str]],
    ) -> unittest.case._AssertRaisesContext[BaseException]:
        """Asserts that the message in a raised exception matches a regex.
        This is a wrapper around assertRaisesRegex in unittest that enforces
        strong regex.

        Args:
            expected_exception: Exception. Exception class expected
                to be raised.
            expected_regex: re.Pattern|str. Regex expected to be found in
                error message.

        Returns:
            bool. Whether the code raised exception in the expected format.

        Raises:
            Exception. No Regex given.
        """
        if not expected_regex:
            raise Exception(
                'Please provide a sufficiently strong regexp string to '
                'validate that the correct error is being raised.')

        return super().assertRaisesRegex(
            expected_exception, expected_regex)

    # Here we use type Any because, in Oppia codebase TypedDict is used to
    # define strict dictionaries and those strict dictionaries are not
    # compatible with Dict[str, Any] type because of the invariant property of
    # Dict type. Also, here value of Mapping is annotated as Any because this
    # method can accept any kind of dictionaries for testing purposes. So, to
    # make this method generalized for all test cases, we used Any here.
    def assertDictEqual(
        self,
        dict_one: Mapping[str, Any],
        dict_two: Mapping[str, Any],
        msg: Optional[str] = None
    ) -> None:
        """Checks whether the given two dictionaries are populated with same
        key-value pairs or not. If any difference occurred then the Assertion
        error is raised.

        Args:
            dict_one: Mapping[Any, Any]. A dictionary which we have to check
                against.
            dict_two: Mapping[Any, Any]. A dictionary which we have to check
                for.
            msg: Optional[str]. Message displayed when test fails.

        Raises:
            AssertionError. When dictionaries doesn't match.
        """
        # Here we use MyPy ignore because, assertDictEqual's argument can only
        # accept Dict[Any, Any] type but to allow both Dict and TypedDict type
        # we used Mapping here which causes MyPy to throw `incompatible argument
        # type` error. Thus to avoid the error, we used ignore here.
        super().assertDictEqual(dict_one, dict_two, msg=msg)  # type: ignore[arg-type]

    # Here we use type Any because method 'assertItemsEqual' can accept any kind
    # of iterables to compare them against each other, these iterables can be of
    # type List, Dict, Tuple and etc.
    def assertItemsEqual(  # pylint: disable=invalid-name
        self, *args: Iterable[Any], **kwargs: Iterable[Any]
    ) -> None:
        """Compares unordered sequences if they contain the same elements,
        regardless of order. If the same element occurs more than once,
        it verifies that the elements occur the same number of times.

        Returns:
            bool. Whether the items are equal.
        """
        return super().assertCountEqual(*args, **kwargs)

    def assert_matches_regexps(
        self,
        items: List[str],
        regexps: Sequence[Union[str, Pattern[str]]],
        full_match: bool = False
    ) -> None:
        """Asserts that each item matches the corresponding regexp.

        If there are any missing or extra items that do not correspond to a
        regexp element, then the assertion fails.

        Args:
            items: list(str). The string elements being matched.
            regexps: list(str|RegexObject). The patterns that each item is
                expected to match.
            full_match: bool. Whether to require items to match exactly with the
                corresponding pattern.

        Raises:
            AssertionError. At least one item does not match its corresponding
                pattern, or the number of items does not match the number of
                regexp patterns.
        """
        get_match = re.match if full_match else re.search
        differences = [
            '~ [i=%d]:\t%r does not match: %r' % (i, item, regexp)
            for i, (regexp, item) in enumerate(zip(regexps, items))
            if get_match(regexp, item, flags=re.DOTALL) is None
        ]
        if len(items) < len(regexps):
            extra_regexps = regexps[len(items):]
            differences.extend(
                '- [i=%d]:\tmissing item expected to match: %r' % (i, regexp)
                for i, regexp in enumerate(extra_regexps, start=len(items)))
        if len(regexps) < len(items):
            extra_items = items[len(regexps):]
            differences.extend(
                '+ [i=%d]:\textra item %r' % (i, item)
                for i, item in enumerate(extra_items, start=len(regexps)))

        if differences:
            error_message = 'Lists differ:\n\t%s' % '\n\t'.join(differences)
            raise AssertionError(error_message)


class AppEngineTestBase(TestBase):
    """Minimal base class for tests that need Google App Engine functionality.

    This class is primarily designed for unit tests in core.platform, where we
    write adapters around Oppia's third-party dependencies. Generally, our unit
    tests depend on stub implementations of these adapters to protect them from
    platform-specific behavior. Such stubs are installed in the
    GenericTestBase.run() method.

    Most of the unit tests in our code base do, and should, inherit from
    `GenericTestBase` to stay platform-agnostic. The platform layer itself,
    however, can _not_ mock out platform-specific behavior. Those unit tests
    need to interact with a real implementation. This base class provides the
    bare-minimum functionality and stubs necessary to do so.
    """

    # Environment values that our tests depend on.
    AUTH_DOMAIN: Final = 'example.com'
    HTTP_HOST: Final = 'localhost'
    SERVER_NAME: Final = 'localhost'
    SERVER_PORT: Final = '8080'
    DEFAULT_VERSION_HOSTNAME: Final = '%s:%s' % (HTTP_HOST, SERVER_PORT)

    # Here we use type Any because in subclasses derived from this class
    # we can provide arbitrary number of arguments with different types.
    # So, to allow every type of argument we used Any here.
    def __init__(self, *args: Any, **kwargs: Any) -> None:
        super().__init__(*args, **kwargs)
        # Defined outside of setUp() because we access it from methods, but can
        # only install it during the run() method. Defining it in __init__
        # satisfies pylint's attribute-defined-outside-init warning.
        # TODO(#15922): Here we use cast because, TaskqueueServicesStub can only
        # accept 'GenericTestBase' class but here we are providing super class
        # (AppEngineTestBase) which causes MyPy to throw `incompatible argument
        # type` error. Thus to avoid the error, we used cast here.
        self._platform_taskqueue_services_stub = TaskqueueServicesStub(
            cast(GenericTestBase, self)
        )

    def setUp(self) -> None:
        super().setUp()
        # Initialize namespace for the storage emulator.
        storage_services.CLIENT.namespace = self.id()
        # Set up apps for testing.
        self.testapp = webtest.TestApp(main.app_without_context)

    def tearDown(self) -> None:
        datastore_services.delete_multi(
            list(datastore_services.query_everything().iter(keys_only=True)))
        storage_services.CLIENT.reset()
        super().tearDown()

    def run(self, result: Optional[unittest.TestResult] = None) -> None:
        """Run the test, collecting the result into the specified TestResult.

        Reference URL:
        https://docs.python.org/3/library/unittest.html#unittest.TestCase.run

        AppEngineTestBase's override of run() wraps super().run() in "swap"
        contexts which stub out the platform taskqueue services.

        Args:
            result: TestResult | None. Holds onto the results of each test. If
                None, a temporary result object is created (by calling the
                defaultTestResult() method) and used instead.
        """
        platform_taskqueue_services_swap = self.swap(
            platform_taskqueue_services, 'create_http_task',
            self._platform_taskqueue_services_stub.create_http_task)
        with platform_taskqueue_services_swap:
            super().run(result=result)

    def count_jobs_in_taskqueue(self, queue_name: Optional[str]) -> int:
        """Returns the total number of tasks in a single queue if a queue name
        is specified or the entire taskqueue if no queue name is specified.

        Args:
            queue_name: str|None. Name of the queue. Pass in None if no specific
                queue is designated.

        Returns:
            int. The total number of tasks in a single queue or in the entire
            taskqueue.
        """
        return self._platform_taskqueue_services_stub.count_jobs_in_taskqueue(
            queue_name=queue_name)

    def process_and_flush_pending_tasks(
        self, queue_name: Optional[str] = None
    ) -> None:
        """Executes all of the tasks in a single queue if a queue name is
        specified or all of the tasks in the taskqueue if no queue name is
        specified.

        Args:
            queue_name: str|None. Name of the queue. Pass in None if no specific
                queue is designated.
        """
        self._platform_taskqueue_services_stub.process_and_flush_tasks(
            queue_name=queue_name)

    def get_pending_tasks(
        self, queue_name: Optional[str] = None
    ) -> List[cloud_tasks_emulator.Task]:
        """Returns a list of the tasks in a single queue if a queue name is
        specified or a list of all of the tasks in the taskqueue if no queue
        name is specified.

        Args:
            queue_name: str|None. Name of the queue. Pass in None if no specific
                queue is designated.

        Returns:
            list(Task). List of tasks in a single queue or in the entire
            taskqueue.
        """
        return self._platform_taskqueue_services_stub.get_pending_tasks(
            queue_name=queue_name)


class GenericTestBase(AppEngineTestBase):
    """Base test class with common/generic helper methods.

    Unless a class is testing for "platform"-specific behavior (e.g., testing
    third-party library code or database model implementations), always inherit
    from this base class. Otherwise, inherit from unittest.TestCase (preferred)
    or AppEngineTestBase if Google App Engine services/behavior is needed.

    TODO(#12135): Split this enormous test base into smaller, focused pieces.
    """

    # NOTE: For tests that do not/can not use the default super admin, authors
    # can override the following class-level constant.
    AUTO_CREATE_DEFAULT_SUPERADMIN_USER: bool = True

    SUPER_ADMIN_EMAIL: Final = 'tmpsuperadmin@example.com'
    SUPER_ADMIN_USERNAME: Final = 'tmpsuperadm1n'

    # Dummy strings representing user attributes. Note that it is up to the
    # individual test to actually register these users as editors, admins, etc.
    CURRICULUM_ADMIN_EMAIL: Final = 'admin@example.com'
    # Usernames containing the string 'admin' are reserved, so we use 'adm'
    # instead.
    CURRICULUM_ADMIN_USERNAME: Final = 'adm'
    BLOG_ADMIN_EMAIL: Final = 'blogadmin@example.com'
    BLOG_ADMIN_USERNAME: Final = 'blogadm'
    BLOG_EDITOR_EMAIL: Final = 'blogeditor@example.com'
    BLOG_EDITOR_USERNAME: Final = 'blogeditor'
    MODERATOR_EMAIL: Final = 'moderator@example.com'
    MODERATOR_USERNAME: Final = 'moderator'
    RELEASE_COORDINATOR_EMAIL: Final = 'releasecoordinator@example.com'
    RELEASE_COORDINATOR_USERNAME: Final = 'releasecoordinator'
    OWNER_EMAIL: Final = 'owner@example.com'
    OWNER_USERNAME: Final = 'owner'
    EDITOR_EMAIL: Final = 'editor@example.com'
    EDITOR_USERNAME: Final = 'editor'
    TOPIC_MANAGER_EMAIL: Final = 'topicmanager@example.com'
    TOPIC_MANAGER_USERNAME: Final = 'topicmanager'
    VOICE_ARTIST_EMAIL: Final = 'voiceartist@example.com'
    VOICE_ARTIST_USERNAME: Final = 'voiceartist'
    VOICEOVER_ADMIN_EMAIL: Final = 'voiceoveradm@example.com'
    VOICEOVER_ADMIN_USERNAME: Final = 'voiceoveradm'
    VIEWER_EMAIL: Final = 'viewer@example.com'
    VIEWER_USERNAME: Final = 'viewer'
    NEW_USER_EMAIL: Final = 'new.user@example.com'
    NEW_USER_USERNAME: Final = 'newuser'
    DEFAULT_END_STATE_NAME: Final = 'End'

    PSEUDONYMOUS_ID: Final = 'pid_%s' % ('a' * 32)

    VERSION_0_STATES_DICT: Final = {
        feconf.DEFAULT_INIT_STATE_NAME: {
            'content': [{'type': 'text', 'value': ''}],
            'param_changes': [],
            'interaction': {
                'customization_args': {},
                'id': 'Continue',
                'handlers': [{
                    'name': 'submit',
                    'rule_specs': [{
                        'dest': 'END',
                        'feedback': [],
                        'param_changes': [],
                        'definition': {'rule_type': 'default'},
                    }],
                }],
            },
        },
    }

    VERSION_27_STATE_DICT: Final = {
        'content': {'content_id': 'content', 'html': ''},
        'param_changes': [],
        'content_ids_to_audio_translations': {
            'content': {},
            'default_outcome': {},
            'hint_1': {},
            'solution': {},
        },
        'written_translations': {
            'translations_mapping': {
                'content': {},
                'default_outcome': {},
                'hint_1': {},
                'solution': {},
            },
        },
        'interaction': {
            'solution': {
                'correct_answer': 'Solution',
                'explanation': {
                    'content_id': 'solution',
                    'html': '<p>Solution explanation</p>',
                },
                'answer_is_exclusive': False,
            },
            'answer_groups': [],
            'default_outcome': {
                'param_changes': [],
                'feedback': {
                    'content_id': 'default_outcome',
                    'html': '',
                },
                'dest': None,
                'dest_if_really_stuck': None,
                'refresher_exploration_id': None,
                'missing_prerequisite_skill_id': None,
                'labelled_as_correct': True,
            },
            'customization_args': {
                'rows': {'value': 1},
                'placeholder': {'value': 'Enter text here'}
            },
            'confirmed_unclassified_answers': [],
            'id': 'TextInput',
            'hints': [{
                'hint_content': {
                    'content_id': 'hint_1',
                    'html': '<p>Hint 1</p>',
                },
            }],
        },
        'classifier_model_id': None,
    }

    VERSION_1_STORY_CONTENTS_DICT: Final = {
        'nodes': [{
            'outline': (
                '<p>Value</p>'
                '<oppia-noninteractive-math '
                'raw_latex-with-value="&amp;quot;+,-,-,+&amp;quot;">'
                '</oppia-noninteractive-math>'),
            'exploration_id': None,
            'destination_node_ids': [],
            'outline_is_finalized': False,
            'acquired_skill_ids': [],
            'id': 'node_1',
            'title': 'Chapter 1',
            'prerequisite_skill_ids': [],
        }],
        'initial_node_id': 'node_1',
        'next_node_id': 'node_2',
    }

    VERSION_2_STORY_CONTENTS_DICT: Final = {
        'nodes': [{
            'outline': (
                '<p>Value</p>'
                '<oppia-noninteractive-math '
                'raw_latex-with-value="&amp;quot;+,-,-,+&amp;quot;">'
                '</oppia-noninteractive-math>'),
            'exploration_id': None,
            'destination_node_ids': [],
            'outline_is_finalized': False,
            'acquired_skill_ids': [],
            'id': 'node_1',
            'title': 'Chapter 1',
            'prerequisite_skill_ids': [],
            'thumbnail_filename': None,
            'thumbnail_bg_color': None,
        }],
        'initial_node_id': 'node_1',
        'next_node_id': 'node_2',
    }

    VERSION_3_STORY_CONTENTS_DICT: Final = {
        'nodes': [{
            'outline': (
                '<p>Value</p>'
                '<oppia-noninteractive-math '
                'raw_latex-with-value="&amp;quot;+,-,-,+&amp;quot;">'
                '</oppia-noninteractive-math>'),
            'exploration_id': None,
            'destination_node_ids': [],
            'outline_is_finalized': False,
            'acquired_skill_ids': [],
            'id': 'node_1',
            'title': 'Chapter 1',
            'description': '',
            'prerequisite_skill_ids': [],
            'thumbnail_filename': None,
            'thumbnail_bg_color': None,
        }],
        'initial_node_id': 'node_1',
        'next_node_id': 'node_2',
    }

    VERSION_4_STORY_CONTENTS_DICT: Final = {
        'nodes': [{
            'outline': (
                '<p>Value</p>'
                '<oppia-noninteractive-math math_content-with-value="{'
                '&amp;quot;raw_latex&amp;quot;: &amp;quot;+,-,-,+&amp;quot;, '
                '&amp;quot;svg_filename&amp;quot;: &amp;quot;&amp;quot;'
                '}">'
                '</oppia-noninteractive-math>'),
            'exploration_id': None,
            'destination_node_ids': [],
            'outline_is_finalized': False,
            'acquired_skill_ids': [],
            'id': 'node_1',
            'title': 'Chapter 1',
            'description': '',
            'prerequisite_skill_ids': [],
            'thumbnail_filename': None,
            'thumbnail_bg_color': None,
        }],
        'initial_node_id': 'node_1',
        'next_node_id': 'node_2',
    }

    VERSION_5_STORY_CONTENTS_DICT: Final = {
        'nodes': [{
            'outline': (
                '<p>Value</p>'
                '<oppia-noninteractive-math math_content-with-value="{'
                '&amp;quot;raw_latex&amp;quot;: &amp;quot;+,-,-,+&amp;quot;, '
                '&amp;quot;svg_filename&amp;quot;: &amp;quot;&amp;quot;'
                '}">'
                '</oppia-noninteractive-math>'),
            'exploration_id': None,
            'destination_node_ids': [],
            'outline_is_finalized': False,
            'acquired_skill_ids': [],
            'id': 'node_1',
            'title': 'Chapter 1',
            'description': '',
            'prerequisite_skill_ids': [],
            'thumbnail_filename': None,
            'thumbnail_bg_color': None,
            'thumbnail_size_in_bytes': None,
        }],
        'initial_node_id': 'node_1',
        'next_node_id': 'node_2',
    }

    VERSION_1_SUBTOPIC_DICT: Final = {
        'skill_ids': ['skill_1'],
        'id': 1,
        'title': 'A subtitle',
    }

    # Dictionary-like data structures within sample YAML must be formatted
    # alphabetically to match string equivalence with YAML generation tests. The
    # indentations are also important, since it is used to define nesting (just
    # like Python).
    #
    # If evaluating differences in YAML, conversion to dict form via
    # utils.dict_from_yaml can isolate differences quickly.

    SAMPLE_YAML_CONTENT: str = (
        """author_notes: ''
auto_tts_enabled: false
blurb: ''
category: Category
correctness_feedback_enabled: true
edits_allowed: true
init_state_name: %s
language_code: en
objective: ''
param_changes: []
param_specs: {}
schema_version: %d
states:
  %s:
    card_is_checkpoint: true
    classifier_model_id: null
    content:
      content_id: content
      html: ''
    interaction:
      answer_groups: []
      confirmed_unclassified_answers: []
      customization_args: {}
      default_outcome:
        dest: %s
        dest_if_really_stuck: null
        feedback:
          content_id: default_outcome
          html: ''
        labelled_as_correct: false
        missing_prerequisite_skill_id: null
        param_changes: []
        refresher_exploration_id: null
      hints: []
      id: null
      solution: null
    linked_skill_id: null
    next_content_id_index: 0
    param_changes: []
    recorded_voiceovers:
      voiceovers_mapping:
        content: {}
        default_outcome: {}
    solicit_answer_details: false
    written_translations:
      translations_mapping:
        content: {}
        default_outcome: {}
  New state:
    card_is_checkpoint: false
    classifier_model_id: null
    content:
      content_id: content
      html: ''
    interaction:
      answer_groups: []
      confirmed_unclassified_answers: []
      customization_args: {}
      default_outcome:
        dest: New state
        dest_if_really_stuck: null
        feedback:
          content_id: default_outcome
          html: ''
        labelled_as_correct: false
        missing_prerequisite_skill_id: null
        param_changes: []
        refresher_exploration_id: null
      hints: []
      id: null
      solution: null
    linked_skill_id: null
    next_content_id_index: 0
    param_changes: []
    recorded_voiceovers:
      voiceovers_mapping:
        content: {}
        default_outcome: {}
    solicit_answer_details: false
    written_translations:
      translations_mapping:
        content: {}
        default_outcome: {}
states_schema_version: %d
tags: []
title: Title
""") % (
    feconf.DEFAULT_INIT_STATE_NAME,
    exp_domain.Exploration.CURRENT_EXP_SCHEMA_VERSION,
    feconf.DEFAULT_INIT_STATE_NAME, feconf.DEFAULT_INIT_STATE_NAME,
    feconf.CURRENT_STATE_SCHEMA_VERSION)

    def run(self, result: Optional[unittest.TestResult] = None) -> None:
        """Run the test, collecting the result into the specified TestResult.

        Reference URL:
        https://docs.python.org/3/library/unittest.html#unittest.TestCase.run

        GenericTestBase's override of run() wraps super().run() in swap
        contexts to mock out the cache and taskqueue services.

        Args:
            result: TestResult | None. Holds onto the results of each test. If
                None, a temporary result object is created (by calling the
                defaultTestResult() method) and used instead.
        """
        memory_cache_services_stub = MemoryCacheServicesStub()
        memory_cache_services_stub.flush_caches()
        es_stub = ElasticSearchStub()
        es_stub.reset()

        with contextlib.ExitStack() as stack:
            stack.callback(AuthServicesStub.install_stub(self))
            stack.enter_context(self.swap(
                elastic_search_services.ES.indices, 'create',
                es_stub.mock_create_index))
            stack.enter_context(self.swap(
                elastic_search_services.ES, 'index',
                es_stub.mock_index))
            stack.enter_context(self.swap(
                elastic_search_services.ES, 'exists',
                es_stub.mock_exists))
            stack.enter_context(self.swap(
                elastic_search_services.ES, 'delete',
                es_stub.mock_delete))
            stack.enter_context(self.swap(
                elastic_search_services.ES, 'delete_by_query',
                es_stub.mock_delete_by_query))
            stack.enter_context(self.swap(
                elastic_search_services.ES, 'search',
                es_stub.mock_search))
            stack.enter_context(self.swap(
                memory_cache_services, 'flush_caches',
                memory_cache_services_stub.flush_caches))
            stack.enter_context(self.swap(
                memory_cache_services, 'get_multi',
                memory_cache_services_stub.get_multi))
            stack.enter_context(self.swap(
                memory_cache_services, 'set_multi',
                memory_cache_services_stub.set_multi))
            stack.enter_context(self.swap(
                memory_cache_services, 'get_memory_cache_stats',
                memory_cache_services_stub.get_memory_cache_stats))
            stack.enter_context(self.swap(
                memory_cache_services, 'delete_multi',
                memory_cache_services_stub.delete_multi))

            super().run(result=result)

    def setUp(self) -> None:
        super().setUp()
        if self.AUTO_CREATE_DEFAULT_SUPERADMIN_USER:
            self.signup_superadmin_user()

    def login(self, email: str, is_super_admin: Optional[bool] = False) -> None:
        """Sets the environment variables to simulate a login.

        Args:
            email: str. The email of the user who is to be logged in.
            is_super_admin: bool. Whether the user is a super admin.
        """
        os.environ['USER_ID'] = self.get_auth_id_from_email(email)
        os.environ['USER_EMAIL'] = email
        os.environ['USER_IS_ADMIN'] = ('1' if is_super_admin else '0')

    def logout(self) -> None:
        """Simulates a logout by resetting the environment variables."""
        os.environ['USER_ID'] = ''
        os.environ['USER_EMAIL'] = ''
        os.environ['USER_IS_ADMIN'] = '0'

    @contextlib.contextmanager
    def mock_datetime_utcnow(
        self, mocked_now: datetime.datetime
    ) -> Iterator[None]:
        """Mocks parts of the datastore to accept a fake datetime type that
        always returns the same value for utcnow.

        Example:
            import datetime
            mocked_now = datetime.datetime.utcnow() - datetime.timedelta(days=1)
            with mock_datetime_utcnow(mocked_now):
                self.assertEqual(datetime.datetime.utcnow(), mocked_now)
            actual_now = datetime.datetime.utcnow() # Returns actual time.

        Args:
            mocked_now: datetime.datetime. The datetime which will be used
                instead of the current UTC datetime.

        Yields:
            None. Empty yield statement.

        Raises:
            Exception. Given argument is not a datetime.
        """
        if not isinstance(mocked_now, datetime.datetime):
            raise Exception('mocked_now must be datetime, got: %r' % mocked_now)

        old_datetime = datetime.datetime

        class MockDatetimeType(type):
            """Overrides isinstance() behavior."""

            @classmethod
            def __instancecheck__(cls, instance: datetime.datetime) -> bool:
                return isinstance(instance, old_datetime)

        class MockDatetime(datetime.datetime, metaclass=MockDatetimeType):
            """Always returns mocked_now as the current UTC time."""

            # Here we use MyPy ignore because the signature of this
            # method doesn't match with datetime.datetime's utcnow().
            @classmethod
            def utcnow(cls) -> datetime.datetime:  # type: ignore[override]
                """Returns the mocked datetime."""
                return mocked_now

        setattr(datetime, 'datetime', MockDatetime)
        try:
            yield
        finally:
            setattr(datetime, 'datetime', old_datetime)

    @contextlib.contextmanager
    def login_context(
        self, email: str, is_super_admin: bool = False
    ) -> Iterator[Optional[str]]:
        """Log in with the given email under the context of a 'with' statement.

        Args:
            email: str. An email associated with a user account.
            is_super_admin: bool. Whether the user is a super admin.

        Yields:
            str. The id of the user associated with the given email, who is now
            'logged in', or None if no user_id exists.
        """
        self.login(email, is_super_admin=is_super_admin)
        try:
            yield self.get_user_id_from_email(email, strict=False)
        finally:
            self.logout()

    @contextlib.contextmanager
    def super_admin_context(self) -> Iterator[Optional[str]]:
        """Log in as a global admin under the context of a 'with' statement.

        Yields:
            str. The id of the user associated with the given email, who is now
            'logged in'.
        """
        email = self.SUPER_ADMIN_EMAIL
        with self.login_context(email, is_super_admin=True) as user_id:
            yield user_id

    def signup(
        self,
        email: str,
        username: str,
        is_super_admin: bool = False
    ) -> None:
        """Complete the signup process for the user with the given username.

        Args:
            email: str. Email of the given user.
            username: str. Username of the given user.
            is_super_admin: bool. Whether the user is a super admin.
        """
        user_services.create_new_user(self.get_auth_id_from_email(email), email)

        login_context = self.login_context(email, is_super_admin=is_super_admin)

        with login_context, requests_mock.Mocker() as m:
            # We mock out all HTTP requests while trying to signup to avoid
            # calling out to real backend services.
            m.request(requests_mock.ANY, requests_mock.ANY)

            response = self.get_html_response(feconf.SIGNUP_URL)
            self.assertEqual(response.status_int, 200)
            self.assertNotIn('<oppia-maintenance-page>', response)

            response = self.testapp.post(feconf.SIGNUP_DATA_URL, params={
                'csrf_token': self.get_new_csrf_token(),
                'payload': json.dumps({
                    'username': username,
                    'agreed_to_terms': True,
                    'default_dashboard': constants.DASHBOARD_TYPE_LEARNER
                    }),
                })
            self.assertEqual(response.status_int, 200)

    def signup_superadmin_user(self) -> None:
        """Signs up a superadmin user. Must be called at the end of setUp()."""
        self.signup(self.SUPER_ADMIN_EMAIL, self.SUPER_ADMIN_USERNAME)

    def set_config_property(
        self, config_obj: config_domain.ConfigProperty, new_config_value: str
    ) -> None:
        """Sets a given configuration object's value to the new value specified
        using a POST request.
        """
        with self.super_admin_context():
            self.post_json('/adminhandler', {
                'action': 'save_config_properties',
                'new_config_property_values': {
                    config_obj.name: new_config_value,
                },
            }, csrf_token=self.get_new_csrf_token())

    def add_user_role(self, username: str, user_role: str) -> None:
        """Adds the given role to the user account with the given username.

        Args:
            username: str. Username of the given user.
            user_role: str. Role of the given user.
        """
        with self.super_admin_context():
            self.put_json('/adminrolehandler', {
                'username': username,
                'role': user_role
            }, csrf_token=self.get_new_csrf_token())

    def set_curriculum_admins(
        self, curriculum_admin_usernames: List[str]
    ) -> None:
        """Sets role of given users as CURRICULUM_ADMIN.

        Args:
            curriculum_admin_usernames: list(str). List of usernames.
        """
        for name in curriculum_admin_usernames:
            self.add_user_role(name, feconf.ROLE_ID_CURRICULUM_ADMIN)

    def set_topic_managers(
        self, topic_manager_usernames: List[str], topic_id: str
    ) -> None:
        """Sets role of given users as TOPIC_MANAGER.

        Args:
            topic_manager_usernames: list(str). List of usernames.
            topic_id: str. The topic Id.
        """
        with self.super_admin_context():
            for username in topic_manager_usernames:
                self.put_json('/topicmanagerrolehandler', {
                    'username': username,
                    'action': 'assign',
                    'topic_id': topic_id
                }, csrf_token=self.get_new_csrf_token())

    def set_moderators(self, moderator_usernames: List[str]) -> None:
        """Sets role of given users as MODERATOR.

        Args:
            moderator_usernames: list(str). List of usernames.
        """
        for name in moderator_usernames:
            self.add_user_role(name, feconf.ROLE_ID_MODERATOR)

    def set_voiceover_admin(self, voiceover_admin_username: List[str]) -> None:
        """Sets role of given users as VOICEOVER ADMIN.

        Args:
            voiceover_admin_username: list(str). List of usernames.
        """
        for name in voiceover_admin_username:
            self.add_user_role(name, feconf.ROLE_ID_VOICEOVER_ADMIN)

    def mark_user_banned(self, username: str) -> None:
        """Marks a user banned.

        Args:
            username: str. The username of the user to ban.
        """
        with self.super_admin_context():
            self.put_json('/bannedusershandler', {
                'username': username
            }, csrf_token=self.get_new_csrf_token())

    def set_collection_editors(
        self, collection_editor_usernames: List[str]
    ) -> None:
        """Sets role of given users as COLLECTION_EDITOR.

        Args:
            collection_editor_usernames: list(str). List of usernames.
        """
        for name in collection_editor_usernames:
            self.add_user_role(name, feconf.ROLE_ID_COLLECTION_EDITOR)

    @overload
    def get_user_id_from_email(self, email: str) -> str: ...

    @overload
    def get_user_id_from_email(
        self, email: str, *, strict: Literal[True]
    ) -> str: ...

    @overload
    def get_user_id_from_email(
        self, email: str, *, strict: Literal[False]
    ) -> Optional[str]: ...

    def get_user_id_from_email(
        self, email: str, strict: bool = True
    ) -> Optional[str]:
        """Gets the user ID corresponding to the given email.

        Args:
            email: str. A valid email stored in the App Engine database.
            strict: bool. Whether to fail noisily if no user ID corresponding
                to the given email exists in the datastore.

        Returns:
            str|None. ID of the user possessing the given email, or None if
            the user does not exist.

        Raises:
            Exception. No user_id found for the given email address.
        """
        user_settings = user_services.get_user_settings_by_auth_id(
            self.get_auth_id_from_email(email))
        if user_settings is None:
            if not strict:
                return None
            raise Exception(
                'No user_id found for the given email address: %s' % email
            )

        return user_settings.user_id

    @classmethod
    def get_auth_id_from_email(cls, email: str) -> str:
        """Returns a mock auth ID corresponding to the given email.

        This method can use any algorithm to produce results as long as, during
        the runtime of each test case/method, it is:
        1.  Pure (same input always returns the same output).
        2.  One-to-one (no two distinct inputs return the same output).
        3.  An integer byte-string (integers are always valid in auth IDs).

        Args:
            email: str. The email address of the user.

        Returns:
            str. The mock auth ID of a user possessing the given email.
        """
        # Although the hash function doesn't guarantee a one-to-one mapping, in
        # practice it is sufficient for our tests. We make it a positive integer
        # because those are always valid auth IDs.
        return str(abs(hash(email)))

    def get_all_python_files(self) -> List[str]:
        """Recursively collects all Python files in the core/ and extensions/
        directory.

        Returns:
            list(str). A list of Python files.
        """
        current_dir = os.getcwd()
        files_in_directory = []
        for _dir, _, files in os.walk(current_dir):
            for file_name in files:
                filepath = os.path.relpath(
                    os.path.join(_dir, file_name), start=current_dir)
                if (
                        filepath.endswith('.py') and
                        filepath.startswith(('core/', 'extensions/')) and
                        not filepath.startswith('core/tests')
                ):
                    module = filepath[:-3].replace('/', '.')
                    files_in_directory.append(module)
        return files_in_directory

    def _get_response(
        self,
        url: str,
        expected_content_type: str,
        params: Optional[Dict[str, str]] = None,
        expected_status_int: int = 200
    ) -> webtest.TestResponse:
        """Get a response, transformed to a Python object.

        Args:
            url: str. The URL to fetch the response.
            expected_content_type: str. The content type to expect.
            params: dict. A dictionary that will be encoded into a query string.
            expected_status_int: int. The integer status code to expect. Will be
                200 if not specified.

        Returns:
            webtest.TestResponse. The test response.
        """
        if params is not None:
            self.assertIsInstance(params, dict)

        expect_errors = expected_status_int >= 400

        # This swap is required to ensure that the templates are fetched from
        # source directory instead of webpack_bundles since webpack_bundles is
        # only produced after webpack compilation which is not performed during
        # backend tests.
        with self.swap(base, 'load_template', mock_load_template):
            response = self.testapp.get(
                url,
                params=params,
                expect_errors=expect_errors,
                status=expected_status_int
            )

        if expect_errors:
            self.assertTrue(response.status_int >= 400)
        else:
            self.assertTrue(200 <= response.status_int < 400)

        # Testapp takes in a status parameter which is the expected status of
        # the response. However this expected status is verified only when
        # expect_errors=False. For other situations we need to explicitly check
        # the status.
        #
        # Reference URL:
        # https://github.com/Pylons/webtest/blob/bf77326420b628c9ea5431432c7e171f88c5d874/webtest/app.py#L1119
        self.assertEqual(response.status_int, expected_status_int)

        self.assertEqual(response.content_type, expected_content_type)

        return response

    def get_html_response(
        self, url: str,
        params: Optional[Dict[str, str]] = None,
        expected_status_int: int = 200
    ) -> webtest.TestResponse:
        """Get a HTML response, transformed to a Python object.

        Args:
            url: str. The URL to fetch the response.
            params: dict. A dictionary that will be encoded into a query string.
            expected_status_int: int. The integer status code to expect. Will
                be 200 if not specified.

        Returns:
            webtest.TestResponse. The test response.
        """
        return self._get_response(
            url, 'text/html', params=params,
            expected_status_int=expected_status_int)

    def get_custom_response(
        self,
        url: str,
        expected_content_type: str,
        params: Optional[Dict[str, str]] = None,
        expected_status_int: int = 200
    ) -> webtest.TestResponse:
        """Get a response other than HTML or JSON as a Python object.

        Args:
            url: str. The URL to fetch the response.
            expected_content_type: str. The content type to expect.
            params: dict. A dictionary that will be encoded into a query string.
            expected_status_int: int. The integer status code to expect. Will be
                200 if not specified.

        Returns:
            webtest.TestResponse. The test response.
        """
        self.assertNotIn(
            expected_content_type, ['text/html', 'application/json'])

        return self._get_response(
            url, expected_content_type, params=params,
            expected_status_int=expected_status_int)

    def get_response_without_checking_for_errors(
        self,
        url: str,
        expected_status_int_list: List[int],
        params: Optional[Dict[str, str]] = None
    ) -> webtest.TestResponse:
        """Get a response, transformed to a Python object and checks for a list
        of status codes.

        Args:
            url: str. The URL to fetch the response.
            expected_status_int_list: list(int). A list of integer status code
                to expect.
            params: dict. A dictionary that will be encoded into a query string.

        Returns:
            webtest.TestResponse. The test response.
        """
        if params is not None:
            self.assertIsInstance(
                params, dict,
                msg='Expected params to be a dict, received %s' % params)

        # This swap is required to ensure that the templates are fetched from
        # source directory instead of webpack_bundles since webpack_bundles is
        # only produced after webpack compilation which is not performed during
        # backend tests.
        with self.swap(base, 'load_template', mock_load_template):
            response = self.testapp.get(url, params=params, expect_errors=True)

        self.assertIn(response.status_int, expected_status_int_list)

        return response

    # Here we use type Any because this method can return any python object
    # that was parsed from json response.
    def _parse_json_response(
        self, json_response: webtest.TestResponse, expect_errors: bool
    ) -> Any:
        """Convert a JSON server response to an object (such as a dict)."""
        if expect_errors:
            self.assertTrue(json_response.status_int >= 400)
        else:
            self.assertTrue(200 <= json_response.status_int < 400)

        self.assertEqual(json_response.content_type, 'application/json')
        self.assertTrue(json_response.body.startswith(feconf.XSSI_PREFIX))

        return json.loads(json_response.body[len(feconf.XSSI_PREFIX):])

    # Here we use type Any because this method can return JSON response Dict
    # whose values can contain any type of values, like int, bool, str and
    # other types too.
    def get_json(
        self,
        url: str,
        params: Optional[Dict[str, str]] = None,
        expected_status_int: int = 200,
        headers: Optional[Dict[str, str]] = None
    ) -> Dict[str, Any]:
        """Get a JSON response, transformed to a Python object."""
        if params is not None:
            self.assertIsInstance(params, dict)

        expect_errors = expected_status_int >= 400

        json_response = self.testapp.get(
            url, params=params, expect_errors=expect_errors,
            status=expected_status_int, headers=headers
        )

        # Testapp takes in a status parameter which is the expected status of
        # the response. However this expected status is verified only when
        # expect_errors=False. For other situations we need to explicitly check
        # the status.
        #
        # Reference URL:
        # https://github.com/Pylons/webtest/blob/bf77326420b628c9ea5431432c7e171f88c5d874/webtest/app.py#L1119
        self.assertEqual(json_response.status_int, expected_status_int)

        # Here we use type Any because response is a JSON response dict
        # which can contain different types of values. So, to allow every
        # type of value we used Any here.
        response: Dict[str, Any] = self._parse_json_response(
            json_response,
            expect_errors
        )
        return response

    # Here we use type Any because this method can return JSON response Dict
    # whose values can contain different types of values, like int, bool,
    # str and other types too.
    def post_json(
        self,
        url: str,
        data: Dict[str, Any],
        headers: Optional[Dict[str, str]] = None,
        csrf_token: Optional[str] = None,
        expected_status_int: int = 200,
        upload_files: Optional[List[Tuple[str, ...]]] = None,
        use_payload: bool = True,
        source: Optional[str] = None
    ) -> Dict[str, Any]:
        """Post an object to the server by JSON; return the received object.

        Args:
            url: str. The URL to send the POST request to.
            data: dict. The dictionary that acts as the body of the request.
            headers: dict. The headers set in the request.
            csrf_token: str. The csrf token to identify the user.
            expected_status_int: int. Expected return status of the POST
                request.
            upload_files: list(tuple). List of
                (fieldname, filename, file_content) tuples. Can also provide
                just (fieldname, filename) to have the file contents be
                read from disk.
            use_payload: bool. If true, a new dict is created (which is sent as
                the body of the POST request) with one key - 'payload' - and the
                dict passed in 'data' is used as the value for that key. If
                false, the dict in 'data' is directly passed as the body of the
                request. For all requests called from the frontend, this should
                be set to 'true'.
            source: unicode. The url from which the post call is requested.

        Returns:
            dict. The JSON response for the request in dict form.
        """
        if use_payload:
            data = {'payload': json.dumps(data)}
        if csrf_token:
            data['csrf_token'] = csrf_token
        if source:
            data['source'] = source

        expect_errors = expected_status_int >= 400

        json_response = self._send_post_request(
            self.testapp, url, data, expect_errors,
            expected_status_int=expected_status_int, upload_files=upload_files,
            headers=headers)

        # Testapp takes in a status parameter which is the expected status of
        # the response. However this expected status is verified only when
        # expect_errors=False. For other situations we need to explicitly check
        # the status.
        #
        # Reference URL:
        # https://github.com/Pylons/webtest/blob/bf77326420b628c9ea5431432c7e171f88c5d874/webtest/app.py#L1119
        self.assertEqual(json_response.status_int, expected_status_int)

        # Here we use type Any because response is a JSON response dict
        # which can contain different types of values. So, to allow every
        # type of value we used Any here.
        response: Dict[str, Any] = self._parse_json_response(
            json_response,
            expect_errors
        )
        return response

    # Here we use type Any because this method can return JSON response Dict
    # whose values can contain different types of values, like int, bool,
    # str and other types too.
    def delete_json(
        self,
        url: str,
        params: str = '',
        expected_status_int: int = 200
    ) -> Dict[str, Any]:
        """Delete object on the server using a JSON call."""
        if params:
            self.assertIsInstance(
                params, dict,
                msg='Expected params to be a dict, received %s' % params)

        expect_errors = expected_status_int >= 400
        json_response = self.testapp.delete(
            url, params=params, expect_errors=expect_errors,
            status=expected_status_int)

        # Testapp takes in a status parameter which is the expected status of
        # the response. However this expected status is verified only when
        # expect_errors=False. For other situations we need to explicitly check
        # the status.
        #
        # Reference URL:
        # https://github.com/Pylons/webtest/blob/bf77326420b628c9ea5431432c7e171f88c5d874/webtest/app.py#L1119
        self.assertEqual(json_response.status_int, expected_status_int)

        # Here we use type Any because response is a JSON response dict
        # which can contain different types of values. So, to allow every
        # type of value we used Any here.
        response: Dict[str, Any] = self._parse_json_response(
            json_response,
            expect_errors
        )
        return response

    def _send_post_request(
        self,
        app: webtest.TestApp,
        url: str,
        data: Union[Dict[str, str], bytes],
        expect_errors: bool,
        expected_status_int: int = 200,
        upload_files: Optional[
            Union[List[Tuple[str, ...]],
            Tuple[Tuple[bytes, ...], ...]]
        ] = None,
        headers: Optional[Dict[str, str]] = None
    ) -> webtest.TestResponse:
        """Sends a post request with the data provided to the url specified.

        Args:
            app: TestApp. The WSGI application which receives the request and
                produces response.
            url: str. The URL to send the POST request to.
            data: *. To be put in the body of the request. If params is an
                iterator, it will be urlencoded. If it is a string, it will not
                be encoded, but placed in the body directly. Can be a
                collections.OrderedDict with webtest.forms.Upload fields
                included.
            expect_errors: bool. Whether errors are expected.
            expected_status_int: int. The expected status code.
            upload_files: list(tuple). List of
                (fieldname, filename, file_content) tuples. Can also provide
                just (fieldname, filename) to have the file contents will be
                read from disk.
            headers: dict(str, *). Extra headers to send.

        Returns:
            webtest.TestResponse. The response of the POST request.
        """
        # Convert the files to bytes.
        if upload_files is not None:
            upload_files = tuple(
                tuple(
                    f.encode('utf-8') if isinstance(f, str) else f
                    for f in upload_file
                ) for upload_file in upload_files
            )

        return app.post(
            url, params=data, headers=headers, status=expected_status_int,
            upload_files=upload_files, expect_errors=expect_errors)

    def post_task(
        self,
        url: str,
        payload: Dict[str, str],
        headers: Dict[str, bytes],
        csrf_token: Optional[str] = None,
        expect_errors: bool = False,
        expected_status_int: int = 200
    ) -> webtest.TestApp:
        """Posts an object to the server by JSON with the specific headers
        specified; return the received object.
        """
        if csrf_token:
            payload['csrf_token'] = csrf_token
        return self.testapp.post(
            url, params=json.dumps(payload), headers=headers,
            status=expected_status_int, expect_errors=expect_errors,
            content_type='application/json')

    # Here we use type Any because this method can return JSON response Dict
    # whose values can contain different types of values, like int, bool,
    # str and other types too.
    def put_json(
        self,
        url: str,
        payload: Mapping[str, Union[str, int]],
        csrf_token: Optional[str] = None,
        expected_status_int: int = 200
    ) -> Dict[str, Any]:
        """PUT an object to the server with JSON and return the response."""
        params = {'payload': json.dumps(payload)}
        if csrf_token:
            params['csrf_token'] = csrf_token

        expect_errors = expected_status_int >= 400

        json_response = self.testapp.put(
            url, params=params, expect_errors=expect_errors)

        # Testapp takes in a status parameter which is the expected status of
        # the response. However this expected status is verified only when
        # expect_errors=False. For other situations we need to explicitly check
        # the status.
        #
        # Reference URL:
        # https://github.com/Pylons/webtest/blob/bf77326420b628c9ea5431432c7e171f88c5d874/webtest/app.py#L1119
        self.assertEqual(json_response.status_int, expected_status_int)

        # Here we use type Any because response is a JSON response dict
        # which can contain different types of values. So, to allow every
        # type of value we used Any here.
        response: Dict[str, Any] = self._parse_json_response(
            json_response,
            expect_errors
        )
        return response

    def get_new_csrf_token(self) -> str:
        """Generates CSRF token for test."""
        response: Dict[str, str] = self.get_json('/csrfhandler')
        return response['token']

    def save_new_default_exploration(
        self,
        exploration_id: str,
        owner_id: str,
        title: str = 'A title'
    ) -> exp_domain.Exploration:
        """Saves a new default exploration written by owner_id.

        Args:
            exploration_id: str. The id of the new validated exploration.
            owner_id: str. The user_id of the creator of the exploration.
            title: str. The title of the exploration.

        Returns:
            Exploration. The exploration domain object.
        """
        exploration = exp_domain.Exploration.create_default_exploration(
            exploration_id, title=title, category='Algebra')
        exp_services.save_new_exploration(owner_id, exploration)
        return exploration

    def set_interaction_for_state(
        self, state: state_domain.State, interaction_id: str
    ) -> None:
        """Sets the interaction_id, sets the fully populated default interaction
        customization arguments, and increments next_content_id_index as needed.

        Args:
            state: State. The state domain object to set the interaction for.
            interaction_id: str. The interaction id to set. Also sets the
                default customization args for the given interaction id.
        """

        # We wrap next_content_id_index in a dict so that modifying it in the
        # inner function modifies the value.
        next_content_id_index_dict = {'value': state.next_content_id_index}

        # Here we use type Any because, argument 'value' can accept values of
        # customization args and customization args can have int, str, bool and
        # other types too. Also, Any is used for schema because values in schema
        # dictionary can be of type str, List, Dict and other types too.
        def traverse_schema_and_assign_content_ids(
            value: Any, schema: Dict[str, Any], contentId: str
        ) -> None:
            """Generates content_id from recursively traversing the schema, and
            assigning to the current value.

            Args:
                value: *. The current traversed value in customization
                    arguments.
                schema: dict. The current traversed schema.
                contentId: str. The content_id generated so far.
            """
            is_subtitled_html_spec = (
                schema['type'] == schema_utils.SCHEMA_TYPE_CUSTOM and
                schema['obj_type'] ==
                schema_utils.SCHEMA_OBJ_TYPE_SUBTITLED_HTML)
            is_subtitled_unicode_spec = (
                schema['type'] == schema_utils.SCHEMA_TYPE_CUSTOM and
                schema['obj_type'] ==
                schema_utils.SCHEMA_OBJ_TYPE_SUBTITLED_UNICODE)

            if is_subtitled_html_spec or is_subtitled_unicode_spec:
                value['content_id'] = '%s_%i' % (
                    contentId, next_content_id_index_dict['value'])
                next_content_id_index_dict['value'] += 1
            elif schema['type'] == schema_utils.SCHEMA_TYPE_LIST:
                for x in value:
                    traverse_schema_and_assign_content_ids(
                        x, schema['items'], contentId)
            elif schema['type'] == schema_utils.SCHEMA_TYPE_DICT:
                for schema_property in schema['properties']:
                    traverse_schema_and_assign_content_ids(
                        schema['properties'][schema_property.name],
                        schema_property['schema'],
                        '%s_%s' % (contentId, schema_property.name))

        interaction = (
            interaction_registry.Registry.get_interaction_by_id(interaction_id))
        ca_specs = interaction.customization_arg_specs
        customization_args = {}

        for ca_spec in ca_specs:
            ca_name = ca_spec.name
            ca_value = ca_spec.default_value
            traverse_schema_and_assign_content_ids(
                ca_value, ca_spec.schema, 'ca_%s' % ca_name)
            customization_args[ca_name] = {'value': ca_value}

        state.update_interaction_id(interaction_id)
        state.update_interaction_customization_args(customization_args)
        state.update_next_content_id_index(next_content_id_index_dict['value'])

    def save_new_valid_exploration(
        self,
        exploration_id: str,
        owner_id: str,
        title: str = 'A title',
        category: str = 'Algebra',
        objective: str = 'An objective',
        language_code: str = constants.DEFAULT_LANGUAGE_CODE,
        end_state_name: Optional[str] = None,
        interaction_id: str = 'TextInput',
        correctness_feedback_enabled: bool = False
    ) -> exp_domain.Exploration:
        """Saves a new strictly-validated exploration.

        Args:
            exploration_id: str. The id of the new validated exploration.
            owner_id: str. The user_id of the creator of the exploration.
            title: str. The title of the exploration.
            category: str. The category this exploration belongs to.
            objective: str. The objective of this exploration.
            language_code: str. The language_code of this exploration.
            end_state_name: str. The name of the end state for the exploration.
            interaction_id: str. The id of the interaction.
            correctness_feedback_enabled: bool. Whether correctness feedback is
                enabled for the exploration.

        Returns:
            Exploration. The exploration domain object.
        """
        exploration = exp_domain.Exploration.create_default_exploration(
            exploration_id, title=title, category=category,
            language_code=language_code)
        self.set_interaction_for_state(
            exploration.states[exploration.init_state_name], interaction_id)

        exploration.objective = objective
        exploration.correctness_feedback_enabled = correctness_feedback_enabled

        # If an end state name is provided, add terminal node with that name.
        if end_state_name is not None:
            exploration.add_states([end_state_name])
            end_state = exploration.states[end_state_name]
            self.set_interaction_for_state(end_state, 'EndExploration')
            end_state.update_interaction_default_outcome(None)

            # Link first state to ending state (to maintain validity).
            init_state = exploration.states[exploration.init_state_name]
            init_interaction = init_state.interaction
            # Here, init_interaction is a InteractionInstance domain object
            # and it is created using 'create_default_interaction' method.
            # So, 'init_interaction' is a default_interaction and it is always
            # going to contain a default_outcome. Thus to narrow down the type
            # from Optional[Outcome] to Outcome for default_outcome, we used
            # assert here.
            assert init_interaction.default_outcome is not None
            init_interaction.default_outcome.dest = end_state_name
            if correctness_feedback_enabled:
                init_interaction.default_outcome.labelled_as_correct = True

        exp_services.save_new_exploration(owner_id, exploration)
        return exploration

    def save_new_linear_exp_with_state_names_and_interactions(
        self,
        exploration_id: str,
        owner_id: str,
        state_names: List[str],
        interaction_ids: List[str],
        title: str = 'A title',
        category: str = 'A category',
        objective: str = 'An objective',
        language_code: str = constants.DEFAULT_LANGUAGE_CODE,
        correctness_feedback_enabled: bool = False
    ) -> exp_domain.Exploration:
        """Saves a new strictly-validated exploration with a sequence of states.

        Args:
            exploration_id: str. The id of the new validated exploration.
            owner_id: str. The user_id of the creator of the exploration.
            state_names: list(str). The names of states to be linked
                sequentially in the exploration. Must be a non-empty list and
                contain no duplicates.
            interaction_ids: list(str). The names of the interaction ids to be
                assigned to each state. Values will be cycled, so it doesn't
                need to be the same size as state_names, but it must be
                non-empty.
            title: str. The title of the exploration.
            category: str. The category this exploration belongs to.
            objective: str. The objective of this exploration.
            language_code: str. The language_code of this exploration.
            correctness_feedback_enabled: bool. Whether the correctness feedback
                is enabled or not for the exploration.

        Returns:
            Exploration. The exploration domain object.

        Raises:
            ValueError. Given list of state names is empty.
            ValueError. Given list of interaction ids is empty.
        """
        if not state_names:
            raise ValueError('must provide at least one state name')
        if not interaction_ids:
            raise ValueError('must provide at least one interaction type')
        iterable_interaction_ids = itertools.cycle(interaction_ids)

        exploration = exp_domain.Exploration.create_default_exploration(
            exploration_id, title=title, init_state_name=state_names[0],
            category=category, objective=objective, language_code=language_code)

        exploration.correctness_feedback_enabled = correctness_feedback_enabled
        exploration.add_states(state_names[1:])
        for from_state_name, dest_state_name in (
                zip(state_names[:-1], state_names[1:])):
            from_state = exploration.states[from_state_name]
            self.set_interaction_for_state(
                from_state, next(iterable_interaction_ids))
            # Here, from_state is a State domain object and it is created using
            # 'create_default_state' method. So, 'from_state' is a default_state
            # and it is always going to contain a default_outcome. Thus to
            # narrow down the type from Optional[Outcome] to Outcome for
            # default_outcome, we used assert here.
            assert from_state.interaction.default_outcome is not None
            from_state.interaction.default_outcome.dest = dest_state_name
            if correctness_feedback_enabled:
                from_state.interaction.default_outcome.labelled_as_correct = (
                    True)
        end_state = exploration.states[state_names[-1]]
        self.set_interaction_for_state(end_state, 'EndExploration')
        end_state.update_interaction_default_outcome(None)

        exp_services.save_new_exploration(owner_id, exploration)
        return exploration

    def save_new_exp_with_custom_states_schema_version(
        self,
        exp_id: str,
        user_id: str,
        states_dict: state_domain.StateDict,
        version: int
    ) -> None:
        """Saves a new default exploration with the given version of state dict.

        This function should only be used for creating explorations in tests
        involving migration of datastore explorations that use an old states
        schema version.

        Note that it makes an explicit commit to the datastore instead of using
        the usual functions for updating and creating explorations. This is
        because the latter approach would result in an exploration with the
        *current* states schema version.

        Args:
            exp_id: str. The exploration ID.
            user_id: str. The user_id of the creator.
            states_dict: dict. The dict representation of all the states.
            version: int. Custom states schema version.
        """
        exp_model = exp_models.ExplorationModel(
            id=exp_id, category='category', title='title',
            objective='Old objective', language_code='en', tags=[], blurb='',
            author_notes='', states_schema_version=version,
            init_state_name=feconf.DEFAULT_INIT_STATE_NAME, states=states_dict,
            param_specs={}, param_changes=[])
        rights_manager.create_new_exploration_rights(exp_id, user_id)

        commit_message = 'New exploration created with title \'title\'.'
        exp_model.commit(user_id, commit_message, [{
            'cmd': 'create_new',
            'title': 'title',
            'category': 'category',
        }])
        exp_rights = exp_models.ExplorationRightsModel.get_by_id(exp_id)
        exp_summary_model = exp_models.ExpSummaryModel(
            id=exp_id, title='title', category='category',
            objective='Old objective', language_code='en', tags=[],
            ratings=feconf.get_empty_ratings(),
            scaled_average_rating=feconf.EMPTY_SCALED_AVERAGE_RATING,
            status=exp_rights.status,
            community_owned=exp_rights.community_owned,
            owner_ids=exp_rights.owner_ids, contributor_ids=[],
            contributors_summary={})
        exp_summary_model.update_timestamps()
        exp_summary_model.put()

    def publish_exploration(self, owner_id: str, exploration_id: str) -> None:
        """Publish the exploration with the given exploration_id.

        Args:
            owner_id: str. The user_id of the owner of the exploration.
            exploration_id: str. The ID of the new exploration.
        """
        committer = user_services.get_user_actions_info(owner_id)
        rights_manager.publish_exploration(committer, exploration_id)

    def save_new_default_collection(
        self,
        collection_id: str,
        owner_id: str,
        title: str = 'A title',
        category: str = 'A category',
        objective: str = 'An objective',
        language_code: str = constants.DEFAULT_LANGUAGE_CODE
    ) -> collection_domain.Collection:
        """Saves a new default collection written by owner_id.

        Args:
            collection_id: str. The id of the new default collection.
            owner_id: str. The user_id of the creator of the collection.
            title: str. The title of the collection.
            category: str. The category this collection belongs to.
            objective: str. The objective of this collection.
            language_code: str. The language_code of this collection.

        Returns:
            Collection. The collection domain object.
        """
        collection = collection_domain.Collection.create_default_collection(
            collection_id, title=title, category=category, objective=objective,
            language_code=language_code)
        collection_services.save_new_collection(owner_id, collection)
        return collection

    def save_new_valid_collection(
        self,
        collection_id: str,
        owner_id: str,
        title: str = 'A title',
        category: str = 'A category',
        objective: str = 'An objective',
        language_code: str = constants.DEFAULT_LANGUAGE_CODE,
        exploration_id: str = 'an_exploration_id',
        end_state_name: str = DEFAULT_END_STATE_NAME
    ) -> collection_domain.Collection:
        """Creates an Oppia collection and adds a node saving the exploration
        details.

        Args:
            collection_id: str. ID for the collection to be created.
            owner_id: str. The user_id of the creator of the collection.
            title: str. Title for the collection.
            category: str. The category of the exploration.
            objective: str. Objective for the exploration.
            language_code: str. The language code for the exploration.
            exploration_id: str. The exploration_id for the Oppia exploration.
            end_state_name: str. The name of the end state for the exploration.

        Returns:
            Collection. A newly-created collection containing the corresponding
            exploration details.
        """
        collection = collection_domain.Collection.create_default_collection(
            collection_id, title=title, category=category, objective=objective,
            language_code=language_code)

        # Check whether exploration with given exploration_id exists or not.
        exploration = (
            exp_fetchers.get_exploration_by_id(exploration_id, strict=False))
        if exploration is None:
            exploration = self.save_new_valid_exploration(
                exploration_id, owner_id, title=title, category=category,
                objective=objective, end_state_name=end_state_name)
        collection.add_node(exploration.id)

        collection_services.save_new_collection(owner_id, collection)
        return collection

    def publish_collection(self, owner_id: str, collection_id: str) -> None:
        """Publish the collection with the given collection_id.

        Args:
            owner_id: str. The user_id of the owner of the collection.
            collection_id: str. ID of the collection to be published.
        """
        committer = user_services.get_user_actions_info(owner_id)
        rights_manager.publish_collection(committer, collection_id)

    def create_story_for_translation_opportunity(
        self,
        owner_id: str,
        admin_id: str,
        story_id: str,
        topic_id: str,
        exploration_id: str
    ) -> None:
        """Creates a story and links it to the supplied topic and exploration.

        Args:
            owner_id: str. User ID of the story owner.
            admin_id: str. User ID of the admin that will publish the story.
            story_id: str. The ID of new story.
            topic_id: str. The ID of the topic for which to link the story.
            exploration_id: str. The ID of the exploration that will be added
                as a node to the story.
        """
        story = story_domain.Story.create_default_story(
            story_id,
            'title %s' % story_id,
            'description',
            topic_id,
            'url-fragment')

        story.language_code = 'en'
        story_services.save_new_story(owner_id, story)
        topic_services.add_canonical_story(  # type: ignore[no-untyped-call]
            owner_id, topic_id, story.id)
        topic_services.publish_story(  # type: ignore[no-untyped-call]
            topic_id, story.id, admin_id)
        story_services.update_story(
            owner_id, story.id, [story_domain.StoryChange({
                'cmd': 'add_story_node',
                'node_id': 'node_1',
                'title': 'Node1',
            }), story_domain.StoryChange({
                'cmd': 'update_story_node_property',
                'property_name': 'exploration_id',
                'node_id': 'node_1',
                'old_value': None,
                'new_value': exploration_id
            })], 'Changes.')

    def save_new_story(
        self,
        story_id: str,
        owner_id: str,
        corresponding_topic_id: str,
        title: str = 'Title',
        description: str = 'Description',
        notes: str = 'Notes',
        language_code: str = constants.DEFAULT_LANGUAGE_CODE,
        url_fragment: str = 'title',
        meta_tag_content: str = 'story meta tag content'
    ) -> story_domain.Story:
        """Creates an Oppia Story and saves it.

        NOTE: Callers are responsible for ensuring that the
        'corresponding_topic_id' provided is valid, unless a test explicitly
        requires it to be invalid.

        Args:
            story_id: str. ID for the story to be created.
            owner_id: str. The user_id of the creator of the story.
            title: str. The title of the story.
            description: str. The high level description of the story.
            notes: str. A set of notes, that describe the characters,
                main storyline, and setting.
            corresponding_topic_id: str. The id of the topic to which the story
                belongs.
            language_code: str. The ISO 639-1 code for the language this story
                is written in.
            url_fragment: str. The url fragment of the story.
            meta_tag_content: str. The meta tag content of the story.

        Returns:
            Story. A newly-created story.
        """
        story = story_domain.Story.create_default_story(
            story_id, title, description, corresponding_topic_id, url_fragment)
        story.title = title
        story.description = description
        story.notes = notes
        story.language_code = language_code
        story.url_fragment = url_fragment
        story.meta_tag_content = meta_tag_content
        story_services.save_new_story(owner_id, story)
        return story

    def save_new_story_with_story_contents_schema_v1(
        self,
        story_id: str,
        thumbnail_filename: Optional[str],
        thumbnail_bg_color: Optional[str],
        thumbnail_size_in_bytes: Optional[int],
        owner_id: str,
        title: str,
        description: str,
        notes: str,
        corresponding_topic_id: str,
        language_code: str = constants.DEFAULT_LANGUAGE_CODE,
        url_fragment: str = 'story-frag',
        meta_tag_content: str = 'story meta tag content'
    ) -> None:
        """Saves a new story with a default version 1 story contents data dict.

        This function should only be used for creating stories in tests
        involving migration of datastore stories that use an old story contents
        schema version.

        Note that it makes an explicit commit to the datastore instead of using
        the usual functions for updating and creating stories. This is because
        the latter approach would result in a story with the *current* story
        contents schema version.

        Args:
            story_id: str. ID for the story to be created.
            thumbnail_filename: str|None. Thumbnail filename for the story.
            thumbnail_bg_color: str|None. Thumbnail background color for the
                story.
            thumbnail_size_in_bytes: int|None. The thumbnail size in bytes of
                the story.
            owner_id: str. The user_id of the creator of the story.
            title: str. The title of the story.
            description: str. The high level description of the story.
            notes: str. A set of notes, that describe the characters, main
                storyline, and setting.
            corresponding_topic_id: str. The id of the topic to which the story
                belongs.
            language_code: str. The ISO 639-1 code for the language this story
                is written in.
            url_fragment: str. The URL fragment for the story.
            meta_tag_content: str. The meta tag content of the story.
        """
        story_model = story_models.StoryModel(
            id=story_id, thumbnail_filename=thumbnail_filename,
            thumbnail_bg_color=thumbnail_bg_color,
            thumbnail_size_in_bytes=thumbnail_size_in_bytes,
            description=description, title=title,
            language_code=language_code,
            story_contents_schema_version=1, notes=notes,
            corresponding_topic_id=corresponding_topic_id,
            story_contents=self.VERSION_1_STORY_CONTENTS_DICT,
            url_fragment=url_fragment, meta_tag_content=meta_tag_content)
        commit_message = 'New story created with title \'%s\'.' % title
        story_model.commit(
            owner_id, commit_message,
            [{'cmd': story_domain.CMD_CREATE_NEW, 'title': title}])

    def save_new_story_with_story_contents_schema_v5(
        self,
        story_id: str,
        thumbnail_filename: Optional[str],
        thumbnail_bg_color: Optional[str],
        thumbnail_size_in_bytes: Optional[int],
        owner_id: str,
        title: str,
        description: str,
        notes: str,
        corresponding_topic_id: str,
        language_code: str = constants.DEFAULT_LANGUAGE_CODE,
        url_fragment: str = 'story-frag',
        meta_tag_content: str = 'story meta tag content'
    ) -> None:
        """Saves a new story with a default version 1 story contents data dict.

        This function should only be used for creating stories in tests
        involving migration of datastore stories that use an old story contents
        schema version.

        Note that it makes an explicit commit to the datastore instead of using
        the usual functions for updating and creating stories. This is because
        the latter approach would result in a story with the *current* story
        contents schema version.

        Args:
            story_id: str. ID for the story to be created.
            thumbnail_filename: str|None. Thumbnail filename for the story.
            thumbnail_bg_color: str|None. Thumbnail background color for the
                story.
            thumbnail_size_in_bytes: int|None. The thumbnail size in bytes of
                the story.
            owner_id: str. The user_id of the creator of the story.
            title: str. The title of the story.
            description: str. The high level description of the story.
            notes: str. A set of notes, that describe the characters, main
                storyline, and setting.
            corresponding_topic_id: str. The id of the topic to which the story
                belongs.
            language_code: str. The ISO 639-1 code for the language this story
                is written in.
            url_fragment: str. The URL fragment for the story.
            meta_tag_content: str. The meta tag content of the story.
        """
        story_content_v5 = {
            'nodes': [{
                'outline': (
                    '<p>Value</p>'
                    '<oppia-noninteractive-math math_content-with-value="{'
                    '&amp;quot;raw_latex&amp;quot;: &amp;quot;+,-,-,+&amp;quot;, ' # pylint: disable=line-too-long
                    '&amp;quot;svg_filename&amp;quot;: &amp;quot;&amp;quot;'
                    '}">'
                    '</oppia-noninteractive-math>'),
                'exploration_id': None,
                'destination_node_ids': [],
                'outline_is_finalized': False,
                'acquired_skill_ids': [],
                'id': 'node_1',
                'title': 'Chapter 1',
                'description': '',
                'prerequisite_skill_ids': [],
                'thumbnail_filename': 'image.svg',
                'thumbnail_bg_color': None,
                'thumbnail_size_in_bytes': 21131,
            }],
            'initial_node_id': 'node_1',
            'next_node_id': 'node_2',
        }
        story_model = story_models.StoryModel(
            id=story_id, thumbnail_filename=thumbnail_filename,
            thumbnail_bg_color=thumbnail_bg_color,
            thumbnail_size_in_bytes=thumbnail_size_in_bytes,
            description=description, title=title,
            language_code=language_code,
            story_contents_schema_version=5, notes=notes,
            corresponding_topic_id=corresponding_topic_id,
            story_contents=story_content_v5,
            url_fragment=url_fragment, meta_tag_content=meta_tag_content)
        commit_message = 'New story created with title \'%s\'.' % title
        story_model.commit(
            owner_id, commit_message,
            [{'cmd': story_domain.CMD_CREATE_NEW, 'title': title}])
        story_services.create_story_summary(story_id)

    def save_new_subtopic(
        self, subtopic_id: int, owner_id: str, topic_id: str
    ) -> subtopic_page_domain.SubtopicPage:
        """Creates an Oppia subtopic and saves it.

        Args:
            subtopic_id: int. ID for the subtopic to be created.
            owner_id: str. The user_id of the creator of the topic.
            topic_id: str. ID for the topic that the subtopic belongs to.

        Returns:
            SubtopicPage. A newly-created subtopic.
        """
        subtopic_page = (
            subtopic_page_domain.SubtopicPage.create_default_subtopic_page(
                subtopic_id, topic_id))
        subtopic_changes = [
            subtopic_page_domain.SubtopicPageChange({
                'cmd': subtopic_page_domain.CMD_CREATE_NEW,
                'topic_id': topic_id,
                'subtopic_id': subtopic_id,
            })
        ]
        subtopic_page_services.save_subtopic_page(
            owner_id, subtopic_page, 'Create new subtopic', subtopic_changes)
        return subtopic_page

    def save_new_topic(
        self,
        topic_id: str,
        owner_id: str,
        name: str = 'topic',
        abbreviated_name: str = 'topic',
        url_fragment: str = 'topic',
        thumbnail_filename: Optional[str] = 'topic.svg',
        thumbnail_bg_color: Optional[str] = (
            constants.ALLOWED_THUMBNAIL_BG_COLORS['topic'][0]),
        thumbnail_size_in_bytes: Optional[int] = 21131,
        description: str = 'description',
        canonical_story_ids: Optional[List[str]] = None,
        additional_story_ids: Optional[List[str]] = None,
        uncategorized_skill_ids: Optional[List[str]] = None,
        subtopics: Optional[List[topic_domain.Subtopic]] = None,
        next_subtopic_id: int = 0,
        language_code: str = constants.DEFAULT_LANGUAGE_CODE,
        meta_tag_content: str = 'topic meta tag content',
        practice_tab_is_displayed: bool = False,
        page_title_fragment_for_web: str = 'topic page title'
    ) -> topic_domain.Topic:
        """Creates an Oppia Topic and saves it.

        Args:
            topic_id: str. ID for the topic to be created.
            owner_id: str. The user_id of the creator of the topic.
            name: str. The name of the topic.
            abbreviated_name: str. The abbreviated name of the topic.
            url_fragment: str. The url fragment of the topic.
            thumbnail_filename: str|None. The thumbnail filename of the topic.
            thumbnail_bg_color: str|None. The thumbnail background color of the
                topic.
            thumbnail_size_in_bytes: int|None. The thumbnail size in bytes of
                the topic.
            description: str. The description of the topic.
            canonical_story_ids: list(str). The list of ids of canonical stories
                that are part of the topic.
            additional_story_ids: list(str). The list of ids of additional
                stories that are part of the topic.
            uncategorized_skill_ids: list(str). The list of ids of skills that
                are not part of any subtopic.
            subtopics: list(Subtopic). The different subtopics that are part of
                this topic.
            next_subtopic_id: int. The id for the next subtopic.
            language_code: str. The ISO 639-1 code for the language this topic
                is written in.
            meta_tag_content: str. The meta tag content for the topic.
            practice_tab_is_displayed: bool. Whether the practice tab should be
                displayed.
            page_title_fragment_for_web: str. The page title fragment for the
                topic.

        Returns:
            Topic. A newly-created topic.
        """
        canonical_story_references = [
            topic_domain.StoryReference.create_default_story_reference(story_id)
            for story_id in (canonical_story_ids or [])
        ]
        additional_story_references = [
            topic_domain.StoryReference.create_default_story_reference(story_id)
            for story_id in (additional_story_ids or [])
        ]
        uncategorized_skill_ids = uncategorized_skill_ids or []
        subtopics = subtopics or []
        skill_ids_for_diagnostic_test = []
        for subtopic in subtopics:
            skill_ids_for_diagnostic_test.extend(subtopic.skill_ids)

        topic = topic_domain.Topic(
            topic_id, name, abbreviated_name, url_fragment, thumbnail_filename,
            thumbnail_bg_color, thumbnail_size_in_bytes, description,
            canonical_story_references, additional_story_references,
            uncategorized_skill_ids, subtopics,
            feconf.CURRENT_SUBTOPIC_SCHEMA_VERSION, next_subtopic_id,
            language_code, 0, feconf.CURRENT_STORY_REFERENCE_SCHEMA_VERSION,
            meta_tag_content, practice_tab_is_displayed,
            page_title_fragment_for_web, skill_ids_for_diagnostic_test)
        topic_services.save_new_topic(owner_id, topic)  # type: ignore[no-untyped-call]
        return topic

    def save_new_topic_with_subtopic_schema_v1(
        self,
        topic_id: str,
        owner_id: str,
        name: str,
        abbreviated_name: str,
        url_fragment: str,
        canonical_name: str,
        description: str,
        thumbnail_filename: str,
        thumbnail_bg_color: str,
        canonical_story_references: List[topic_domain.StoryReference],
        additional_story_references: List[topic_domain.StoryReference],
        uncategorized_skill_ids: List[str],
        next_subtopic_id: int,
        language_code: str = constants.DEFAULT_LANGUAGE_CODE,
        meta_tag_content: str = 'topic meta tag content',
        practice_tab_is_displayed: bool = False,
        page_title_fragment_for_web: str = 'topic page title'
    ) -> None:
        """Saves a new topic with a default version 1 subtopic data dict.

        This function should only be used for creating topics in tests involving
        migration of datastore topics that use an old subtopic schema version.

        Note that it makes an explicit commit to the datastore instead of using
        the usual functions for updating and creating topics. This is because
        the latter approach would result in a topic with the *current* subtopic
        schema version.

        Args:
            topic_id: str. ID for the topic to be created.
            owner_id: str. The user_id of the creator of the topic.
            name: str. The name of the topic.
            abbreviated_name: str. The abbreviated name of the topic.
            url_fragment: str. The url fragment of the topic.
            canonical_name: str. The canonical name (lowercase) of the topic.
            description: str. The description of the topic.
            thumbnail_filename: str. The thumbnail file name of the topic.
            thumbnail_bg_color: str. The thumbnail background color of the
                topic.
            canonical_story_references: list(StoryReference). A set of story
                reference objects representing the canonical stories that are
                part of this topic.
            additional_story_references: list(StoryReference). A set of story
                reference object representing the additional stories that are
                part of this topic.
            uncategorized_skill_ids: list(str). The list of ids of skills that
                are not part of any subtopic.
            next_subtopic_id: int. The id for the next subtopic.
            language_code: str. The ISO 639-1 code for the language this topic
                is written in.
            meta_tag_content: str. The meta tag content for the topic.
            practice_tab_is_displayed: bool. Whether the practice tab should be
                displayed.
            page_title_fragment_for_web: str. The page title fragment for the
                topic.
        """
        topic_rights_model = topic_models.TopicRightsModel(
            id=topic_id, manager_ids=[], topic_is_published=True)
        topic_model = topic_models.TopicModel(
            id=topic_id, name=name, abbreviated_name=abbreviated_name,
            url_fragment=url_fragment, thumbnail_filename=thumbnail_filename,
            thumbnail_bg_color=thumbnail_bg_color,
            canonical_name=canonical_name, description=description,
            language_code=language_code,
            canonical_story_references=canonical_story_references,
            additional_story_references=additional_story_references,
            uncategorized_skill_ids=uncategorized_skill_ids,
            subtopic_schema_version=1,
            story_reference_schema_version=(
                feconf.CURRENT_STORY_REFERENCE_SCHEMA_VERSION),
            next_subtopic_id=next_subtopic_id,
            subtopics=[self.VERSION_1_SUBTOPIC_DICT],
            meta_tag_content=meta_tag_content,
            practice_tab_is_displayed=practice_tab_is_displayed,
            page_title_fragment_for_web=page_title_fragment_for_web)
        commit_message = 'New topic created with name \'%s\'.' % name
        topic_rights_model.commit(
            committer_id=owner_id,
            commit_message='Created new topic rights',
            commit_cmds=[{'cmd': topic_domain.CMD_CREATE_NEW}])
        topic_model.commit(
            owner_id, commit_message,
            [{'cmd': topic_domain.CMD_CREATE_NEW, 'name': name}])

    def save_new_question(
        self,
        question_id: str,
        owner_id: str,
        question_state_data: state_domain.State,
        linked_skill_ids: List[str],
        inapplicable_skill_misconception_ids: Optional[List[str]] = None,
        language_code: str = constants.DEFAULT_LANGUAGE_CODE
    ) -> question_domain.Question:
        """Creates an Oppia Question and saves it.

        Args:
            question_id: str. ID for the question to be created.
            owner_id: str. The id of the user creating the question.
            question_state_data: State. The state data for the question.
            linked_skill_ids: list(str). List of skill IDs linked to the
                question.
            inapplicable_skill_misconception_ids: list(str). List of skill
                misconceptions ids that are not applicable to the question.
            language_code: str. The ISO 639-1 code for the language this
                question is written in.

        Returns:
            Question. A newly-created question.
        """
        # This needs to be done because default arguments can not be of list
        # type.
        question = question_domain.Question(
            question_id, question_state_data,
            feconf.CURRENT_STATE_SCHEMA_VERSION, language_code, 0,
            linked_skill_ids, inapplicable_skill_misconception_ids or [])
        question_services.add_question(owner_id, question)
        return question

    def save_new_question_with_state_data_schema_v27(
        self,
        question_id: str,
        owner_id: str,
        linked_skill_ids: List[str],
        inapplicable_skill_misconception_ids: Optional[List[str]] = None,
        language_code: str = constants.DEFAULT_LANGUAGE_CODE
    ) -> None:
        """Saves a new default question with a default version 27 state data
        dict.

        This function should only be used for creating questions in tests
        involving migration of datastore questions that use an old state data
        schema version.

        Note that it makes an explicit commit to the datastore instead of using
        the usual functions for updating and creating questions. This is because
        the latter approach would result in an question with the *current* state
        data schema version.

        Args:
            question_id: str. ID for the question to be created.
            owner_id: str. The id of the user creating the question.
            linked_skill_ids: list(str). The skill IDs linked to the question.
            inapplicable_skill_misconception_ids: list(str). List of skill
                misconceptions ids that are not applicable to the question.
            language_code: str. The ISO 639-1 code for the language this
                question is written in.
        """
        # This needs to be done because default arguments can not be of list
        # type.
        question_model = question_models.QuestionModel(
            id=question_id, question_state_data=self.VERSION_27_STATE_DICT,
            language_code=language_code, version=1,
            question_state_data_schema_version=27,
            linked_skill_ids=linked_skill_ids,
            inapplicable_skill_misconception_ids=(
                inapplicable_skill_misconception_ids or []))
        question_model.commit(
            owner_id, 'New question created',
            [{'cmd': question_domain.CMD_CREATE_NEW}])

    def save_new_question_suggestion_with_state_data_schema_v27(
        self,
        author_id: str,
        skill_id: str,
        suggestion_id: Optional[str] = None,
        language_code: str = constants.DEFAULT_LANGUAGE_CODE
    ) -> Optional[str]:
        """Saves a new question suggestion with a default version 27 state data
        dict.

        This function should only be used for creating question suggestion in
        tests involving migration of datastore question suggestions that use an
        old state data schema version.

        Note that it makes an explicit commit to the datastore instead of using
        the usual functions for updating and creating questions. This is because
        the latter approach would result in an question with the *current* state
        data schema version.
        """
        score_category = (
            suggestion_models.SCORE_TYPE_QUESTION +
            suggestion_models.SCORE_CATEGORY_DELIMITER + skill_id)
        change: Dict[
            str,
            Union[str, float, Dict[str, Union[Optional[Collection[str]], int]]]
        ] = {
            'cmd': (
                question_domain
                .CMD_CREATE_NEW_FULLY_SPECIFIED_QUESTION),
            'question_dict': {
                'question_state_data': self.VERSION_27_STATE_DICT,
                'question_state_data_schema_version': 27,
                'language_code': language_code,
                'linked_skill_ids': [skill_id],
                'inapplicable_skill_misconception_ids': []
            },
            'skill_id': skill_id,
            'skill_difficulty': 0.3
        }
        if suggestion_id is None:
            suggestion_id = (
                feedback_models.GeneralFeedbackThreadModel.
                generate_new_thread_id(
                    feconf.ENTITY_TYPE_SKILL, skill_id))
        suggestion_models.GeneralSuggestionModel.create(
            feconf.SUGGESTION_TYPE_ADD_QUESTION,
            feconf.ENTITY_TYPE_SKILL, skill_id, 1,
            suggestion_models.STATUS_IN_REVIEW, author_id, None, change,
            score_category, suggestion_id, language_code)

        return suggestion_id

    def save_new_skill(
        self,
        skill_id: str,
        owner_id: str,
        description: str = 'description',
        misconceptions: Optional[List[skill_domain.Misconception]] = None,
        rubrics: Optional[List[skill_domain.Rubric]] = None,
        skill_contents: Optional[skill_domain.SkillContents] = None,
        language_code: str = constants.DEFAULT_LANGUAGE_CODE,
        prerequisite_skill_ids: Optional[List[str]] = None
    ) -> skill_domain.Skill:
        """Creates an Oppia Skill and saves it.

        Args:
            skill_id: str. ID for the skill to be created.
            owner_id: str. The user_id of the creator of the skill.
            description: str. The description of the skill.
            misconceptions: list(Misconception)|None. A list of Misconception
                objects that contains the various misconceptions of the skill.
            rubrics: list(Rubric)|None. A list of Rubric objects that contain
                the rubric for each difficulty of the skill.
            skill_contents: SkillContents|None. A SkillContents object
                containing the explanation and examples of the skill.
            language_code: str. The ISO 639-1 code for the language this skill
                is written in.
            prerequisite_skill_ids: list(str)|None. The prerequisite skill IDs
                for the skill.

        Returns:
            Skill. A newly-created skill.
        """
        skill = (
            skill_domain.Skill.create_default_skill(skill_id, description, []))
        if misconceptions is not None:
            skill.misconceptions = misconceptions
            skill.next_misconception_id = len(misconceptions) + 1
        if skill_contents is not None:
            skill.skill_contents = skill_contents
        if prerequisite_skill_ids is not None:
            skill.prerequisite_skill_ids = prerequisite_skill_ids
        if rubrics is not None:
            skill.rubrics = rubrics
        else:
            skill.rubrics = [
                skill_domain.Rubric(
                    constants.SKILL_DIFFICULTIES[0], ['Explanation 1']),
                skill_domain.Rubric(
                    constants.SKILL_DIFFICULTIES[1], ['Explanation 2']),
                skill_domain.Rubric(
                    constants.SKILL_DIFFICULTIES[2], ['Explanation 3']),
            ]
        skill.language_code = language_code
        skill.version = 0
        skill_services.save_new_skill(owner_id, skill)
        return skill

    def save_new_skill_with_defined_schema_versions(
        self,
        skill_id: str,
        owner_id: str,
        description: str,
        next_misconception_id: int,
        misconceptions: Optional[List[skill_domain.Misconception]] = None,
        rubrics: Optional[List[skill_domain.Rubric]] = None,
        skill_contents: Optional[skill_domain.SkillContents] = None,
        misconceptions_schema_version: int = 1,
        rubric_schema_version: int = 1,
        skill_contents_schema_version: int = 1,
        language_code: str = constants.DEFAULT_LANGUAGE_CODE
    ) -> None:
        """Saves a new default skill with the given versions for misconceptions
        and skill contents.

        This function should only be used for creating skills in tests involving
        migration of datastore skills that use an old schema version.

        Note that it makes an explicit commit to the datastore instead of using
        the usual functions for updating and creating skills. This is because
        the latter approach would result in a skill with the *current* schema
        version.

        Args:
            skill_id: str. ID for the skill to be created.
            owner_id: str. The user_id of the creator of the skill.
            description: str. The description of the skill.
            next_misconception_id: int. The misconception id to be used by the
                next misconception added.
            misconceptions: list(Misconception.to_dict()). The list of
                misconception dicts associated with the skill.
            rubrics: list(Rubric.to_dict()). The list of rubric dicts associated
                with the skill.
            skill_contents: SkillContents.to_dict(). A SkillContents dict
                containing the explanation and examples of the skill.
            misconceptions_schema_version: int. The schema version for the
                misconceptions object.
            rubric_schema_version: int. The schema version for the rubric
                object.
            skill_contents_schema_version: int. The schema version for the
                skill_contents object.
            language_code: str. The ISO 639-1 code for the language this skill
                is written in.
        """
        skill_model = skill_models.SkillModel(
            id=skill_id, description=description, language_code=language_code,
            misconceptions=misconceptions, rubrics=rubrics,
            skill_contents=skill_contents,
            next_misconception_id=next_misconception_id,
            misconceptions_schema_version=misconceptions_schema_version,
            rubric_schema_version=rubric_schema_version,
            skill_contents_schema_version=skill_contents_schema_version,
            superseding_skill_id=None, all_questions_merged=False)
        skill_model.commit(
            owner_id, 'New skill created.',
            [{'cmd': skill_domain.CMD_CREATE_NEW}])

    def _create_valid_question_data(
        self, default_dest_state_name: str
    ) -> state_domain.State:
        """Creates a valid question_data dict.

        Args:
            default_dest_state_name: str. The default destination state.

        Returns:
            dict. The default question_data dict.
        """
        state = state_domain.State.create_default_state(
            default_dest_state_name, is_initial_state=True)
        state.update_interaction_id('TextInput')
        solution_dict: state_domain.SolutionDict = {
            'answer_is_exclusive': False,
            'correct_answer': 'Solution',
            'explanation': {
                'content_id': 'solution',
                'html': '<p>This is a solution.</p>',
            },
        }
        hints_list = [
            state_domain.Hint(
                state_domain.SubtitledHtml('hint_1', '<p>This is a hint.</p>')),
        ]
        # Ruling out the possibility of None for mypy type checking, because
        # we above we are already updating the value of interaction_id.
        assert state.interaction.id is not None
        solution = state_domain.Solution.from_dict(
            state.interaction.id, solution_dict)
        state.update_interaction_solution(solution)
        state.update_interaction_hints(hints_list)
        state.update_interaction_customization_args({
            'placeholder': {
                'value': {
                    'content_id': 'ca_placeholder',
                    'unicode_str': 'Enter text here',
                },
            },
            'rows': {'value': 1}
        })
        state.update_next_content_id_index(2)
        # Here, state is a State domain object and it is created using
        # 'create_default_state' method. So, 'state' is a default_state
        # and it is always going to contain a default_outcome. Thus to
        # narrow down the type from Optional[Outcome] to Outcome for
        # default_outcome, we used assert here.
        assert state.interaction.default_outcome is not None
        state.interaction.default_outcome.labelled_as_correct = True
<<<<<<< HEAD
        # Here we use MyPy ignore because, dest can only accept string values
        # but here we are providing None which causes MyPy to throw an error.
        # Thus to avoid the error, we used ignore here.
        state.interaction.default_outcome.dest = None  # type: ignore[assignment]
=======
        state.interaction.default_outcome.dest = None
>>>>>>> d9edb1be
        return state


class LinterTestBase(GenericTestBase):
    """Base class for linter tests."""

    def setUp(self) -> None:
        super().setUp()
        self.linter_stdout: List[str] = []

        def mock_print(*args: str) -> None:
            """Mock for print. Append the values to print to
            linter_stdout list.

            Args:
                *args: list(*). Variable length argument list of values to print
                    in the same line of output.
            """
            self.linter_stdout.append(' '.join(str(arg) for arg in args))

        self.print_swap = self.swap(builtins, 'print', mock_print)

    def assert_same_list_elements(
        self, phrases: List[str], stdout: List[str]
    ) -> None:
        """Checks to see if all of the phrases appear in at least one of the
        stdout outputs.

        Args:
            phrases: list(str). A list of phrases we are trying to find in one
                of the stdout outputs. For example, python linting outputs a
                success string that includes data we don't have easy access to,
                like how long the test took, so we may want to search for a
                substring of that success string in stdout.
            stdout: list(str). A list of the output results from the method's
                execution.
        """
        self.assertTrue(
            any(all(p in output for p in phrases) for output in stdout))

    def assert_failed_messages_count(
        self, stdout: List[str], expected_failed_count: int
    ) -> None:
        """Assert number of expected failed checks to actual number of failed
        checks.

        Args:
            stdout: list(str). A list of linter output messages.
            expected_failed_count: int. Expected number of failed messages.
        """
        failed_count = sum(msg.startswith('FAILED') for msg in stdout)
        self.assertEqual(failed_count, expected_failed_count)


class EmailMessageMock:
    """Mock for core.platform.models email services messages."""

    def __init__(
        self,
        sender_email: str,
        recipient_email: List[str],
        subject: str,
        plaintext_body: str,
        html_body: str,
        bcc: Optional[Sequence[str]] = None,
        reply_to: Optional[str] = None,
        recipient_variables: Optional[
            Dict[str, Dict[str, Union[str, int]]]
        ] = None
    ) -> None:
        """Inits a mock email message with all the necessary data.

        Args:
            sender_email: str. The email address of the sender. This should be
                in the form 'SENDER_NAME <SENDER_EMAIL_ADDRESS>' or
                'SENDER_EMAIL_ADDRESS'. Must be utf-8.
            recipient_email: list(str). The email addresses of the recipients.
                Must be utf-8.
            subject: str. The subject line of the email, Must be utf-8.
            plaintext_body: str. The plaintext body of the email. Must be utf-8.
            html_body: str. The HTML body of the email. Must fit in a datastore
                entity. Must be utf-8.
            bcc: list(str)|None. Optional argument. List of bcc emails. Emails
                must be utf-8.
            reply_to: str|None. Optional argument. Reply address formatted like
                “reply+<reply_id>@<incoming_email_domain_name> reply_id is the
                unique id of the sender.
            recipient_variables: dict|None. Optional argument. If batch sending
                requires differentiating each email based on the recipient, we
                assign a unique id to each recipient, including info relevant to
                that recipient so that we can reference it when composing the
                email like so:
                    recipient_variables = {
                        'bob@example.com': {'first': 'Bob', 'id': 1},
                        'alice@example.com': {'first': 'Alice', 'id': 2},
                    }
                    subject = 'Hey, %recipient.first%'
                For more information about this format, see:
                https://documentation.mailgun.com/en/latest/user_manual.html#batch-sending
        """
        self.sender = sender_email
        self.to = recipient_email
        self.subject = subject
        self.body = plaintext_body
        self.html = html_body
        self.bcc = bcc
        self.reply_to = reply_to
        self.recipient_variables = recipient_variables


class GenericEmailTestBase(GenericTestBase):
    """Base class for tests requiring email services."""

    emails_dict: Dict[
        str, List[EmailMessageMock]
    ] = collections.defaultdict(list)

    def run(self, result: Optional[unittest.TestResult] = None) -> None:
        """Adds a context swap on top of the test_utils.run() method so that
        test classes extending GenericEmailTestBase will automatically have a
        mailgun api key, mailgun domain name and mocked version of
        send_email_to_recipients().
        """
        with self.swap(
            email_services, 'send_email_to_recipients',
            self._send_email_to_recipients):
            super().run(result=result)

    def setUp(self) -> None:
        super().setUp()
        self._wipe_emails_dict()

    def _wipe_emails_dict(self) -> None:
        """Reset email dictionary for a new test."""
        self.emails_dict = collections.defaultdict(list)

    def _send_email_to_recipients(
        self,
        sender_email: str,
        recipient_emails: List[str],
        subject: str,
        plaintext_body: str,
        html_body: str,
        bcc: Optional[List[str]] = None,
        reply_to: Optional[str] = None,
        recipient_variables: Optional[
            Dict[str, Dict[str, Union[str, int]]]
        ] = None
    ) -> bool:
        """Mocks sending an email to each email in recipient_emails.

        Args:
            sender_email: str. The email address of the sender. This should be
                in the form 'SENDER_NAME <SENDER_EMAIL_ADDRESS>' or
                'SENDER_EMAIL_ADDRESS'. Must be utf-8.
            recipient_emails: list(str). The email addresses of the recipients.
                Must be utf-8.
            subject: str. The subject line of the email, Must be utf-8.
            plaintext_body: str. The plaintext body of the email. Must be utf-8.
            html_body: str. The HTML body of the email. Must fit in a datastore
                entity. Must be utf-8.
            bcc: list(str)|None. Optional argument. List of bcc emails. Must be
                utf-8.
            reply_to: str|None. Optional Argument. Reply address formatted like
                “reply+<reply_id>@<incoming_email_domain_name> reply_id is the
                unique id of the sender.
            recipient_variables: dict|None. Optional Argument. If batch sending
                requires differentiating each email based on the recipient, we
                assign a unique id to each recipient, including info relevant to
                that recipient so that we can reference it when composing the
                email like so:
                    recipient_variables = {
                        'bob@example.com': {'first': 'Bob', 'id': 1},
                        'alice@example.com': {'first': 'Alice', 'id': 2},
                    }
                    subject = 'Hey, %recipient.first%'
                For more information about this format, see:
                https://documentation.mailgun.com/en/latest/user_manual.html#batch-sending

        Returns:
            bool. Whether the emails are sent successfully.
        """
        bcc_emails = None
        if bcc:
            bcc_emails = bcc[0] if len(bcc) == 1 else bcc

        new_email = EmailMessageMock(
            sender_email, recipient_emails, subject, plaintext_body, html_body,
            bcc=bcc_emails, reply_to=(reply_to if reply_to else None),
            recipient_variables=(
                recipient_variables if recipient_variables else None))
        for recipient_email in recipient_emails:
            self.emails_dict[recipient_email].append(new_email)
        return True

    def _get_sent_email_messages(self, to: str) -> List[EmailMessageMock]:
        """Gets messages to a single recipient email.

        Args:
            to: str. The recipient email address.

        Returns:
            list(EmailMessageMock). The list of email messages corresponding to
            that recipient email.
        """
        return self.emails_dict[to] if to in self.emails_dict else []

    def _get_all_sent_email_messages(self) -> Dict[str, List[EmailMessageMock]]:
        """Gets the entire messages dictionary.

        Returns:
            dict(str, list(EmailMessageMock)). The dict keyed by recipient
            email. Each value contains a list of EmailMessageMock objects
            corresponding to that recipient email; in other words, all
            individual emails sent to that specific recipient email.
        """
        return self.emails_dict


EmailTestBase = GenericEmailTestBase


class ClassifierTestBase(GenericEmailTestBase):
    """Base class for classifier test classes that need common functions
    for related to reading classifier data and mocking the flow of the
    storing the trained models through post request.

    This class is derived from GenericEmailTestBase because the
    TrainedClassifierHandlerTests test suite requires email services test
    functions in addition to the classifier functions defined below.
    """

    # Here we use type Any because method 'post_blob' can return a JSON
    # dict which can contain different types of values. So, to allow every
    # type of value we used Any here.
    def post_blob(
        self, url: str, payload: bytes, expected_status_int: int = 200
    ) -> Dict[str, Any]:
        """Post a BLOB object to the server; return the received object.

        Note that this method should only be used for
        classifier.TrainedClassifierHandler handler and for no one else. The
        reason being, we don't have any general mechanism for security for
        transferring binary data. TrainedClassifierHandler implements a
        specific mechanism which is restricted to the handler.

        Args:
            url: str. The URL to which BLOB object in payload should be sent
                through a post request.
            payload: bytes. Binary data which needs to be sent.
            expected_status_int: int. The status expected as a response of post
                request.

        Returns:
            dict. Parsed JSON response received upon invoking the post request.
        """
        data = payload

        expect_errors = False
        if expected_status_int >= 400:
            expect_errors = True
        response = self._send_post_request(
            self.testapp, url, data,
            expect_errors, expected_status_int=expected_status_int,
            headers={'content-type': 'application/octet-stream'})
        # Testapp takes in a status parameter which is the expected status of
        # the response. However this expected status is verified only when
        # expect_errors=False. For other situations we need to explicitly check
        # the status.
        # Reference URL:
        # https://github.com/Pylons/webtest/blob/
        # bf77326420b628c9ea5431432c7e171f88c5d874/webtest/app.py#L1119 .

        self.assertEqual(response.status_int, expected_status_int)
        # Here we use type Any because result is a JSON result dict
        # which can contain different types of values. So, to allow every
        # type of value we used Any here.
        result: Dict[str, Any] = self._parse_json_response(
            response,
            expect_errors
        )
        return result

    # TODO(#15451): Here we use type Any because currently, the stubs of
    # protobuf in typeshed is not fully type annotated yet and the main
    # repository is also not type annotated yet, because of this MyPy is
    # not able to fetch the return type of this method and assuming it as
    # Any type.
    def _get_classifier_data_from_classifier_training_job(
        self, classifier_training_job: classifier_domain.ClassifierTrainingJob
    ) -> Any:
        """Retrieves classifier training job from GCS using metadata stored in
        classifier_training_job.

        Args:
            classifier_training_job: ClassifierTrainingJob. Domain object
                containing metadata of the training job which is used to
                retrieve the trained model.

        Returns:
            FrozenModel. Protobuf object containing classifier data.
        """
        filename = classifier_training_job.classifier_data_filename
        fs = fs_services.GcsFileSystem(
            feconf.ENTITY_TYPE_EXPLORATION, classifier_training_job.exp_id)
        classifier_data = utils.decompress_from_zlib(fs.get(filename))
        classifier_data_proto = text_classifier_pb2.TextClassifierFrozenModel()
        classifier_data_proto.ParseFromString(classifier_data)
        return classifier_data_proto


class FunctionWrapper:
    """A utility for making function wrappers. Create a subclass and override
    any or both of the pre_call_hook and post_call_hook methods. See these
    methods for more info.
    """

    # Here we use type Any because argument 'func' can accept any kind of
    # function signature. So, to allow every function signature we used
    # Callable[..., Any] type here.
    def __init__(self, func: Callable[..., Any]) -> None:
        """Creates a new FunctionWrapper instance.

        Args:
            func: a callable, or data descriptor. If it's a descriptor, then
                __get__ should return a bound method. For example, func can be
                a function, a method, a static or class method, but not a
                @property.
        """
        self._func = func
        # Here we use object because '_instance' can be a object of any class.
        self._instance: Optional[object] = None

    # Here we use type Any because this method can accept arguments of wrapped
    # function and wrapped function can have arbitrary number of arguments with
    # different types.
    def __call__(self, *args: Any, **kwargs: Any) -> Any:
        """Overrides the call method for the function to call pre_call_hook
        method which would be called before the function is executed and
        post_call_hook which would be called after the function is executed.
        """
        if self._instance is not None:
            args = tuple([self._instance] + list(args))

        # Creates a mapping from positional and keyword arguments to parameters
        # and binds them to the call signature of the method. Serves as a
        # replacement for inspect.getcallargs() in python versions >= 3.5.
        sig = inspect.signature(self._func)
        args_dict = sig.bind_partial(*args, **kwargs).arguments

        self.pre_call_hook(args_dict)

        result = self._func(*args, **kwargs)

        self.post_call_hook(args_dict, result)

        return result

    # Here we use object because this method can accept object of any class.
    def __get__(self, instance: object, owner: str) -> FunctionWrapper:
        # We have to implement __get__ because otherwise, we don't have a chance
        # to bind to the instance self._func was bound to. See the following SO
        # answer: https://stackoverflow.com/a/22555978/675311
        self._instance = instance
        return self

    # Here we use type Any because argument 'args' can accept arbitrary number
    # of function's arguments and these arguments can be of any type.
    def pre_call_hook(self, args: OrderedDict[str, Any]) -> None:
        """Override this to do tasks that should be executed before the actual
        function call.

        Args:
            args: OrderedDict. Set of arguments that the function accepts.
        """
        pass

    # Here we use type Any because argument 'args' can accept arbitrary number
    # of function's arguments and these arguments can be of any type.
    def post_call_hook(self, args: OrderedDict[str, Any], result: str) -> None:
        """Override this to do tasks that should be executed after the actual
        function call.

        Args:
            args: OrderedDict. Set of arguments that the function accepts.
            result: *. Result returned from the function.
        """
        pass


class CallCounter(FunctionWrapper):
    """A function wrapper that keeps track of how often the function is called.
    Note that the counter is incremented before each call, so it is also
    increased when the function raises an exception.
    """

    # Here we use type Any because argument 'f' can accept any kind of
    # function signature. So, to allow every function signature we used
    # Callable[..., Any] type here.
    def __init__(self, f: Callable[..., Any]) -> None:
        """Counts the number of times the given function has been called. See
        FunctionWrapper for arguments.
        """
        super().__init__(f)
        self._times_called = 0

    @property
    def times_called(self) -> int:
        """Property that returns the number of times the wrapped function has
        been called.

        Returns:
            int. The number of times the wrapped function has been called.
        """
        return self._times_called

    # Here we use type Any because argument 'args' can accept arbitrary number
    # of function's arguments and these arguments can be of any type.
    def pre_call_hook(self, args: OrderedDict[str, Any]) -> None:
        """Method that is called before each function call to increment the
        counter tracking the number of times a function is called. This will
        also be called even when the function raises an exception.

        Args:
            args: OrderedDict. Set of arguments that the function accepts.
        """
        self._times_called += 1


class FailingFunction(FunctionWrapper):
    """A function wrapper that makes a function fail, raising a given exception.
    It can be set to succeed after a given number of calls.
    """

    INFINITY: Final = math.inf

    # Here we use type Any because argument 'f' can accept any kind of
    # function signature. So, to allow every function signature we used
    # Callable[..., Any] type here.
    def __init__(
        self,
        f: Callable[..., Any],
        exception: Union[Type[BaseException], BaseException],
        num_tries_before_success: float
    ) -> None:
        """Create a new Failing function.

        Args:
            f: func. See FunctionWrapper.
            exception: Exception. The exception to be raised.
            num_tries_before_success: float. The number of times to raise an
                exception, before a call succeeds. If this is 0, all calls will
                succeed, if it is FailingFunction. INFINITY, all calls will
                fail.

        Raises:
            ValueError. The number of times to raise an exception before a call
                succeeds should be a non-negative interger or INFINITY.
        """
        super().__init__(f)
        self._exception = exception
        self._num_tries_before_success = num_tries_before_success
        self._always_fail = (
            self._num_tries_before_success == FailingFunction.INFINITY)
        self._times_called = 0

        if not self._always_fail and self._num_tries_before_success < 0:
            raise ValueError(
                'num_tries_before_success should either be an '
                'integer greater than or equal to 0, '
                'or FailingFunction.INFINITY')

    # Here we use type Any because argument 'args' can accept arbitrary number
    # of function's arguments and these arguments can be of any type.
    def pre_call_hook(self, args: OrderedDict[str, Any]) -> None:
        """Method that is called each time before the actual function call to
        check if the exception is to be raised based on the number of tries
        before success.

        Args:
            args: OrderedDict. Set of arguments that the function accepts.
        """
        self._times_called += 1
        call_should_fail = (
            self._always_fail or
            self._num_tries_before_success >= self._times_called)
        if call_should_fail:
            raise self._exception<|MERGE_RESOLUTION|>--- conflicted
+++ resolved
@@ -4113,14 +4113,7 @@
         # default_outcome, we used assert here.
         assert state.interaction.default_outcome is not None
         state.interaction.default_outcome.labelled_as_correct = True
-<<<<<<< HEAD
-        # Here we use MyPy ignore because, dest can only accept string values
-        # but here we are providing None which causes MyPy to throw an error.
-        # Thus to avoid the error, we used ignore here.
-        state.interaction.default_outcome.dest = None  # type: ignore[assignment]
-=======
         state.interaction.default_outcome.dest = None
->>>>>>> d9edb1be
         return state
 
 
