--- conflicted
+++ resolved
@@ -681,90 +681,38 @@
         exp_services.save_new_exploration(owner_id, exploration)
         return exploration
 
-<<<<<<< HEAD
-    def save_new_valid_exploration_with_states(
-            self, exploration_id, owner_id, title='A title',
-            category='A category', objective='An objective',
-            language_code=constants.DEFAULT_LANGUAGE_CODE,
-            state_names=None, interaction_ids=None):
-=======
     def save_new_linear_exp_with_state_names_and_interactions(
             self, exploration_id, owner_id, state_names, interaction_ids,
             title='A title', category='A category', objective='An objective',
             language_code=constants.DEFAULT_LANGUAGE_CODE):
->>>>>>> e225e77b
         """Saves a new strictly-validated exploration with a sequence of states.
 
         Args:
             exploration_id: str. The id of the new validated exploration.
             owner_id: str. The user_id of the creator of the exploration.
-<<<<<<< HEAD
-            title: str. The title of the exploration.
-            category: str. The category this exploration belongs to.
-            objective: str. The objective of this exploration.
-            language_code: str. The language_code of this exploration.
-=======
->>>>>>> e225e77b
             state_names: list(str). The names of states to be linked
                 sequentially in the exploration. Must be a non-empty list.
             interaction_ids: list(str). The names of the interaction ids to be
                 assigned to each state. Values will be cycled, so it doesn't
-<<<<<<< HEAD
-                need to be the same size as state_names. The default interaction
-                id is TextInput.
-=======
                 need to be the same size as state_names.
             title: str. The title of the exploration.
             category: str. The category this exploration belongs to.
             objective: str. The objective of this exploration.
             language_code: str. The language_code of this exploration.
->>>>>>> e225e77b
 
         Returns:
             Exploration. The exploration domain object.
         """
         if not state_names:
             raise ValueError('must provide at least one state name')
-<<<<<<< HEAD
-=======
         if not interaction_ids:
             raise ValueError('must provide at least one interaction type')
         interaction_ids = itertools.cycle(interaction_ids)
->>>>>>> e225e77b
 
         exploration = exp_domain.Exploration.create_default_exploration(
             exploration_id, title=title, category=category,
             language_code=language_code)
         exploration.objective = objective
-<<<<<<< HEAD
-
-        # Will cycle through interaction_ids to produce values for each state.
-        if not interaction_ids:
-            interaction_ids = ['TextInput']
-        interaction_ids = itertools.cycle(interaction_ids)
-
-        # Prepare the state names to link together.
-        to_state_names = state_names
-        from_state_names = [exploration.init_state_name] + to_state_names[:-1]
-
-        # Prepare init_state.
-        init_state = exploration.states[from_state_names[0]]
-        init_state.update_interaction_id(next(interaction_ids))
-
-        for from_state_name, to_state_name in (
-                zip(from_state_names, to_state_names)):
-            # NOTE: from_state_name always exists.
-            exploration.add_states([to_state_name])
-
-            from_state, to_state = operator.itemgetter(
-                from_state_name, to_state_name)(exploration.states)
-
-            to_state.update_interaction_id(next(interaction_ids))
-            from_state.interaction.default_outcome.dest = to_state_name
-
-        # Prepare end_state.
-        end_state = exploration.states[to_state_names[-1]]
-=======
         exploration.add_states(state_names)
 
         from_names = [exploration.init_state_name] + state_names[:-1]
@@ -776,7 +724,6 @@
 
         # Prepare end_state.
         end_state = exploration.states[to_names[-1]]
->>>>>>> e225e77b
         end_state.update_interaction_id('EndExploration')
         end_state.interaction.default_outcome = None
 
