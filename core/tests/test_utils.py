--- conflicted
+++ resolved
@@ -910,7 +910,6 @@
         story_services.save_new_story(owner_id, story)
         return story
 
-<<<<<<< HEAD
     def save_new_topic(
             self, topic_id, owner_id, name, description,
             canonical_story_ids, additional_story_ids, skill_ids,
@@ -940,7 +939,7 @@
         )
         topic_services.save_new_topic(owner_id, topic)
         return topic
-=======
+
     def save_new_skill(
             self, skill_id, owner_id,
             description, misconceptions, skill_contents,
@@ -968,7 +967,6 @@
         )
         skill_services.save_new_skill(owner_id, skill)
         return skill
->>>>>>> 8e82c693
 
     def get_updated_param_dict(
             self, param_dict, param_changes, exp_param_specs):
