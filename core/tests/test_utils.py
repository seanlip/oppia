# coding: utf-8
#
# Copyright 2014 The Oppia Authors. All Rights Reserved.
#
# Licensed under the Apache License, Version 2.0 (the "License");
# you may not use this file except in compliance with the License.
# You may obtain a copy of the License at
#
#      http://www.apache.org/licenses/LICENSE-2.0
#
# Unless required by applicable law or agreed to in writing, software
# distributed under the License is distributed on an "AS-IS" BASIS,
# WITHOUT WARRANTIES OR CONDITIONS OF ANY KIND, either express or implied.
# See the License for the specific language governing permissions and
# limitations under the License.

"""Common utilities for test classes."""

from __future__ import annotations

import builtins
import collections
import contextlib
import copy
import datetime
import functools
import inspect
import itertools
import json
import logging
import math
import os
import random
import re
import string
from types import TracebackType
import unittest

from core import feconf
from core import schema_utils
from core import utils
from core.constants import constants
from core.controllers import base
from core.domain import auth_domain
from core.domain import blog_services
from core.domain import caching_domain
from core.domain import classifier_domain
from core.domain import collection_domain
from core.domain import collection_services
from core.domain import config_domain
from core.domain import exp_domain
from core.domain import exp_fetchers
from core.domain import exp_services
from core.domain import fs_services
from core.domain import interaction_registry
from core.domain import object_registry
from core.domain import param_domain
from core.domain import question_domain
from core.domain import question_services
from core.domain import rights_manager
from core.domain import skill_domain
from core.domain import skill_services
from core.domain import state_domain
from core.domain import story_domain
from core.domain import story_services
from core.domain import subtopic_page_domain
from core.domain import subtopic_page_services
from core.domain import topic_domain
from core.domain import topic_services
from core.domain import user_services
from core.platform import models
from core.platform.search import elastic_search_services
from core.platform.taskqueue import cloud_tasks_emulator
import main
from proto_files import text_classifier_pb2

import elasticsearch
import requests_mock
from typing import (
    IO, Any, Callable, Collection, Dict, Final, Iterable, Iterator, List,
    Literal, Mapping, Optional, OrderedDict, Pattern, Sequence, Set, Tuple,
    Type, TypedDict, Union, cast, overload
)
import webapp2
import webtest


MYPY = False
if MYPY:  # pragma: no cover
    from mypy_imports import auth_models
    from mypy_imports import base_models
    from mypy_imports import datastore_services
    from mypy_imports import email_services
    from mypy_imports import exp_models
    from mypy_imports import feedback_models
    from mypy_imports import memory_cache_services
    from mypy_imports import platform_auth_services
    from mypy_imports import platform_taskqueue_services
    from mypy_imports import question_models
    from mypy_imports import skill_models
    from mypy_imports import storage_services
    from mypy_imports import story_models
    from mypy_imports import suggestion_models
    from mypy_imports import topic_models

(
    auth_models, base_models, exp_models,
    feedback_models, question_models, skill_models,
    story_models, suggestion_models, topic_models
) = models.Registry.import_models([
    models.Names.AUTH, models.Names.BASE_MODEL, models.Names.EXPLORATION,
    models.Names.FEEDBACK, models.Names.QUESTION, models.Names.SKILL,
    models.Names.STORY, models.Names.SUGGESTION, models.Names.TOPIC
])

datastore_services = models.Registry.import_datastore_services()
storage_services = models.Registry.import_storage_services()
email_services = models.Registry.import_email_services()
memory_cache_services = models.Registry.import_cache_services()
platform_auth_services = models.Registry.import_auth_services()
platform_taskqueue_services = models.Registry.import_taskqueue_services()

# Prefix to append to all lines printed by tests to the console.
# We are using the b' prefix as all the stdouts are in bytes.
LOG_LINE_PREFIX: Final = b'LOG_INFO_TEST: '

# List of model classes that don't have Wipeout or Takeout, related class
# methods defined because they're not used directly but only as
# base classes for the other models.
BASE_MODEL_CLASSES_WITHOUT_DATA_POLICIES: Final = (
    'BaseCommitLogEntryModel',
    'BaseHumanMaintainedModel',
    'BaseMapReduceBatchResultsModel',
    'BaseModel',
    'BaseSnapshotContentModel',
    'BaseSnapshotMetadataModel',
    'VersionedModel',
)


class NewIndexDict(TypedDict):
    """Type for the the newly created index with the given name."""

    index: str
    acknowledged: bool
    shards_acknowledged: bool


class ExistingIndexDict(TypedDict):
    """Type for the dictionary that adds a document to the existing index."""

    _index: str
    _shards: Dict[str, int]
    _seq_no: int
    _primary_term: int
    result: str
    _id: Optional[str]
    _version: int
    _type: str


class DeletedDocumentDict(TypedDict):
    """Type for the dictionary representing documents deleted from an index."""

    took: int
    version_conflicts: int
    noops: int
    throttled_until_millis: int
    failures: List[str]
    throttled_millis: int
    total: int
    batches: int
    requests_per_second: Union[float, int]
    retries: Dict[str, int]
    timed_out: bool
    deleted: int


class SearchDocumentDict(TypedDict):
    """Dictionary representing documents that matches the given query."""

    timed_out: bool
    _shards: Dict[str, int]
    took: int
    hits: Dict[str, List[ResultDocumentDict]]
    total: Dict[str, Union[str, int]]
    max_score: float


class ResultDocumentDict(TypedDict):
    """Type for the result document dictionary that matches the given query."""

    _id: str
    _score: float
    _type: str
    _index: str
    _source: Dict[str, str]


def get_filepath_from_filename(filename: str, rootdir: str) -> Optional[str]:
    """Returns filepath using the filename. Different files are present in
    different subdirectories in the rootdir. So, we walk through the rootdir and
    match the all the filenames with the given filename.  When a match is found
    the function returns the complete path of the filename by using
    os.path.join(root, filename).

    For example exploration-editor-page.mainpage.html is present in
    core/templates/pages/exploration-editor-page and error-page.mainpage.html
    is present in core/templates/pages/error-pages. So we walk through
    core/templates/pages and a match for exploration-editor-page.component.html
    is found in exploration-editor-page subdirectory and a match for
    error-page.directive.html is found in error-pages subdirectory.

    Args:
        filename: str. The name of the file.
        rootdir: str. The directory to search the file in.

    Returns:
        str | None. The path of the file if file is found otherwise
        None.

    Raises:
        Exception. Multiple files found with given file name.
    """
    # This is required since error files are served according to error status
    # code. The file served is error-page.mainpage.html but it is compiled and
    # stored as error-page-{status_code}.mainpage.html.  So, we need to swap the
    # name here to obtain the correct filepath.
    if filename.startswith('error-page'):
        filename = 'error-page.mainpage.html'
    matches = list(itertools.chain.from_iterable(
        (os.path.join(subdir, f) for f in filenames if f == filename)
        for subdir, _, filenames in os.walk(rootdir)))
    if len(matches) > 1:
        raise Exception('Multiple files found with name: %s' % filename)
    return matches[0] if matches else None


def mock_load_template(filename: str) -> str:
    """Mock for load_template function. This mock is required for backend tests
    since we do not have webpack compilation before backend tests. The folder to
    search templates is webpack_bundles which is generated after webpack
    compilation. Since this folder will be missing, load_template function will
    return an error. So, we use a mock for load_template which returns the html
    file from the source directory instead.

    Args:
        filename: str. The name of the file for which template is to be
            returned.

    Returns:
        str. The contents of the given file.

    Raises:
        Exception. No file exists for the given file name.
    """
    filepath = get_filepath_from_filename(
        filename, os.path.join('core', 'templates', 'pages'))
    if filepath is None:
        raise Exception(
            'No file exists for the given file name.'
        )
    with utils.open_file(filepath, 'r') as f:
        return f.read()


def check_image_png_or_webp(image_string: str) -> bool:
    """Checks if the image is in png or webp format only.

    Args:
        image_string: str. Image url in base64 format.

    Returns:
        bool. Returns true if image is in WebP format.
    """
    return image_string.startswith(('data:image/png', 'data:image/webp'))


def get_storage_model_module_names() -> Iterator[models.Names]:
    """Get all module names in storage."""
    # As models.Names is an enum, it cannot be iterated over. So we use the
    # __dict__ property which can be iterated over.
    for name in models.Names:
        yield name


def get_storage_model_classes() -> Iterator[Type[base_models.BaseModel]]:
    """Get all model classes in storage."""
    for module_name in get_storage_model_module_names():
        (module,) = models.Registry.import_models([module_name])
        for member_name, member_obj in inspect.getmembers(module):
            if inspect.isclass(member_obj):
                clazz: Type[base_models.BaseModel] = getattr(
                    module, member_name
                )
                all_base_classes = [
                    base_class.__name__ for base_class in inspect.getmro(
                        clazz)]
                if 'Model' in all_base_classes:
                    yield clazz


def generate_random_hexa_str() -> str:
    """Generate 32 character random string that looks like hex number.

    Returns:
        str. A random string.
    """
    uppercase = 'ABCDEF'
    lowercase = 'abcdef'
    return ''.join(random.choices(uppercase + lowercase + string.digits, k=32))


class ElasticSearchStub:
    """This stub class mocks the functionality of ES in
    elastic_search_services.py.

    IMPORTANT NOTE TO DEVELOPERS: These mock functions are NOT guaranteed to
    be exact implementations of elasticsearch functionality. If the results of
    this mock and the local dev elasticsearch instance differ, the mock
    functions should be updated so that their behaviour matches what a local
    dev instance would return. (For example, this mock always has a 'version'
    of 1 in the return dict and an arbitrary '_seq_no', although the version
    number increments with every PUT in the elasticsearch Python client
    library and the '_seq_no' increments with every operation.)
    """

    _DB: Dict[str, List[Dict[str, str]]] = {}

    def reset(self) -> None:
        """Helper method that clears the mock database."""
        self._DB.clear()

    def _generate_index_not_found_error(self, index_name: str) -> None:
        """Helper method that generates an elasticsearch 'index not found' 404
        error.

        Args:
            index_name: str. The index that was not found.

        Returns:
            elasticsearch.NotFoundError. A manually-constructed error
            indicating that the index was not found.
        """
        raise elasticsearch.NotFoundError(
            404, 'index_not_found_exception', {
                'status': 404,
                'error': {
                    'reason': 'no such index [%s]' % index_name,
                    'root_cause': [{
                        'reason': 'no such index [%s]' % index_name,
                        'index': index_name,
                        'index_uuid': '_na_',
                        'type': 'index_not_found_exception',
                        'resource.type': 'index_or_alias',
                        'resource.id': index_name
                    }],
                    'index': index_name,
                    'index_uuid': '_na_',
                    'type': 'index_not_found_exception',
                    'resource.type': 'index_or_alias',
                    'resource.id': index_name
                }
            }
        )

    def mock_create_index(self, index_name: str) -> NewIndexDict:
        """Creates an index with the given name.

        Args:
            index_name: str. The name of the index to create.

        Returns:
            dict. A dict representing the ElasticSearch API response.

        Raises:
            elasticsearch.RequestError. An index with the given name already
                exists.
        """
        if index_name in self._DB:
            raise elasticsearch.RequestError(
                400, 'resource_already_exists_exception',
                'index [%s/RaNdOmStRiNgOfAlPhAs] already exists' % index_name)
        self._DB[index_name] = []
        return {
            'index': index_name,
            'acknowledged': True,
            'shards_acknowledged': True
        }

    def mock_index(
        self,
        index_name: str,
        document: Dict[str, str],
        id: Optional[str] = None  # pylint: disable=redefined-builtin
    ) -> ExistingIndexDict:
        """Adds a document with the given ID to the index.

        Note that, unfortunately, we have to keep the name of "id" for the
        last kwarg, although it conflicts with a Python builtin. This is
        because the name is an existing part of the API defined at
        https://elasticsearch-py.readthedocs.io/en/v7.10.1/api.html

        Args:
            index_name: str. The name of the index to create.
            document: dict. The document to store.
            id: str. The unique identifier of the document.

        Returns:
            dict. A dict representing the ElasticSearch API response.

        Raises:
            elasticsearch.RequestError. An index with the given name already
                exists.
        """
        if index_name not in self._DB:
            self._generate_index_not_found_error(index_name)
        self._DB[index_name] = [
            d for d in self._DB[index_name] if d['id'] != id]
        self._DB[index_name].append(document)
        return {
            '_index': index_name,
            '_shards': {
                'total': 2,
                'successful': 1,
                'failed': 0,
            },
            '_seq_no': 96,
            '_primary_term': 1,
            'result': 'created',
            '_id': id,
            '_version': 1,
            '_type': '_doc',
        }

    def mock_exists(self, index_name: str, doc_id: str) -> bool:
        """Checks whether a document with the given ID exists in the mock
        database.

        Args:
            index_name: str. The name of the index to check.
            doc_id: str. The document id to check.

        Returns:
            bool. Whether the document exists in the index.

        Raises:
            elasticsearch.NotFoundError: The given index name was not found.
        """
        if index_name not in self._DB:
            self._generate_index_not_found_error(index_name)
        return any(d['id'] == doc_id for d in self._DB[index_name])

    def mock_delete(self, index_name: str, doc_id: str) -> ExistingIndexDict:
        """Deletes a document from an index in the mock database. Does nothing
        if the document is not in the index.

        Args:
            index_name: str. The name of the index to delete the document from.
            doc_id: str. The document id to be deleted from the index.

        Returns:
            dict. A dict representing the ElasticSearch API response.

        Raises:
            Exception. The document does not exist in the index.
            elasticsearch.NotFoundError. The given index name was not found, or
                the given doc_id was not found in the given index.
        """
        if index_name not in self._DB:
            self._generate_index_not_found_error(index_name)
        docs = [d for d in self._DB[index_name] if d['id'] != doc_id]
        if len(self._DB[index_name]) != len(docs):
            self._DB[index_name] = docs
            return {
                '_type': '_doc',
                '_seq_no': 99,
                '_shards': {
                    'total': 2,
                    'successful': 1,
                    'failed': 0
                },
                'result': 'deleted',
                '_primary_term': 1,
                '_index': index_name,
                '_version': 4,
                '_id': '0'
            }

        raise elasticsearch.NotFoundError(
            404, {
                '_index': index_name,
                '_type': '_doc',
                '_id': doc_id,
                '_version': 1,
                'result': 'not_found',
                '_shards': {
                    'total': 2,
                    'successful': 1,
                    'failed': 0
                },
                '_seq_no': 103,
                '_primary_term': 1
            })

    def mock_delete_by_query(
        self, index_name: str, query: Dict[str, Dict[str, Dict[str, str]]]
    ) -> DeletedDocumentDict:
        """Deletes documents from an index based on the given query.

        Note that this mock only supports a specific for the query, i.e. the
        one which clears the entire index. It asserts that all calls to this
        function use that query format.

        Args:
            index_name: str. The name of the index to delete the documents from.
            query: dict. The query that defines which documents to delete.

        Returns:
            dict. A dict representing the ElasticSearch response.

        Raises:
            AssertionError. The query is not in the correct form.
            elasticsearch.NotFoundError. The given index name was not found.
        """
        assert list(query.keys()) == ['query']
        assert query['query'] == {
            'match_all': {}
        }
        if index_name not in self._DB:
            self._generate_index_not_found_error(index_name)
        index_size = len(self._DB[index_name])
        del self._DB[index_name][:]
        return {
            'took': 72,
            'version_conflicts': 0,
            'noops': 0,
            'throttled_until_millis': 0,
            'failures': [],
            'throttled_millis': 0,
            'total': index_size,
            'batches': 1,
            'requests_per_second': -1.0,
            'retries': {u'search': 0, u'bulk': 0},
            'timed_out': False,
            'deleted': index_size
        }

    # Here we use type Any because the argument 'body' can accept dictionaries
    # that can possess different types of values like int, List[...], nested
    # dictionaries and other types too.
    def mock_search(
        self,
        body: Optional[Dict[str, Dict[str, Dict[str, Any]]]] = None,
        index: Optional[str] = None,
        params: Optional[Dict[str, int]] = None
    ) -> SearchDocumentDict:
        """Searches and returns documents that match the given query.

        Args:
            body: dict|None. A dictionary search definition that uses Query DSL.
            index: str|None. The name of the index to search.
            params: dict|None. A dict with two keys: `size` and `from`. The
                corresponding values are ints which represent the number of
                results to fetch, and the offset from which to fetch them,
                respectively.

        Returns:
            dict. A dict representing the ElasticSearch response.

        Raises:
            AssertionError. The given arguments are not supported by this mock.
            elasticsearch.NotFoundError. The given index name was not found.
        """
        assert body is not None
        # "_all" and "" are special index names that are used to search across
        # all indexes. We do not allow their use.
        assert index not in ['_all', '']
        assert index is not None
        assert params is not None
        assert sorted(params.keys()) == ['from', 'size']

        if index not in self._DB:
            self._generate_index_not_found_error(index)

        result_docs = []
        result_doc_ids = set([])
        for doc in self._DB[index]:
            if not doc['id'] in result_doc_ids:
                result_docs.append(doc)
                result_doc_ids.add(doc['id'])

        filters = body['query']['bool']['filter']
        terms = body['query']['bool']['must']

        for f in filters:
            # For processing 'doc[k] in v', doc[k] can only be of type string if
            # v is a string.
            if index == blog_services.SEARCH_INDEX_BLOG_POSTS:
                for k, v in f['match'].items():
                    # Tags field in 'doc' in blog post search index is
                    # of type list(str) under which the blog post can be
                    # classified. 'v' is a single tag which if present in the
                    # tags field list, the 'doc' should be returned. Therefore,
                    # we check using 'v in doc[k]'.
                    result_docs = [doc for doc in result_docs if v in doc[k]]
            else:
                for k, v in f['match'].items():
                    # In explorations and collections, 'doc[k]' is a single
                    # language or category to which the exploration or
                    # collection belongs, 'v' is a string of all the languages
                    # or categories (separated by space eg. 'en hi') in which if
                    # doc[k] is present, the 'doc' should be returned.
                    # Therefore, we check using 'doc[k] in v'.
                    result_docs = [doc for doc in result_docs if doc[k] in v]

        if terms:
            filtered_docs = []
            for term in terms:
                for _, v in term.items():
                    values = v['query'].split(' ')
                    for doc in result_docs:
                        strs = [
                            val for val in doc.values() if isinstance(val, str)
                        ]
                        words = []
                        for s in strs:
                            words += s.split(' ')
                        if all(value in words for value in values):
                            filtered_docs.append(doc)
            result_docs = filtered_docs

        formatted_result_docs: List[ResultDocumentDict] = [{
            '_id': doc['id'],
            '_score': 0.0,
            '_type': '_doc',
            '_index': index,
            '_source': doc
        } for doc in result_docs[
            params['from']: params['from'] + params['size']
        ]]

        return {
            'timed_out': False,
            '_shards': {
                'failed': 0,
                'total': 1,
                'successful': 1,
                'skipped': 0
            },
            'took': 4,
            'hits': {
                'hits': formatted_result_docs
            },
            'total': {
                'value': len(formatted_result_docs),
                'relation': 'eq'
            },
            'max_score': max(
                [0.0] + [d['_score'] for d in formatted_result_docs]),
        }


class AuthServicesStub:
    """Test-only implementation of the public API in core.platform.auth."""

    class AuthUser:
        """Authentication user with ID and deletion status."""

        def __init__(
            self, user_id: str, deleted: bool = False
        ) -> None:
            self.id = user_id
            self.deleted = deleted

        def mark_as_deleted(self) -> None:
            """Marks the user as deleted."""
            self.deleted = True

    def __init__(self) -> None:
        """Initializes a new instance that emulates an empty auth server."""
        self._user_id_by_auth_id: Dict[str, AuthServicesStub.AuthUser] = {}
        self._external_user_id_associations: Set[str] = set()

    @classmethod
    def install_stub(cls, test: GenericTestBase) -> Callable[..., None]:
        """Installs a new instance of the stub onto the given test instance.

        Args:
            test: GenericTestBase. The test instance to install the stub on.

        Returns:
            callable. A function that will uninstall the stub when called.
        """
        with contextlib.ExitStack() as stack:
            stub = cls()

            stack.enter_context(test.swap(
                platform_auth_services, 'establish_auth_session',
                stub.establish_auth_session))
            stack.enter_context(test.swap(
                platform_auth_services, 'destroy_auth_session',
                stub.destroy_auth_session))
            stack.enter_context(test.swap(
                platform_auth_services, 'get_auth_claims_from_request',
                stub.get_auth_claims_from_request))
            stack.enter_context(test.swap(
                platform_auth_services, 'mark_user_for_deletion',
                stub.mark_user_for_deletion))
            stack.enter_context(test.swap(
                platform_auth_services, 'delete_external_auth_associations',
                stub.delete_external_auth_associations))
            stack.enter_context(test.swap(
                platform_auth_services,
                'verify_external_auth_associations_are_deleted',
                stub.verify_external_auth_associations_are_deleted))
            stack.enter_context(test.swap(
                platform_auth_services, 'get_auth_id_from_user_id',
                stub.get_auth_id_from_user_id))
            stack.enter_context(test.swap(
                platform_auth_services, 'get_user_id_from_auth_id',
                stub.get_user_id_from_auth_id))
            stack.enter_context(test.swap(
                platform_auth_services, 'get_multi_user_ids_from_auth_ids',
                stub.get_multi_user_ids_from_auth_ids))
            stack.enter_context(test.swap(
                platform_auth_services, 'get_multi_auth_ids_from_user_ids',
                stub.get_multi_auth_ids_from_user_ids))
            stack.enter_context(test.swap(
                platform_auth_services, 'associate_auth_id_with_user_id',
                stub.associate_auth_id_with_user_id))
            stack.enter_context(test.swap(
                platform_auth_services,
                'associate_multi_auth_ids_with_user_ids',
                stub.associate_multi_auth_ids_with_user_ids))

            # Standard usage of ExitStack: enter a bunch of context managers
            # from the safety of an ExitStack's context. Once they've all been
            # opened, pop_all() of them off of the original context so they can
            # *stay* open. Calling the function returned will exit all of them
            # in reverse order.
            # https://docs.python.org/3/library/contextlib.html#cleaning-up-in-an-enter-implementation
            close = stack.pop_all().close
        return close

    @classmethod
    def establish_auth_session(
        cls, _: webapp2.Request, __: webapp2.Response
    ) -> None:
        """Sets login cookies to maintain a user's sign-in session.

        Args:
            _: webapp2.Request. Unused because os.environ handles
                sessions.
            __: webapp2.Response. Unused because os.environ handles
                sessions.
        """
        pass

    @classmethod
    def destroy_auth_session(cls, _: webapp2.Response) -> None:
        """Clears login cookies from the given response headers.

        Args:
            _: webapp2.Response. Unused because os.environ handles
                sessions.
        """
        pass

    @classmethod
    def get_auth_claims_from_request(
        cls, _: webapp2.Request
    ) -> Optional[auth_domain.AuthClaims]:
        """Authenticates the request and returns claims about its authorizer.

        This stub obtains authorization information from os.environ. To make the
        operation more authentic, this method also creates a new "external"
        association for the user to simulate a genuine "provided" value.

        Args:
            _: webapp2.Request. The HTTP request to authenticate.
                Unused because auth-details are extracted from environment
                variables.

        Returns:
            AuthClaims|None. Claims about the currently signed in user. If no
            user is signed in, then returns None.
        """
        auth_id = os.environ.get('USER_ID', '')
        email = os.environ.get('USER_EMAIL', '')
        role_is_super_admin = os.environ.get('USER_IS_ADMIN', '0') == '1'
        if auth_id:
            return auth_domain.AuthClaims(auth_id, email, role_is_super_admin)
        return None

    def mark_user_for_deletion(self, user_id: str) -> None:
        """Marks the user, and all of their auth associations, as deleted.

        Since the stub does not use models, this operation actually deletes the
        user's association. The "external" associations, however, are not
        deleted yet.

        Args:
            user_id: str. The unique ID of the user whose associations should be
                deleted.
        """
        for user in self._user_id_by_auth_id.values():
            if user.id == user_id:
                user.mark_as_deleted()

    def delete_external_auth_associations(self, user_id: str) -> None:
        """Deletes all associations that refer to the user outside of Oppia.

        Args:
            user_id: str. The unique ID of the user whose associations should be
                deleted.
        """
        self._external_user_id_associations.discard(user_id)

    def verify_external_auth_associations_are_deleted(
        self, user_id: str
    ) -> bool:
        """Returns true if and only if we have successfully verified that all
        external associations have been deleted.

        Args:
            user_id: str. The unique ID of the user whose associations should be
                checked.

        Returns:
            bool. True if and only if we have successfully verified that all
            external associations have been deleted.
        """
        return user_id not in self._external_user_id_associations

    def get_auth_id_from_user_id(self, user_id: str) -> Optional[str]:
        """Returns the auth ID associated with the given user ID.

        Args:
            user_id: str. The user ID.

        Returns:
            str|None. The auth ID associated with the given user ID, or None if
            no association exists.
        """
        return next((
            auth_id for auth_id, user in self._user_id_by_auth_id.items()
            if user.id == user_id and not user.deleted
        ), None)

    def get_user_id_from_auth_id(
        self, auth_id: str, include_deleted: bool = False
    ) -> Optional[str]:
        """Returns the user ID associated with the given auth ID.

        Args:
            auth_id: str. The auth ID.
            include_deleted: bool. Whether to return the ID of models marked for
                deletion.

        Returns:
            str|None. The user ID associated with the given auth ID, or None if
            no association exists.
        """
        user = self._user_id_by_auth_id.get(auth_id, None)
        if user is None:
            return None

        if include_deleted or not user.deleted:
            return user.id

        return None

    def get_multi_user_ids_from_auth_ids(
        self, auth_ids: List[str]
    ) -> List[Optional[str]]:
        """Returns the user IDs associated with the given auth IDs.

        Args:
            auth_ids: list(str). The auth IDs.

        Returns:
            list(str|None). The user IDs associated with each of the given auth
            IDs, or None for associations which don't exist.
        """
        return [self.get_user_id_from_auth_id(auth_id) for auth_id in auth_ids]

    def get_multi_auth_ids_from_user_ids(
        self, user_ids: List[str]
    ) -> List[Optional[str]]:
        """Returns the auth IDs associated with the given user IDs.

        Args:
            user_ids: list(str). The user IDs.

        Returns:
            list(str|None). The auth IDs associated with each of the given user
            IDs, or None for associations which don't exist.
        """
        auth_id_by_user_id = {
            user.id: auth_id
            for auth_id, user in self._user_id_by_auth_id.items()
        }
        return [auth_id_by_user_id.get(user_id, None) for user_id in user_ids]

    def associate_auth_id_with_user_id(
        self, auth_id_user_id_pair: auth_domain.AuthIdUserIdPair
    ) -> None:
        """Commits the association between auth ID and user ID.

        This method also adds the user to the "external" set of associations.

        Args:
            auth_id_user_id_pair: auth_domain.AuthIdUserIdPair. The association
                to commit.

        Raises:
            Exception. The IDs are already associated with a value.
        """
        auth_id, user_id = auth_id_user_id_pair
        if auth_id in self._user_id_by_auth_id:
            raise Exception(
                'auth_id=%r is already associated with user_id=%r' % (
                    auth_id, self._user_id_by_auth_id[auth_id].id))
        auth_models.UserAuthDetailsModel(
            id=user_id, firebase_auth_id=auth_id).put()
        self._external_user_id_associations.add(user_id)
        self._user_id_by_auth_id[auth_id] = AuthServicesStub.AuthUser(user_id)

    def associate_multi_auth_ids_with_user_ids(
        self, auth_id_user_id_pairs: List[auth_domain.AuthIdUserIdPair]
    ) -> None:
        """Commits the associations between auth IDs and user IDs.

        This method also adds the users to the "external" set of associations.

        Args:
            auth_id_user_id_pairs: list(auth_domain.AuthIdUserIdPair). The
                associations to commit.

        Raises:
            Exception. One or more auth associations already exist.
        """
        collisions = ', '.join(
            '{auth_id=%r: user_id=%r}' % (a, self._user_id_by_auth_id[a].id)
            for a, _ in auth_id_user_id_pairs if a in self._user_id_by_auth_id)
        if collisions:
            raise Exception('already associated: %s' % collisions)
        datastore_services.put_multi(
            [auth_models.UserAuthDetailsModel(
                id=user_id, firebase_auth_id=auth_id)
             for auth_id, user_id in auth_id_user_id_pairs])
        external_user_ids: Set[str] = {u for _, u in auth_id_user_id_pairs}
        self._external_user_id_associations.update(external_user_ids)
        auth_id_user_id_pairs_with_deletion = {
            auth_id: AuthServicesStub.AuthUser(user_id)
            for auth_id, user_id in auth_id_user_id_pairs
        }
        self._user_id_by_auth_id.update(auth_id_user_id_pairs_with_deletion)


class TaskqueueServicesStub:
    """The stub class that mocks the API functionality offered by the platform
    layer, namely the platform.taskqueue taskqueue services API.
    """

    def __init__(self, test_base: GenericTestBase) -> None:
        """Initializes a taskqueue services stub that replaces the API
        functionality of core.platform.taskqueue.

        Args:
            test_base: GenericTestBase. The current test base.
        """
        self._test_base = test_base
        self._client = cloud_tasks_emulator.Emulator(
            task_handler=self._task_handler, automatic_task_handling=False)

    def _task_handler(
        self,
        url: str,
        payload: Dict[str, str],
        queue_name: str,
        task_name: Optional[str] = None
    ) -> None:
        """Makes a POST request to the task URL in the test app.

        Args:
            url: str. URL of the handler function.
            payload: dict(str : *). Payload to pass to the request. Defaults
                to None if no payload is required.
            queue_name: str. The name of the queue to add the task to.
            task_name: str|None. Optional. The name of the task.
        """
        # Header values need to be bytes, thus we encode our strings to bytes.
        headers = {
            'X-AppEngine-Fake-Is-Admin': b'1',
            'X-Appengine-QueueName': queue_name.encode('utf-8'),
            # Maps empty strings to None so the output can become 'None'.
            'X-Appengine-TaskName': (
                task_name.encode('utf-8') if task_name else b'None')
        }
        csrf_token = self._test_base.get_new_csrf_token()
        self._test_base.post_task(url, payload, headers, csrf_token=csrf_token)

    def create_http_task(
        self,
        queue_name: str,
        url: str,
        payload: Optional[Dict[str, str]] = None,
        scheduled_for: Optional[datetime.datetime] = None,
        task_name: Optional[str] = None
    ) -> None:
        """Creates a Task in the corresponding queue that will be executed when
        the 'scheduled_for' countdown expires using the cloud tasks emulator.

        Args:
            queue_name: str. The name of the queue to add the task to.
            url: str. URL of the handler function.
            payload: dict(str : *). Payload to pass to the request. Defaults to
                None if no payload is required.
            scheduled_for: datetime|None. The naive datetime object for the time
                to execute the task. Ignored by this stub.
            task_name: str|None. Optional. The name of the task.
        """
        # Causes the task to execute immediately by setting the scheduled_for
        # time to 0. If we allow scheduled_for to be non-zero, then tests that
        # rely on the actions made by the task will become unreliable.
        scheduled_for = None
        self._client.create_task(
            queue_name, url, payload, scheduled_for=scheduled_for,
            task_name=task_name)

    def count_jobs_in_taskqueue(self, queue_name: Optional[str] = None) -> int:
        """Returns the total number of tasks in a single queue if a queue name
        is specified or the entire taskqueue if no queue name is specified.

        Args:
            queue_name: str|None. Name of the queue. Pass in None if no specific
                queue is designated.

        Returns:
            int. The total number of tasks in a single queue or in the entire
            taskqueue.
        """
        return self._client.get_number_of_tasks(queue_name=queue_name)

    def process_and_flush_tasks(self, queue_name: Optional[str] = None) -> None:
        """Executes all of the tasks in a single queue if a queue name is
        specified or all of the tasks in the taskqueue if no queue name is
        specified.

        Args:
            queue_name: str|None. Name of the queue. Pass in None if no specific
                queue is designated.
        """
        self._client.process_and_flush_tasks(queue_name=queue_name)

    def get_pending_tasks(
        self, queue_name: Optional[str] = None
    ) -> List[cloud_tasks_emulator.Task]:
        """Returns a list of the tasks in a single queue if a queue name is
        specified or a list of all of the tasks in the taskqueue if no queue
        name is specified.

        Args:
            queue_name: str|None. Name of the queue. Pass in None if no specific
                queue is designated.

        Returns:
            list(Task). List of tasks in a single queue or in the entire
            taskqueue.
        """
        return self._client.get_tasks(queue_name=queue_name)


class MemoryCacheServicesStub:
    """The stub class that mocks the API functionality offered by the platform
    layer, namely the platform.cache cache services API.
    """

    _CACHE_DICT: Dict[str, str] = {}

    def get_memory_cache_stats(self) -> caching_domain.MemoryCacheStats:
        """Returns a mock profile of the cache dictionary. This mock does not
        have the functionality to test for peak memory usage and total memory
        usage so the values for those attributes will be 0.

        Returns:
            MemoryCacheStats. MemoryCacheStats object containing the total
            number of keys in the cache dictionary.
        """
        return caching_domain.MemoryCacheStats(0, 0, len(self._CACHE_DICT))

    def flush_caches(self) -> None:
        """Wipes the cache dictionary clean."""
        self._CACHE_DICT.clear()

    def get_multi(self, keys: List[str]) -> List[Optional[str]]:
        """Looks up a list of keys in cache dictionary.

        Args:
            keys: list(str). A list of keys (strings) to look up.

        Returns:
            list(str). A list of values in the cache dictionary corresponding to
            the keys that are passed in.
        """
        assert isinstance(keys, list)
        return [self._CACHE_DICT.get(key, None) for key in keys]

    def set_multi(self, key_value_mapping: Dict[str, str]) -> bool:
        """Sets multiple keys' values at once in the cache dictionary.

        Args:
            key_value_mapping: dict(str, str). Both the key and value are
                strings. The value can either be a primitive binary-safe string
                or the JSON-encoded string version of the object.

        Returns:
            bool. Whether the set action succeeded.
        """
        assert isinstance(key_value_mapping, dict)
        self._CACHE_DICT.update(key_value_mapping)
        return True

    def delete_multi(self, keys: List[str]) -> int:
        """Deletes multiple keys in the cache dictionary.

        Args:
            keys: list(str). The keys to delete.

        Returns:
            int. Number of successfully deleted keys.
        """
        assert all(isinstance(key, str) for key in keys)
        keys_to_delete = [key for key in keys if key in self._CACHE_DICT]
        for key in keys_to_delete:
            del self._CACHE_DICT[key]
        return len(keys_to_delete)


class TestBase(unittest.TestCase):
    """Base class for all tests."""

    maxDiff: int = 2500

    # A test unicode string.
    UNICODE_TEST_STRING: Final = 'unicode ¡马!'

    @property
    def namespace(self) -> str:
        """Returns a namespace for isolating the NDB operations of each test.

        Returns:
            str. The namespace.
        """
        return self.id()[-100:]

    def run(self, result: Optional[unittest.TestResult] = None) -> None:
        """Run the test, collecting the result into the specified TestResult.

        Reference URL:
        https://docs.python.org/3/library/unittest.html#unittest.TestCase.run

        GenericTestBase's override of run() wraps super().run() in swap
        contexts to mock out the cache and taskqueue services.

        Args:
            result: TestResult | None. Holds onto the results of each test. If
                None, a temporary result object is created (by calling the
                defaultTestResult() method) and used instead.
        """

        with datastore_services.get_ndb_context(namespace=self.namespace):
            super().run(result=result)

    def _get_unicode_test_string(self, suffix: str) -> str:
        """Returns a string that contains unicode characters and ends with the
        given suffix. This is used to test that functions behave correctly when
        handling strings with unicode characters.

        Args:
            suffix: str. The suffix to append to the UNICODE_TEST_STRING.

        Returns:
            str. A string that contains unicode characters and ends with the
            given suffix.
        """
        return '%s%s' % (self.UNICODE_TEST_STRING, suffix)

    # Here we use type Any because the argument 'item' can accept any kind of
    # object to validate.
    def _assert_validation_error(
        self, item: Any, error_substring: str
    ) -> None:
        """Checks that the given item passes default validation."""
        with self.assertRaisesRegex(utils.ValidationError, error_substring):
            item.validate()

    def log_line(self, line: str) -> None:
        """Print the line with a prefix that can be identified by the script
        that calls the test.
        """
        # We are using the b' prefix as all the stdouts are in bytes.
        print(b'%s%s' % (LOG_LINE_PREFIX, line.encode()))

    def shortDescription(self) -> None:
        """Additional information logged during unit test invocation."""
        # Suppress default logging of docstrings.
        return None

    def get_updated_param_dict(
        self,
        param_dict: Dict[str, str],
        param_changes: List[param_domain.ParamChange],
        exp_param_specs: Dict[str, param_domain.ParamSpec]
    ) -> Dict[str, str]:
        """Updates a param dict using the given list of param_changes.

        Note that the list of parameter changes is ordered. Parameter changes
        later in the list may depend on parameter changes that have been set
        earlier in the same list.
        """
        new_param_dict = copy.deepcopy(param_dict)
        for param_change in param_changes:
            try:
                obj_type = exp_param_specs[param_change.name].obj_type
            except Exception as e:
                raise Exception(
                    'Parameter %s not found' % param_change.name) from e

            raw_value = param_change.get_value(new_param_dict)
            new_param_dict[param_change.name] = (
                object_registry.Registry.get_object_class_by_type(
                    obj_type).normalize(raw_value))
        return new_param_dict

    def get_static_asset_filepath(self) -> str:
        """Returns filepath to the static files on disk ('' or 'build/')."""
        return '' if constants.DEV_MODE else os.path.join('build')

    def get_static_asset_url(self, asset_suffix: str) -> str:
        """Returns the relative path for the asset, appending it to the
        corresponding cache slug. asset_suffix should have a leading slash.
        """
        return '/assets%s%s' % (utils.get_asset_dir_prefix(), asset_suffix)

    @contextlib.contextmanager
    def capture_logging(
        self, min_level: int = logging.NOTSET
    ) -> Iterator[List[str]]:
        """Context manager that captures logs into a list.

        Strips whitespace from messages for convenience.

        https://docs.python.org/3/howto/logging-cookbook.html#using-a-context-manager-for-selective-logging

        Args:
            min_level: int. The minimum logging level captured by the context
                manager. By default, all logging levels are captured. Values
                should be one of the following values from the logging module:
                NOTSET, DEBUG, INFO, WARNING, ERROR, CRITICAL.

        Yields:
            list(str). A live-feed of the logging messages captured so-far.
        """
        captured_logs: List[str] = []

        class ListStream(IO[str]):
            """Stream-like object that appends writes to the captured logs."""

            # Here we use MyPy ignore because the signature of this
            # method doesn't match with IO's write().
            def write(self, msg: str) -> None:  # type: ignore[override]
                """Appends stripped messages to captured logs."""
                captured_logs.append(msg.strip())

            def flush(self) -> None:
                """Does nothing."""
                pass

            # Here, class ListStream inherits from IO and making an instance
            # below but due to the absence of some methods MyPy throws an error
            # that 'Cannot instantiate abstract class 'ListStream' with abstract
            # attributes'. So, to suppress the error, we defined all the methods
            # that was present in super class.
            @property
            def mode(self) -> str:
                pass

            @property
            def name(self) -> str:
                pass

            def close(self) -> None:
                pass

            @property
            def closed(self) -> bool:
                pass

            def fileno(self) -> int:
                pass

            def isatty(self) -> bool:
                pass

            def read(self, n: int = -1) -> str:
                pass

            def readable(self) -> bool:
                pass

            def readline(self, limit: int = -1) -> str:
                pass

            def readlines(self, hint: int = -1) -> List[str]:
                pass

            def seek(self, offset: int, whence: int = 0) -> int:
                pass

            def seekable(self) -> bool:
                pass

            def tell(self) -> int:
                pass

            def truncate(self, size: Optional[int] = None) -> int:
                pass

            def writable(self) -> bool:
                pass

            def writelines(self, lines: Iterable[str]) -> None:
                pass

            def __enter__(self) -> IO[str]:
                pass

            def __exit__(
                self,
                type: Optional[Type[BaseException]], # pylint: disable=redefined-builtin
                value: Optional[BaseException],
                traceback: Optional[TracebackType]
            ) -> None:
                pass

            def __iter__(self) -> Iterator[str]:
                pass

            def __next__(self) -> str:
                pass

        list_stream_handler = logging.StreamHandler(ListStream())

        logger = logging.getLogger()
        old_level = logger.level
        logger.addHandler(list_stream_handler)
        logger.setLevel(min_level)
        try:
            yield captured_logs
        finally:
            logger.setLevel(old_level)
            logger.removeHandler(list_stream_handler)

    # Here we use type Any because argument 'obj' can accept any kind
    # of object on which attribute needs to be replaced, and argument
    # 'newvalue' can accept any type of value to replace it with the
    # old value.
    @contextlib.contextmanager
    def swap(self, obj: Any, attr: str, newvalue: Any) -> Iterator[None]:
        """Swap an object's attribute value within the context of a 'with'
        statement. The object can be anything that supports getattr and setattr,
        such as class instances, modules, etc.

        Example usage:

            import math
            with self.swap(math, 'sqrt', lambda x: 42):
                print math.sqrt(16.0) # prints 42
            print math.sqrt(16.0) # prints 4 as expected.

        To mock class methods, pass the function to the classmethod decorator
        first, for example:

            import types
            with self.swap(
                SomePythonClass, 'some_classmethod',
                classmethod(new_classmethod)):

        NOTE: self.swap and other context managers that are created using
        contextlib.contextmanager use generators that yield exactly once. This
        means that you can only use them once after construction, otherwise,
        the generator will immediately raise StopIteration, and contextlib will
        raise a RuntimeError.
        """
        original = getattr(obj, attr)
        setattr(obj, attr, newvalue)
        try:
            yield
        finally:
            setattr(obj, attr, original)

    # Here we use type Any because argument 'obj' can accept any kind
    # of object on which attribute needs to be replaced, and argument
    # 'value' can accept any type of value to replace it with the old
    # value.
    @contextlib.contextmanager
    def swap_to_always_return(
        self, obj: Any, attr: str, value: Optional[Any] = None
    ) -> Iterator[None]:
        """Swap obj.attr with a function that always returns the given value."""
        # Here we use type Any because this function returns the newly
        # replaced return value, and that value can be of any type.
        def function_that_always_returns(*_: str, **__: str) -> Any:
            """Returns the input value."""
            return value
        with self.swap(obj, attr, function_that_always_returns):
            yield

    # Here we use type Any because the argument 'obj' can accept any
    # kind of object on which attribute needs to be replaced.
    @contextlib.contextmanager
    def swap_to_always_raise(
        self,
        obj: Any,
        attr: str,
        error: Union[Exception, Type[Exception]] = Exception
    ) -> Iterator[None]:
        """Swap obj.attr with a function that always raises the given error."""
        def function_that_always_raises(*_: str, **__: str) -> None:
            """Raises the input exception."""
            raise error
        with self.swap(obj, attr, function_that_always_raises):
            yield

    # Here we use type Any because argument 'obj' can accept any kind
    # of object on which attribute needs to be replaced, and argument
    # 'returns' can accept any type of value to replace it with the old
    # function's return value.
    @contextlib.contextmanager
    def swap_with_call_counter(
        self,
        obj: Any,
        attr: str,
        raises: Optional[Exception] = None,
        returns: Any = None,
        call_through: bool = False
    ) -> Iterator[CallCounter]:
        """Swap obj.attr with a CallCounter instance.

        Args:
            obj: *. The Python object whose attribute you want to swap.
            attr: str. The name of the function to be swapped.
            raises: Exception|None. The exception raised by the swapped
                function. If None, then no exception is raised.
            returns: *. The return value of the swapped function.
            call_through: bool. Whether to call through to the real function,
                rather than use a stub implementation. If True, the `raises` and
                `returns` arguments will be ignored.

        Yields:
            CallCounter. A CallCounter instance that's installed as obj.attr's
            implementation while within the context manager returned.
        """
        if call_through:
            impl = obj.attr
        else:
            # Here we use type Any because this method returns the return value
            # of the swapped function, and that value can be of any type.
            def impl(*_: str, **__: str) -> Any:
                """Behaves according to the given values."""
                if raises is not None:
                    # Pylint thinks we're trying to raise `None` even though
                    # we've explicitly checked for it above.
                    raise raises # pylint: disable=raising-bad-type
                return returns
        call_counter = CallCounter(impl)
        with self.swap(obj, attr, call_counter):
            yield call_counter

    # Here we use type Any because the argument 'obj' can accept any
    # kind of object on which attribute needs to be replaced.
    @contextlib.contextmanager
    def swap_with_checks(
        self,
        obj: Any,
        attr: str,
        new_function: Callable[..., Any],
        expected_args: Optional[Sequence[Tuple[Any, ...]]] = None,
        expected_kwargs: Optional[Sequence[Dict[str, Any]]] = None,
        called: bool = True
    ) -> Iterator[None]:
        """Swap an object's function value within the context of a 'with'
        statement. The object can be anything that supports getattr and setattr,
        such as class instances, modules, etc.

        Examples:
            If you want to check subprocess.Popen is invoked twice like
            `subprocess.Popen(['python'], shell=True)` and
            `subprocess.Popen(['python2], shell=False), you can first define the
            mock function, then the swap, and just run the target function in
            context, as follows:

                def mock_popen(command, shell):
                    return

                popen_swap = self.swap_with_checks(
                    subprocess, 'Popen', mock_popen,
                    expected_args=[(['python'],), (['python2'],)],
                    expected_kwargs=[{'shell': True}, {'shell': False}])
                with popen_swap:
                    function_that_invokes_popen()

        Args:
            obj: *. The Python object whose attribute you want to swap.
            attr: str. The name of the function to be swapped.
            new_function: function. The new function you want to use.
            expected_args: None|list(tuple). The expected args that you want
                this function to be invoked with. When its value is None, args
                will not be checked. If the value type is list, the function
                will check whether the called args is the first element in the
                list. If matched, this tuple will be removed from the list.
            expected_kwargs: None|list(dict). The expected keyword args you want
                this function to be invoked with. Similar to expected_args.
            called: bool. Whether the function is expected to be invoked. This
                will always be checked.

        Yields:
            context. The context with function replaced.
        """
        original_function = getattr(obj, attr)
        original_long_message_value = self.longMessage
        msg = '%s.%s() failed the expectations of swap_with_checks()' % (
            obj.__name__, attr)

        expected_args_iter = iter(expected_args or ())
        expected_kwargs_iter = iter(expected_kwargs or ())

        # Here we use type Any because args and kwargs are the arguments of the
        # swapped functions and swapped functions can have an arbitrary number
        # of arguments with different types.
        @functools.wraps(original_function)
        def new_function_with_checks(*args: Any, **kwargs: Any) -> Any:
            """Wrapper function for the new value which keeps track of how many
            times this function is invoked.

            Args:
                *args: list(*). The args passed into `attr` function.
                **kwargs: dict. The key word args passed into `attr` function.

            Returns:
                *. Result of `new_function`.
            """
            # Here we use MyPy ignore because we are defining a new attribute
            # 'call_num' on a function and MyPy does not allow the addition of
            # new attributes on a function ( or a function class ). So, because
            # of this, MyPy throws a '"Callable" has no attribute "call_num"'
            # error. Thus to avoid the error, we used ignore here.
            new_function_with_checks.call_num += 1  # type: ignore[attr-defined]

            # Includes assertion error information in addition to the message.
            self.longMessage = True

            # Here we use MyPy ignore because we are accessing the 'call_num'
            # attribute on a function which is of type 'callable' and functions
            # of type 'callable' do not contain a 'call_num' attribute. So,
            # because of this, MyPy throws a '"Callable" has no attribute
            # "call_num"' error. Thus to avoid the error, we used ignore here.
            if expected_args:
                next_args = next(expected_args_iter, None)
                self.assertEqual(
                    args, next_args, msg='*args to call #%d of %s' % (
                        new_function_with_checks.call_num, msg))  # type: ignore[attr-defined]

            # Here we use MyPy ignore because we are accessing the 'call_num'
            # attribute on a function which is of type 'callable' and functions
            # of type 'callable' do not contain a 'call_num' attribute. So,
            # because of this, MyPy throws a '"Callable" has no attribute
            # "call_num"' error. Thus to avoid the error, we used ignore here.
            if expected_kwargs:
                next_kwargs = next(expected_kwargs_iter, None)
                self.assertEqual(
                    kwargs, next_kwargs, msg='**kwargs to call #%d of %s' % (
                        new_function_with_checks.call_num, msg))  # type: ignore[attr-defined]

            # Reset self.longMessage just in case `new_function()` raises.
            self.longMessage = original_long_message_value

            return new_function(*args, **kwargs)

        # Here we use MyPy ignore because we are accessing the 'call_num'
        # attribute on a function which is of type 'callable' and functions
        # of type 'callable' do not contain a 'call_num' attribute. So,
        # because of this, MyPy throws a '"Callable" has no attribute
        # "call_num"' error. Thus to avoid the error, we used ignore here.
        new_function_with_checks.call_num = 0  # type: ignore[attr-defined]
        setattr(obj, attr, new_function_with_checks)

        try:
            yield
            # Includes assertion error information in addition to the message.
            self.longMessage = True
            # Here we use MyPy ignore because we are accessing the 'call_num'
            # attribute on a function which is of type 'callable' and functions
            # of type 'callable' do not contain a 'call_num' attribute. So,
            # because of this, MyPy throws a '"Callable" has no attribute
            # "call_num"' error. Thus to avoid the error, we used ignore here.
            self.assertEqual(
                new_function_with_checks.call_num > 0, called, msg=msg)  # type: ignore[attr-defined]
            pretty_unused_args = [
                ', '.join(itertools.chain(
                    (repr(a) for a in args),
                    ('%s=%r' % kwarg for kwarg in kwargs.items())))
                for args, kwargs in itertools.zip_longest(
                    expected_args_iter, expected_kwargs_iter, fillvalue={})
            ]

            # Here we use MyPy ignore because we are accessing the 'call_num'
            # attribute on a function which is of type 'callable' and functions
            # of type 'callable' do not contain a 'call_num' attribute. So,
            # because of this, MyPy throws a '"Callable" has no attribute
            # "call_num"' error. Thus to avoid the error, we used ignore here.
            if pretty_unused_args:
                num_expected_calls = (
                    new_function_with_checks.call_num + len(pretty_unused_args))  # type: ignore[attr-defined]
                missing_call_summary = '\n'.join(
                    '\tCall %d of %d: %s(%s)' % (
                        i, num_expected_calls, attr, call_args)
                    # Here we use MyPy ignore because we are accessing the
                    # 'call_num' attribute on a function which is of type
                    # 'callable' and functions of type 'callable' do not
                    # contain a 'call_num' attribute. So, because of this,
                    # MyPy throws a '"Callable" has no attribute "call_num"'
                    # error. Thus to avoid the error, we used ignore here.
                    for i, call_args in enumerate(
                        pretty_unused_args,
                        start=new_function_with_checks.call_num + 1))  # type: ignore[attr-defined]
                # Here we use MyPy ignore because we are accessing the
                # 'call_num' attribute on a function which is of type
                # 'callable' and functions of type 'callable' do not
                # contain a 'call_num' attribute. So, because of this,
                # MyPy throws a '"Callable" has no attribute "call_num"'
                # error. Thus to avoid the error, we used ignore here.
                self.fail(
                    msg='Only %d of the %d expected calls were made.\n'
                    '\n'
                    'Missing:\n'
                    '%s : %s' % (
                        new_function_with_checks.call_num, num_expected_calls,  # type: ignore[attr-defined]
                        missing_call_summary, msg))
        finally:
            self.longMessage = original_long_message_value
            setattr(obj, attr, original_function)

    # Here we use MyPy ignore because the signature of this method
    # doesn't match with TestCase's assertRaises().
    # Here we use type Any because args and kwargs can have an arbitrary number
    # of arguments with different types of values.
    def assertRaises(self, *args: Any, **kwargs: Any) -> None:  # type: ignore[override]
        raise NotImplementedError(
            'self.assertRaises should not be used in these tests. Please use '
            'self.assertRaisesRegex instead.')

    # Here we use MyPy ignore because the signature of this method
    # doesn't match with TestCase's assertRaisesRegex().
    def assertRaisesRegex(  # type: ignore[override]
        self,
        expected_exception: Union[
            Type[BaseException],
            Tuple[Type[BaseException], ...]
        ],
        expected_regex: Union[str, Pattern[str]],
    ) -> unittest.case._AssertRaisesContext[BaseException]:
        """Asserts that the message in a raised exception matches a regex.
        This is a wrapper around assertRaisesRegex in unittest that enforces
        strong regex.

        Args:
            expected_exception: Exception. Exception class expected
                to be raised.
            expected_regex: re.Pattern|str. Regex expected to be found in
                error message.

        Returns:
            bool. Whether the code raised exception in the expected format.

        Raises:
            Exception. No Regex given.
        """
        if not expected_regex:
            raise Exception(
                'Please provide a sufficiently strong regexp string to '
                'validate that the correct error is being raised.')

        return super().assertRaisesRegex(
            expected_exception, expected_regex)

    # Here we use type Any because, in Oppia codebase TypedDict is used to
    # define strict dictionaries and those strict dictionaries are not
    # compatible with Dict[str, Any] type because of the invariant property of
    # Dict type. Also, here value of Mapping is annotated as Any because this
    # method can accept any kind of dictionaries for testing purposes. So, to
    # make this method generalized for all test cases, we used Any here.
    def assertDictEqual(
        self,
        dict_one: Mapping[str, Any],
        dict_two: Mapping[str, Any],
        msg: Optional[str] = None
    ) -> None:
        """Checks whether the given two dictionaries are populated with same
        key-value pairs or not. If any difference occurred then the Assertion
        error is raised.

        Args:
            dict_one: Mapping[Any, Any]. A dictionary which we have to check
                against.
            dict_two: Mapping[Any, Any]. A dictionary which we have to check
                for.
            msg: Optional[str]. Message displayed when test fails.

        Raises:
            AssertionError. When dictionaries doesn't match.
        """
        # Here we use MyPy ignore because, assertDictEqual's argument can only
        # accept Dict[Any, Any] type but to allow both Dict and TypedDict type
        # we used Mapping here which causes MyPy to throw `incompatible argument
        # type` error. Thus to avoid the error, we used ignore here.
        super().assertDictEqual(dict_one, dict_two, msg=msg)  # type: ignore[arg-type]

    # Here we use type Any because the method 'assertItemsEqual' can accept any
    # kind of iterables to compare them against each other, and these iterables
    # can be of type List, Dict, Tuple, etc.
    def assertItemsEqual(  # pylint: disable=invalid-name
        self, *args: Iterable[Any], **kwargs: Iterable[Any]
    ) -> None:
        """Compares unordered sequences if they contain the same elements,
        regardless of order. If the same element occurs more than once,
        it verifies that the elements occur the same number of times.

        Returns:
            bool. Whether the items are equal.
        """
        return super().assertCountEqual(*args, **kwargs)

    def assert_matches_regexps(
        self,
        items: List[str],
        regexps: Sequence[Union[str, Pattern[str]]],
        full_match: bool = False
    ) -> None:
        """Asserts that each item matches the corresponding regexp.

        If there are any missing or extra items that do not correspond to a
        regexp element, then the assertion fails.

        Args:
            items: list(str). The string elements being matched.
            regexps: list(str|RegexObject). The patterns that each item is
                expected to match.
            full_match: bool. Whether to require items to match exactly with the
                corresponding pattern.

        Raises:
            AssertionError. At least one item does not match its corresponding
                pattern, or the number of items does not match the number of
                regexp patterns.
        """
        get_match = re.match if full_match else re.search
        differences = [
            '~ [i=%d]:\t%r does not match: %r' % (i, item, regexp)
            for i, (regexp, item) in enumerate(zip(regexps, items))
            if get_match(regexp, item, flags=re.DOTALL) is None
        ]
        if len(items) < len(regexps):
            extra_regexps = regexps[len(items):]
            differences.extend(
                '- [i=%d]:\tmissing item expected to match: %r' % (i, regexp)
                for i, regexp in enumerate(extra_regexps, start=len(items)))
        if len(regexps) < len(items):
            extra_items = items[len(regexps):]
            differences.extend(
                '+ [i=%d]:\textra item %r' % (i, item)
                for i, item in enumerate(extra_items, start=len(regexps)))

        if differences:
            error_message = 'Lists differ:\n\t%s' % '\n\t'.join(differences)
            raise AssertionError(error_message)


class AppEngineTestBase(TestBase):
    """Minimal base class for tests that need Google App Engine functionality.

    This class is primarily designed for unit tests in core.platform, where we
    write adapters around Oppia's third-party dependencies. Generally, our unit
    tests depend on stub implementations of these adapters to protect them from
    platform-specific behavior. Such stubs are installed in the
    GenericTestBase.run() method.

    Most of the unit tests in our code base do, and should, inherit from
    `GenericTestBase` to stay platform-agnostic. The platform layer itself,
    however, can _not_ mock out platform-specific behavior. Those unit tests
    need to interact with a real implementation. This base class provides the
    bare-minimum functionality and stubs necessary to do so.
    """

    # Environment values that our tests depend on.
    AUTH_DOMAIN: Final = 'example.com'
    HTTP_HOST: Final = 'localhost'
    SERVER_NAME: Final = 'localhost'
    SERVER_PORT: Final = '8080'
    DEFAULT_VERSION_HOSTNAME: Final = '%s:%s' % (HTTP_HOST, SERVER_PORT)

    # Here we use type Any because in subclasses derived from this class we
    # can provide an arbitrary number of arguments with different types. So,
    # to allow every type of argument we used Any here.
    def __init__(self, *args: Any, **kwargs: Any) -> None:
        super().__init__(*args, **kwargs)
        # Defined outside of setUp() because we access it from methods, but can
        # only install it during the run() method. Defining it in __init__
        # satisfies pylint's attribute-defined-outside-init warning.
        # TODO(#15922): Here we use cast because TaskqueueServicesStub can only
        # accept 'GenericTestBase' class but here we are providing super class
        # (AppEngineTestBase) which causes MyPy to throw `incompatible argument
        # type` error. Thus, to avoid the error, we used cast here.
        self._platform_taskqueue_services_stub = TaskqueueServicesStub(
            cast(GenericTestBase, self)
        )

    def setUp(self) -> None:
        super().setUp()
        # Initialize namespace for the storage emulator.
        storage_services.CLIENT.namespace = self.id()
        # Set up apps for testing.
        self.testapp = webtest.TestApp(main.app_without_context)

    def tearDown(self) -> None:
        datastore_services.delete_multi(
            list(datastore_services.query_everything().iter(keys_only=True)))
        storage_services.CLIENT.reset()
        super().tearDown()

    def run(self, result: Optional[unittest.TestResult] = None) -> None:
        """Run the test, collecting the result into the specified TestResult.

        Reference URL:
        https://docs.python.org/3/library/unittest.html#unittest.TestCase.run

        AppEngineTestBase's override of run() wraps super().run() in "swap"
        contexts which stub out the platform taskqueue services.

        Args:
            result: TestResult | None. Holds onto the results of each test. If
                None, a temporary result object is created (by calling the
                defaultTestResult() method) and used instead.
        """
        platform_taskqueue_services_swap = self.swap(
            platform_taskqueue_services, 'create_http_task',
            self._platform_taskqueue_services_stub.create_http_task)
        with platform_taskqueue_services_swap:
            super().run(result=result)

    def count_jobs_in_taskqueue(self, queue_name: Optional[str]) -> int:
        """Returns the total number of tasks in a single queue if a queue name
        is specified or the entire taskqueue if no queue name is specified.

        Args:
            queue_name: str|None. Name of the queue. Pass in None if no specific
                queue is designated.

        Returns:
            int. The total number of tasks in a single queue or in the entire
            taskqueue.
        """
        return self._platform_taskqueue_services_stub.count_jobs_in_taskqueue(
            queue_name=queue_name)

    def process_and_flush_pending_tasks(
        self, queue_name: Optional[str] = None
    ) -> None:
        """Executes all of the tasks in a single queue if a queue name is
        specified or all of the tasks in the taskqueue if no queue name is
        specified.

        Args:
            queue_name: str|None. Name of the queue. Pass in None if no specific
                queue is designated.
        """
        self._platform_taskqueue_services_stub.process_and_flush_tasks(
            queue_name=queue_name)

    def get_pending_tasks(
        self, queue_name: Optional[str] = None
    ) -> List[cloud_tasks_emulator.Task]:
        """Returns a list of the tasks in a single queue if a queue name is
        specified or a list of all of the tasks in the taskqueue if no queue
        name is specified.

        Args:
            queue_name: str|None. Name of the queue. Pass in None if no specific
                queue is designated.

        Returns:
            list(Task). List of tasks in a single queue or in the entire
            taskqueue.
        """
        return self._platform_taskqueue_services_stub.get_pending_tasks(
            queue_name=queue_name)


class GenericTestBase(AppEngineTestBase):
    """Base test class with common/generic helper methods.

    Unless a class is testing for "platform"-specific behavior (e.g., testing
    third-party library code or database model implementations), always inherit
    from this base class. Otherwise, inherit from unittest.TestCase (preferred)
    or AppEngineTestBase if Google App Engine services/behavior is needed.

    TODO(#12135): Split this enormous test base into smaller, focused pieces.
    """

    # NOTE: For tests that do not/can not use the default super admin, authors
    # can override the following class-level constant.
    AUTO_CREATE_DEFAULT_SUPERADMIN_USER: bool = True

    SUPER_ADMIN_EMAIL: Final = 'tmpsuperadmin@example.com'
    SUPER_ADMIN_USERNAME: Final = 'tmpsuperadm1n'

    # Dummy strings representing user attributes. Note that it is up to the
    # individual test to actually register these users as editors, admins, etc.
    CURRICULUM_ADMIN_EMAIL: Final = 'admin@example.com'
    # Usernames containing the string 'admin' are reserved, so we use 'adm'
    # instead.
    CURRICULUM_ADMIN_USERNAME: Final = 'adm'
    BLOG_ADMIN_EMAIL: Final = 'blogadmin@example.com'
    BLOG_ADMIN_USERNAME: Final = 'blogadm'
    BLOG_EDITOR_EMAIL: Final = 'blogeditor@example.com'
    BLOG_EDITOR_USERNAME: Final = 'blogeditor'
    MODERATOR_EMAIL: Final = 'moderator@example.com'
    MODERATOR_USERNAME: Final = 'moderator'
    RELEASE_COORDINATOR_EMAIL: Final = 'releasecoordinator@example.com'
    RELEASE_COORDINATOR_USERNAME: Final = 'releasecoordinator'
    OWNER_EMAIL: Final = 'owner@example.com'
    OWNER_USERNAME: Final = 'owner'
    EDITOR_EMAIL: Final = 'editor@example.com'
    EDITOR_USERNAME: Final = 'editor'
    TOPIC_MANAGER_EMAIL: Final = 'topicmanager@example.com'
    TOPIC_MANAGER_USERNAME: Final = 'topicmanager'
    VOICE_ARTIST_EMAIL: Final = 'voiceartist@example.com'
    VOICE_ARTIST_USERNAME: Final = 'voiceartist'
    VOICEOVER_ADMIN_EMAIL: Final = 'voiceoveradm@example.com'
    VOICEOVER_ADMIN_USERNAME: Final = 'voiceoveradm'
    VIEWER_EMAIL: Final = 'viewer@example.com'
    VIEWER_USERNAME: Final = 'viewer'
    NEW_USER_EMAIL: Final = 'new.user@example.com'
    NEW_USER_USERNAME: Final = 'newuser'
    DEFAULT_END_STATE_NAME: Final = 'End'

    PSEUDONYMOUS_ID: Final = 'pid_%s' % ('a' * 32)

    VERSION_0_STATES_DICT: Final = {
        feconf.DEFAULT_INIT_STATE_NAME: {
            'content': [{'type': 'text', 'value': ''}],
            'param_changes': [],
            'interaction': {
                'customization_args': {},
                'id': 'Continue',
                'handlers': [{
                    'name': 'submit',
                    'rule_specs': [{
                        'dest': 'END',
                        'feedback': [],
                        'param_changes': [],
                        'definition': {'rule_type': 'default'},
                    }],
                }],
            },
        },
    }

    # Here we use MyPy ignore because we are defining an older version
    # dictionary of State which does contain 'content_ids_to_audio_translations'
    # key but we are assigning this dict to the latest version of State
    # which does not contain the 'content_ids_to_audio_translations' key
    # because we only maintain the types of the latest domain objects. So,
    # that's why we have to assign the old version dict to the latest dict
    # type, and because of this MyPy throws an error. Thus, to avoid the error,
    # we used ignore here.
    VERSION_27_STATE_DICT: state_domain.StateDict = {  # type: ignore[typeddict-item]
        'content': {'content_id': 'content', 'html': ''},
        'param_changes': [],
        'content_ids_to_audio_translations': {
            'content': {},
            'default_outcome': {},
            'hint_1': {},
            'solution': {},
        },
        'written_translations': {
            'translations_mapping': {
                'content': {},
                'default_outcome': {},
                'hint_1': {},
                'solution': {},
            },
        },
        'interaction': {
            'solution': {
                'correct_answer': 'Solution',
                'explanation': {
                    'content_id': 'solution',
                    'html': '<p>Solution explanation</p>',
                },
                'answer_is_exclusive': False,
            },
            'answer_groups': [],
            'default_outcome': {
                'param_changes': [],
                'feedback': {
                    'content_id': 'default_outcome',
                    'html': '',
                },
                'dest': None,
                'dest_if_really_stuck': None,
                'refresher_exploration_id': None,
                'missing_prerequisite_skill_id': None,
                'labelled_as_correct': True,
            },
            'customization_args': {
                'rows': {'value': 1},
                'placeholder': {'value': 'Enter text here'}
            },
            'confirmed_unclassified_answers': [],
            'id': 'TextInput',
            'hints': [{
                'hint_content': {
                    'content_id': 'hint_1',
                    'html': '<p>Hint 1</p>',
                },
            }],
        },
        'classifier_model_id': None,
    }

    VERSION_1_STORY_CONTENTS_DICT: Final = {
        'nodes': [{
            'outline': (
                '<p>Value</p>'
                '<oppia-noninteractive-math '
                'raw_latex-with-value="&amp;quot;+,-,-,+&amp;quot;">'
                '</oppia-noninteractive-math>'),
            'exploration_id': None,
            'destination_node_ids': [],
            'outline_is_finalized': False,
            'acquired_skill_ids': [],
            'id': 'node_1',
            'title': 'Chapter 1',
            'prerequisite_skill_ids': [],
        }],
        'initial_node_id': 'node_1',
        'next_node_id': 'node_2',
    }

    VERSION_2_STORY_CONTENTS_DICT: Final = {
        'nodes': [{
            'outline': (
                '<p>Value</p>'
                '<oppia-noninteractive-math '
                'raw_latex-with-value="&amp;quot;+,-,-,+&amp;quot;">'
                '</oppia-noninteractive-math>'),
            'exploration_id': None,
            'destination_node_ids': [],
            'outline_is_finalized': False,
            'acquired_skill_ids': [],
            'id': 'node_1',
            'title': 'Chapter 1',
            'prerequisite_skill_ids': [],
            'thumbnail_filename': None,
            'thumbnail_bg_color': None,
        }],
        'initial_node_id': 'node_1',
        'next_node_id': 'node_2',
    }

    VERSION_3_STORY_CONTENTS_DICT: Final = {
        'nodes': [{
            'outline': (
                '<p>Value</p>'
                '<oppia-noninteractive-math '
                'raw_latex-with-value="&amp;quot;+,-,-,+&amp;quot;">'
                '</oppia-noninteractive-math>'),
            'exploration_id': None,
            'destination_node_ids': [],
            'outline_is_finalized': False,
            'acquired_skill_ids': [],
            'id': 'node_1',
            'title': 'Chapter 1',
            'description': '',
            'prerequisite_skill_ids': [],
            'thumbnail_filename': None,
            'thumbnail_bg_color': None,
        }],
        'initial_node_id': 'node_1',
        'next_node_id': 'node_2',
    }

    VERSION_4_STORY_CONTENTS_DICT: Final = {
        'nodes': [{
            'outline': (
                '<p>Value</p>'
                '<oppia-noninteractive-math math_content-with-value="{'
                '&amp;quot;raw_latex&amp;quot;: &amp;quot;+,-,-,+&amp;quot;, '
                '&amp;quot;svg_filename&amp;quot;: &amp;quot;&amp;quot;'
                '}">'
                '</oppia-noninteractive-math>'),
            'exploration_id': None,
            'destination_node_ids': [],
            'outline_is_finalized': False,
            'acquired_skill_ids': [],
            'id': 'node_1',
            'title': 'Chapter 1',
            'description': '',
            'prerequisite_skill_ids': [],
            'thumbnail_filename': None,
            'thumbnail_bg_color': None,
        }],
        'initial_node_id': 'node_1',
        'next_node_id': 'node_2',
    }

    VERSION_5_STORY_CONTENTS_DICT: Final = {
        'nodes': [{
            'outline': (
                '<p>Value</p>'
                '<oppia-noninteractive-math math_content-with-value="{'
                '&amp;quot;raw_latex&amp;quot;: &amp;quot;+,-,-,+&amp;quot;, '
                '&amp;quot;svg_filename&amp;quot;: &amp;quot;&amp;quot;'
                '}">'
                '</oppia-noninteractive-math>'),
            'exploration_id': None,
            'destination_node_ids': [],
            'outline_is_finalized': False,
            'acquired_skill_ids': [],
            'id': 'node_1',
            'title': 'Chapter 1',
            'description': '',
            'prerequisite_skill_ids': [],
            'thumbnail_filename': None,
            'thumbnail_bg_color': None,
            'thumbnail_size_in_bytes': None,
        }],
        'initial_node_id': 'node_1',
        'next_node_id': 'node_2',
    }

    VERSION_1_SUBTOPIC_DICT: Final = {
        'skill_ids': ['skill_1'],
        'id': 1,
        'title': 'A subtitle',
    }

    # Dictionary-like data structures within sample YAML must be formatted
    # alphabetically to match string equivalence with YAML generation tests. The
    # indentations are also important, since it is used to define nesting (just
    # like Python).
    #
    # If evaluating differences in YAML, conversion to dict form via
    # utils.dict_from_yaml can isolate differences quickly.

    SAMPLE_YAML_CONTENT: str = (
        """author_notes: ''
auto_tts_enabled: false
blurb: ''
category: Category
correctness_feedback_enabled: true
edits_allowed: true
init_state_name: %s
language_code: en
objective: ''
param_changes: []
param_specs: {}
schema_version: %d
states:
  %s:
    card_is_checkpoint: true
    classifier_model_id: null
    content:
      content_id: content
      html: ''
    interaction:
      answer_groups: []
      confirmed_unclassified_answers: []
      customization_args: {}
      default_outcome:
        dest: %s
        dest_if_really_stuck: null
        feedback:
          content_id: default_outcome
          html: ''
        labelled_as_correct: false
        missing_prerequisite_skill_id: null
        param_changes: []
        refresher_exploration_id: null
      hints: []
      id: null
      solution: null
    linked_skill_id: null
    next_content_id_index: 0
    param_changes: []
    recorded_voiceovers:
      voiceovers_mapping:
        content: {}
        default_outcome: {}
    solicit_answer_details: false
    written_translations:
      translations_mapping:
        content: {}
        default_outcome: {}
  New state:
    card_is_checkpoint: false
    classifier_model_id: null
    content:
      content_id: content
      html: ''
    interaction:
      answer_groups: []
      confirmed_unclassified_answers: []
      customization_args: {}
      default_outcome:
        dest: New state
        dest_if_really_stuck: null
        feedback:
          content_id: default_outcome
          html: ''
        labelled_as_correct: false
        missing_prerequisite_skill_id: null
        param_changes: []
        refresher_exploration_id: null
      hints: []
      id: null
      solution: null
    linked_skill_id: null
    next_content_id_index: 0
    param_changes: []
    recorded_voiceovers:
      voiceovers_mapping:
        content: {}
        default_outcome: {}
    solicit_answer_details: false
    written_translations:
      translations_mapping:
        content: {}
        default_outcome: {}
states_schema_version: %d
tags: []
title: Title
""") % (
    feconf.DEFAULT_INIT_STATE_NAME,
    exp_domain.Exploration.CURRENT_EXP_SCHEMA_VERSION,
    feconf.DEFAULT_INIT_STATE_NAME, feconf.DEFAULT_INIT_STATE_NAME,
    feconf.CURRENT_STATE_SCHEMA_VERSION)

    def run(self, result: Optional[unittest.TestResult] = None) -> None:
        """Run the test, collecting the result into the specified TestResult.

        Reference URL:
        https://docs.python.org/3/library/unittest.html#unittest.TestCase.run

        GenericTestBase's override of run() wraps super().run() in swap
        contexts to mock out the cache and taskqueue services.

        Args:
            result: TestResult | None. Holds onto the results of each test. If
                None, a temporary result object is created (by calling the
                defaultTestResult() method) and used instead.
        """
        memory_cache_services_stub = MemoryCacheServicesStub()
        memory_cache_services_stub.flush_caches()
        es_stub = ElasticSearchStub()
        es_stub.reset()

        with contextlib.ExitStack() as stack:
            stack.callback(AuthServicesStub.install_stub(self))
            stack.enter_context(self.swap(
                elastic_search_services.ES.indices, 'create',
                es_stub.mock_create_index))
            stack.enter_context(self.swap(
                elastic_search_services.ES, 'index',
                es_stub.mock_index))
            stack.enter_context(self.swap(
                elastic_search_services.ES, 'exists',
                es_stub.mock_exists))
            stack.enter_context(self.swap(
                elastic_search_services.ES, 'delete',
                es_stub.mock_delete))
            stack.enter_context(self.swap(
                elastic_search_services.ES, 'delete_by_query',
                es_stub.mock_delete_by_query))
            stack.enter_context(self.swap(
                elastic_search_services.ES, 'search',
                es_stub.mock_search))
            stack.enter_context(self.swap(
                memory_cache_services, 'flush_caches',
                memory_cache_services_stub.flush_caches))
            stack.enter_context(self.swap(
                memory_cache_services, 'get_multi',
                memory_cache_services_stub.get_multi))
            stack.enter_context(self.swap(
                memory_cache_services, 'set_multi',
                memory_cache_services_stub.set_multi))
            stack.enter_context(self.swap(
                memory_cache_services, 'get_memory_cache_stats',
                memory_cache_services_stub.get_memory_cache_stats))
            stack.enter_context(self.swap(
                memory_cache_services, 'delete_multi',
                memory_cache_services_stub.delete_multi))

            super().run(result=result)

    def setUp(self) -> None:
        super().setUp()
        if self.AUTO_CREATE_DEFAULT_SUPERADMIN_USER:
            self.signup_superadmin_user()

    def login(self, email: str, is_super_admin: Optional[bool] = False) -> None:
        """Sets the environment variables to simulate a login.

        Args:
            email: str. The email of the user who is to be logged in.
            is_super_admin: bool. Whether the user is a super admin.
        """
        os.environ['USER_ID'] = self.get_auth_id_from_email(email)
        os.environ['USER_EMAIL'] = email
        os.environ['USER_IS_ADMIN'] = ('1' if is_super_admin else '0')

    def logout(self) -> None:
        """Simulates a logout by resetting the environment variables."""
        os.environ['USER_ID'] = ''
        os.environ['USER_EMAIL'] = ''
        os.environ['USER_IS_ADMIN'] = '0'

    @contextlib.contextmanager
    def mock_datetime_utcnow(
        self, mocked_now: datetime.datetime
    ) -> Iterator[None]:
        """Mocks parts of the datastore to accept a fake datetime type that
        always returns the same value for utcnow.

        Example:
            import datetime
            mocked_now = datetime.datetime.utcnow() - datetime.timedelta(days=1)
            with mock_datetime_utcnow(mocked_now):
                self.assertEqual(datetime.datetime.utcnow(), mocked_now)
            actual_now = datetime.datetime.utcnow() # Returns actual time.

        Args:
            mocked_now: datetime.datetime. The datetime which will be used
                instead of the current UTC datetime.

        Yields:
            None. Empty yield statement.

        Raises:
            Exception. Given argument is not a datetime.
        """
        if not isinstance(mocked_now, datetime.datetime):
            raise Exception('mocked_now must be datetime, got: %r' % mocked_now)

        old_datetime = datetime.datetime

        class MockDatetimeType(type):
            """Overrides isinstance() behavior."""

            @classmethod
            def __instancecheck__(cls, instance: datetime.datetime) -> bool:
                return isinstance(instance, old_datetime)

        class MockDatetime(datetime.datetime, metaclass=MockDatetimeType):
            """Always returns mocked_now as the current UTC time."""

            # Here we use MyPy ignore because the signature of this
            # method doesn't match with datetime.datetime's utcnow().
            @classmethod
            def utcnow(cls) -> datetime.datetime:  # type: ignore[override]
                """Returns the mocked datetime."""
                return mocked_now

        setattr(datetime, 'datetime', MockDatetime)
        try:
            yield
        finally:
            setattr(datetime, 'datetime', old_datetime)

    @contextlib.contextmanager
    def login_context(
        self, email: str, is_super_admin: bool = False
    ) -> Iterator[Optional[str]]:
        """Log in with the given email under the context of a 'with' statement.

        Args:
            email: str. An email associated with a user account.
            is_super_admin: bool. Whether the user is a super admin.

        Yields:
            str. The id of the user associated with the given email, who is now
            'logged in', or None if no user_id exists.
        """
        self.login(email, is_super_admin=is_super_admin)
        try:
            yield self.get_user_id_from_email(email, strict=False)
        finally:
            self.logout()

    @contextlib.contextmanager
    def super_admin_context(self) -> Iterator[Optional[str]]:
        """Log in as a global admin under the context of a 'with' statement.

        Yields:
            str. The id of the user associated with the given email, who is now
            'logged in'.
        """
        email = self.SUPER_ADMIN_EMAIL
        with self.login_context(email, is_super_admin=True) as user_id:
            yield user_id

    def signup(
        self,
        email: str,
        username: str,
        is_super_admin: bool = False
    ) -> None:
        """Complete the signup process for the user with the given username.

        Args:
            email: str. Email of the given user.
            username: str. Username of the given user.
            is_super_admin: bool. Whether the user is a super admin.
        """
        user_services.create_new_user(self.get_auth_id_from_email(email), email)

        login_context = self.login_context(email, is_super_admin=is_super_admin)

        with login_context, requests_mock.Mocker() as m:
            # We mock out all HTTP requests while trying to signup to avoid
            # calling out to real backend services.
            m.request(requests_mock.ANY, requests_mock.ANY)

            response = self.get_html_response(feconf.SIGNUP_URL)
            self.assertEqual(response.status_int, 200)
            self.assertNotIn('<oppia-maintenance-page>', response)

            response = self.testapp.post(feconf.SIGNUP_DATA_URL, params={
                'csrf_token': self.get_new_csrf_token(),
                'payload': json.dumps({
                    'username': username,
                    'agreed_to_terms': True,
                    'default_dashboard': constants.DASHBOARD_TYPE_LEARNER
                    }),
                })
            self.assertEqual(response.status_int, 200)

    def signup_superadmin_user(self) -> None:
        """Signs up a superadmin user. Must be called at the end of setUp()."""
        self.signup(self.SUPER_ADMIN_EMAIL, self.SUPER_ADMIN_USERNAME)

    def set_config_property(
<<<<<<< HEAD
        self,
        config_obj: config_domain.ConfigProperty,
        new_config_value: Union[str, List[str], bool, float]
=======
        self, config_obj: config_domain.ConfigProperty,
        new_config_value: Union[str, bool]
>>>>>>> fc5dee50
    ) -> None:
        """Sets a given configuration object's value to the new value specified
        using a POST request.
        """
        with self.super_admin_context():
            self.post_json('/adminhandler', {
                'action': 'save_config_properties',
                'new_config_property_values': {
                    config_obj.name: new_config_value,
                },
            }, csrf_token=self.get_new_csrf_token())

    def add_user_role(self, username: str, user_role: str) -> None:
        """Adds the given role to the user account with the given username.

        Args:
            username: str. Username of the given user.
            user_role: str. Role of the given user.
        """
        with self.super_admin_context():
            self.put_json('/adminrolehandler', {
                'username': username,
                'role': user_role
            }, csrf_token=self.get_new_csrf_token())

    def set_curriculum_admins(
        self, curriculum_admin_usernames: List[str]
    ) -> None:
        """Sets role of given users as CURRICULUM_ADMIN.

        Args:
            curriculum_admin_usernames: list(str). List of usernames.
        """
        for name in curriculum_admin_usernames:
            self.add_user_role(name, feconf.ROLE_ID_CURRICULUM_ADMIN)

    def set_topic_managers(
        self, topic_manager_usernames: List[str], topic_id: str
    ) -> None:
        """Sets role of given users as TOPIC_MANAGER.

        Args:
            topic_manager_usernames: list(str). List of usernames.
            topic_id: str. The topic Id.
        """
        with self.super_admin_context():
            for username in topic_manager_usernames:
                self.put_json('/topicmanagerrolehandler', {
                    'username': username,
                    'action': 'assign',
                    'topic_id': topic_id
                }, csrf_token=self.get_new_csrf_token())

    def set_moderators(self, moderator_usernames: List[str]) -> None:
        """Sets role of given users as MODERATOR.

        Args:
            moderator_usernames: list(str). List of usernames.
        """
        for name in moderator_usernames:
            self.add_user_role(name, feconf.ROLE_ID_MODERATOR)

    def set_voiceover_admin(self, voiceover_admin_username: List[str]) -> None:
        """Sets role of given users as VOICEOVER ADMIN.

        Args:
            voiceover_admin_username: list(str). List of usernames.
        """
        for name in voiceover_admin_username:
            self.add_user_role(name, feconf.ROLE_ID_VOICEOVER_ADMIN)

    def mark_user_banned(self, username: str) -> None:
        """Marks a user banned.

        Args:
            username: str. The username of the user to ban.
        """
        with self.super_admin_context():
            self.put_json('/bannedusershandler', {
                'username': username
            }, csrf_token=self.get_new_csrf_token())

    def set_collection_editors(
        self, collection_editor_usernames: List[str]
    ) -> None:
        """Sets role of given users as COLLECTION_EDITOR.

        Args:
            collection_editor_usernames: list(str). List of usernames.
        """
        for name in collection_editor_usernames:
            self.add_user_role(name, feconf.ROLE_ID_COLLECTION_EDITOR)

    @overload
    def get_user_id_from_email(self, email: str) -> str: ...

    @overload
    def get_user_id_from_email(
        self, email: str, *, strict: Literal[True]
    ) -> str: ...

    @overload
    def get_user_id_from_email(
        self, email: str, *, strict: Literal[False]
    ) -> Optional[str]: ...

    def get_user_id_from_email(
        self, email: str, strict: bool = True
    ) -> Optional[str]:
        """Gets the user ID corresponding to the given email.

        Args:
            email: str. A valid email stored in the App Engine database.
            strict: bool. Whether to fail noisily if no user ID corresponding
                to the given email exists in the datastore.

        Returns:
            str|None. ID of the user possessing the given email, or None if
            the user does not exist.

        Raises:
            Exception. No user_id found for the given email address.
        """
        user_settings = user_services.get_user_settings_by_auth_id(
            self.get_auth_id_from_email(email))
        if user_settings is None:
            if not strict:
                return None
            raise Exception(
                'No user_id found for the given email address: %s' % email
            )

        return user_settings.user_id

    @classmethod
    def get_auth_id_from_email(cls, email: str) -> str:
        """Returns a mock auth ID corresponding to the given email.

        This method can use any algorithm to produce results as long as, during
        the runtime of each test case/method, it is:
        1.  Pure (same input always returns the same output).
        2.  One-to-one (no two distinct inputs return the same output).
        3.  An integer byte-string (integers are always valid in auth IDs).

        Args:
            email: str. The email address of the user.

        Returns:
            str. The mock auth ID of a user possessing the given email.
        """
        # Although the hash function doesn't guarantee a one-to-one mapping, in
        # practice it is sufficient for our tests. We make it a positive integer
        # because those are always valid auth IDs.
        return str(abs(hash(email)))

    def get_all_python_files(self) -> List[str]:
        """Recursively collects all Python files in the core/ and extensions/
        directory.

        Returns:
            list(str). A list of Python files.
        """
        current_dir = os.getcwd()
        files_in_directory = []
        for _dir, _, files in os.walk(current_dir):
            for file_name in files:
                filepath = os.path.relpath(
                    os.path.join(_dir, file_name), start=current_dir)
                if (
                        filepath.endswith('.py') and
                        filepath.startswith(('core/', 'extensions/')) and
                        not filepath.startswith('core/tests')
                ):
                    module = filepath[:-3].replace('/', '.')
                    files_in_directory.append(module)
        return files_in_directory

    def _get_response(
        self,
        url: str,
        expected_content_type: str,
        params: Optional[Dict[str, str]] = None,
        expected_status_int: int = 200
    ) -> webtest.TestResponse:
        """Get a response, transformed to a Python object.

        Args:
            url: str. The URL to fetch the response.
            expected_content_type: str. The content type to expect.
            params: dict. A dictionary that will be encoded into a query string.
            expected_status_int: int. The integer status code to expect. Will be
                200 if not specified.

        Returns:
            webtest.TestResponse. The test response.
        """
        if params is not None:
            self.assertIsInstance(params, dict)

        expect_errors = expected_status_int >= 400

        # This swap is required to ensure that the templates are fetched from
        # source directory instead of webpack_bundles since webpack_bundles is
        # only produced after webpack compilation which is not performed during
        # backend tests.
        with self.swap(base, 'load_template', mock_load_template):
            response = self.testapp.get(
                url,
                params=params,
                expect_errors=expect_errors,
                status=expected_status_int
            )

        if expect_errors:
            self.assertTrue(response.status_int >= 400)
        else:
            self.assertTrue(200 <= response.status_int < 400)

        # Testapp takes in a status parameter which is the expected status of
        # the response. However this expected status is verified only when
        # expect_errors=False. For other situations we need to explicitly check
        # the status.
        #
        # Reference URL:
        # https://github.com/Pylons/webtest/blob/bf77326420b628c9ea5431432c7e171f88c5d874/webtest/app.py#L1119
        self.assertEqual(response.status_int, expected_status_int)

        self.assertEqual(response.content_type, expected_content_type)

        return response

    def get_html_response(
        self, url: str,
        params: Optional[Dict[str, str]] = None,
        expected_status_int: int = 200
    ) -> webtest.TestResponse:
        """Get a HTML response, transformed to a Python object.

        Args:
            url: str. The URL to fetch the response.
            params: dict. A dictionary that will be encoded into a query string.
            expected_status_int: int. The integer status code to expect. Will
                be 200 if not specified.

        Returns:
            webtest.TestResponse. The test response.
        """
        return self._get_response(
            url, 'text/html', params=params,
            expected_status_int=expected_status_int)

    def get_custom_response(
        self,
        url: str,
        expected_content_type: str,
        params: Optional[Dict[str, str]] = None,
        expected_status_int: int = 200
    ) -> webtest.TestResponse:
        """Get a response other than HTML or JSON as a Python object.

        Args:
            url: str. The URL to fetch the response.
            expected_content_type: str. The content type to expect.
            params: dict. A dictionary that will be encoded into a query string.
            expected_status_int: int. The integer status code to expect. Will be
                200 if not specified.

        Returns:
            webtest.TestResponse. The test response.
        """
        self.assertNotIn(
            expected_content_type, ['text/html', 'application/json'])

        return self._get_response(
            url, expected_content_type, params=params,
            expected_status_int=expected_status_int)

    def get_response_without_checking_for_errors(
        self,
        url: str,
        expected_status_int_list: List[int],
        params: Optional[Dict[str, str]] = None
    ) -> webtest.TestResponse:
        """Get a response, transformed to a Python object and checks for a list
        of status codes.

        Args:
            url: str. The URL to fetch the response.
            expected_status_int_list: list(int). A list of integer status code
                to expect.
            params: dict. A dictionary that will be encoded into a query string.

        Returns:
            webtest.TestResponse. The test response.
        """
        if params is not None:
            self.assertIsInstance(
                params, dict,
                msg='Expected params to be a dict, received %s' % params)

        # This swap is required to ensure that the templates are fetched from
        # source directory instead of webpack_bundles since webpack_bundles is
        # only produced after webpack compilation which is not performed during
        # backend tests.
        with self.swap(base, 'load_template', mock_load_template):
            response = self.testapp.get(url, params=params, expect_errors=True)

        self.assertIn(response.status_int, expected_status_int_list)

        return response

    # Here we use type Any because this method can return any python object
    # that was parsed from json response.
    def _parse_json_response(
        self, json_response: webtest.TestResponse, expect_errors: bool
    ) -> Any:
        """Convert a JSON server response to an object (such as a dict)."""
        if expect_errors:
            self.assertTrue(json_response.status_int >= 400)
        else:
            self.assertTrue(200 <= json_response.status_int < 400)

        self.assertEqual(json_response.content_type, 'application/json')
        self.assertTrue(json_response.body.startswith(feconf.XSSI_PREFIX))

        return json.loads(json_response.body[len(feconf.XSSI_PREFIX):])

    # Here we use type Any because this method can return a JSON response
    # whose value can be of any type, like int, bool, str, and other
    # types too. Also, the 'params' argument can accept different types
    # of dictionaries that need to be sent over to the handler, those
    # dictionaries can contain any type of values. So, to allow different
    # dictionaries, we used Any type here.
    def get_json(
        self,
        url: str,
        params: Optional[Dict[str, Any]] = None,
        expected_status_int: int = 200,
        headers: Optional[Dict[str, str]] = None
    ) -> Any:
        """Get a JSON response, transformed to a Python object."""
        if params is not None:
            self.assertIsInstance(params, dict)

        expect_errors = expected_status_int >= 400

        json_response = self.testapp.get(
            url, params=params, expect_errors=expect_errors,
            status=expected_status_int, headers=headers
        )

        # Testapp takes in a status parameter which is the expected status of
        # the response. However this expected status is verified only when
        # expect_errors=False. For other situations we need to explicitly check
        # the status.
        #
        # Reference URL:
        # https://github.com/Pylons/webtest/blob/bf77326420b628c9ea5431432c7e171f88c5d874/webtest/app.py#L1119
        self.assertEqual(json_response.status_int, expected_status_int)

        return self._parse_json_response(
            json_response,
            expect_errors
        )

    # Here we use type Any because this method can return JSON response Dict
    # whose values can contain different types of values, like int, bool,
    # str and other types too.
    def post_json(
        self,
        url: str,
        data: Any,
        headers: Optional[Dict[str, str]] = None,
        csrf_token: Optional[str] = None,
        expected_status_int: int = 200,
        upload_files: Optional[List[Tuple[str, str, bytes]]] = None,
        use_payload: bool = True,
        source: Optional[str] = None
    ) -> Dict[str, Any]:
        """Post an object to the server by JSON; return the received object.

        Args:
            url: str. The URL to send the POST request to.
            data: dict. The dictionary that acts as the body of the request.
            headers: dict. The headers set in the request.
            csrf_token: str. The csrf token to identify the user.
            expected_status_int: int. Expected return status of the POST
                request.
            upload_files: list(tuple). List of
                (fieldname, filename, file_content) tuples. Can also provide
                just (fieldname, filename) to have the file contents be
                read from disk.
            use_payload: bool. If true, a new dict is created (which is sent as
                the body of the POST request) with one key - 'payload' - and the
                dict passed in 'data' is used as the value for that key. If
                false, the dict in 'data' is directly passed as the body of the
                request. For all requests called from the frontend, this should
                be set to 'true'.
            source: unicode. The url from which the post call is requested.

        Returns:
            dict. The JSON response for the request in dict form.
        """
        if use_payload:
            data = {'payload': json.dumps(data)}
        if csrf_token:
            data['csrf_token'] = csrf_token
        if source:
            data['source'] = source

        expect_errors = expected_status_int >= 400

        json_response = self._send_post_request(
            self.testapp, url, data, expect_errors,
            expected_status_int=expected_status_int, upload_files=upload_files,
            headers=headers)

        # Testapp takes in a status parameter which is the expected status of
        # the response. However this expected status is verified only when
        # expect_errors=False. For other situations we need to explicitly check
        # the status.
        #
        # Reference URL:
        # https://github.com/Pylons/webtest/blob/bf77326420b628c9ea5431432c7e171f88c5d874/webtest/app.py#L1119
        self.assertEqual(json_response.status_int, expected_status_int)

        # Here we use type Any because response is a JSON response dict
        # which can contain different types of values. So, to allow every
        # type of value we used Any here.
        response: Dict[str, Any] = self._parse_json_response(
            json_response,
            expect_errors
        )
        return response

    # Here we use type Any because this method can return JSON response Dict
    # whose values can contain different types of values, like int, bool,
    # str and other types too. Also, the 'params' argument can accept different
    # types of dictionaries that need to be sent over to the handler, those
    # dictionaries can contain any type of values. So, to allow different
    # dictionaries, we used Any type here.
    def delete_json(
        self,
        url: str,
        params: Optional[Dict[str, Any]] = None,
        expected_status_int: int = 200
    ) -> Dict[str, Any]:
        """Delete object on the server using a JSON call."""
        if params is None:
            params = {}

        if params:
            self.assertIsInstance(
                params, dict,
                msg='Expected params to be a dict, received %s' % params)

        expect_errors = expected_status_int >= 400
        json_response = self.testapp.delete(
            url, params=params, expect_errors=expect_errors,
            status=expected_status_int)

        # Testapp takes in a status parameter which is the expected status of
        # the response. However this expected status is verified only when
        # expect_errors=False. For other situations we need to explicitly check
        # the status.
        #
        # Reference URL:
        # https://github.com/Pylons/webtest/blob/bf77326420b628c9ea5431432c7e171f88c5d874/webtest/app.py#L1119
        self.assertEqual(json_response.status_int, expected_status_int)

        # Here we use type Any because response is a JSON response dict
        # which can contain different types of values. So, to allow every
        # type of value we used Any here.
        response: Dict[str, Any] = self._parse_json_response(
            json_response,
            expect_errors
        )
        return response

    def _send_post_request(
        self,
        app: webtest.TestApp,
        url: str,
        data: Union[Dict[str, str], bytes],
        expect_errors: bool,
        expected_status_int: int = 200,
        upload_files: Optional[
            Union[List[Tuple[str, str, bytes]],
            Tuple[Tuple[bytes, ...], ...]]
        ] = None,
        headers: Optional[Dict[str, str]] = None
    ) -> webtest.TestResponse:
        """Sends a post request with the data provided to the url specified.

        Args:
            app: TestApp. The WSGI application which receives the request and
                produces response.
            url: str. The URL to send the POST request to.
            data: *. To be put in the body of the request. If params is an
                iterator, it will be urlencoded. If it is a string, it will not
                be encoded, but placed in the body directly. Can be a
                collections.OrderedDict with webtest.forms.Upload fields
                included.
            expect_errors: bool. Whether errors are expected.
            expected_status_int: int. The expected status code.
            upload_files: list(tuple). List of
                (fieldname, filename, file_content) tuples. Can also provide
                just (fieldname, filename) to have the file contents will be
                read from disk.
            headers: dict(str, *). Extra headers to send.

        Returns:
            webtest.TestResponse. The response of the POST request.
        """
        # Convert the files to bytes.
        if upload_files is not None:
            encoded_upload_files = tuple(
                tuple(
                    f.encode('utf-8') if isinstance(f, str) else f
                    for f in upload_file
                ) for upload_file in upload_files
            )

        return app.post(
            url, params=data, headers=headers, status=expected_status_int,
            upload_files=(encoded_upload_files if upload_files else None),
            expect_errors=expect_errors
        )

    def post_task(
        self,
        url: str,
        payload: Dict[str, str],
        headers: Dict[str, bytes],
        csrf_token: Optional[str] = None,
        expect_errors: bool = False,
        expected_status_int: int = 200
    ) -> webtest.TestApp:
        """Posts an object to the server by JSON with the specific headers
        specified; return the received object.
        """
        if csrf_token:
            payload['csrf_token'] = csrf_token
        return self.testapp.post(
            url, params=json.dumps(payload), headers=headers,
            status=expected_status_int, expect_errors=expect_errors,
            content_type='application/json')

    # Here we use type Any because this method can return JSON response Dict
    # whose values can contain different types of values, like int, bool,
    # str and other types too. Also, the 'payload' argument can accept
    # different types of dictionaries that need to be sent over to the handler,
    # those dictionaries can contain any type of values. So, to allow different
    # dictionaries, we used Any type here.
    def put_json(
        self,
        url: str,
        payload: Mapping[str, Any],
        csrf_token: Optional[str] = None,
        expected_status_int: int = 200
    ) -> Dict[str, Any]:
        """PUT an object to the server with JSON and return the response."""
        params = {'payload': json.dumps(payload)}
        if csrf_token:
            params['csrf_token'] = csrf_token

        expect_errors = expected_status_int >= 400

        json_response = self.testapp.put(
            url, params=params, expect_errors=expect_errors)

        # Testapp takes in a status parameter which is the expected status of
        # the response. However this expected status is verified only when
        # expect_errors=False. For other situations we need to explicitly check
        # the status.
        #
        # Reference URL:
        # https://github.com/Pylons/webtest/blob/bf77326420b628c9ea5431432c7e171f88c5d874/webtest/app.py#L1119
        self.assertEqual(json_response.status_int, expected_status_int)

        # Here we use type Any because the 'response' is a JSON response dict
        # that can contain different types of values. So, to allow every type
        # of value we used Any here.
        response: Dict[str, Any] = self._parse_json_response(
            json_response,
            expect_errors
        )
        return response

    def get_new_csrf_token(self) -> str:
        """Generates CSRF token for test."""
        response: Dict[str, str] = self.get_json('/csrfhandler')
        return response['token']

    def save_new_default_exploration(
        self,
        exploration_id: str,
        owner_id: str,
        title: str = 'A title'
    ) -> exp_domain.Exploration:
        """Saves a new default exploration written by owner_id.

        Args:
            exploration_id: str. The id of the new validated exploration.
            owner_id: str. The user_id of the creator of the exploration.
            title: str. The title of the exploration.

        Returns:
            Exploration. The exploration domain object.
        """
        exploration = exp_domain.Exploration.create_default_exploration(
            exploration_id, title=title, category='Algebra')
        exp_services.save_new_exploration(owner_id, exploration)
        return exploration

    def set_interaction_for_state(
        self, state: state_domain.State, interaction_id: str
    ) -> None:
        """Sets the interaction_id, sets the fully populated default interaction
        customization arguments, and increments next_content_id_index as needed.

        Args:
            state: State. The state domain object to set the interaction for.
            interaction_id: str. The interaction id to set. Also sets the
                default customization args for the given interaction id.
        """

        # We wrap next_content_id_index in a dict so that modifying it in the
        # inner function modifies the value.
        next_content_id_index_dict = {'value': state.next_content_id_index}

        # Here we use type Any because, argument 'value' can accept values of
        # customization args and customization args can have int, str, bool and
        # other types too. Also, Any is used for schema because values in schema
        # dictionary can be of type str, List, Dict and other types too.
        def traverse_schema_and_assign_content_ids(
            value: Any, schema: Dict[str, Any], contentId: str
        ) -> None:
            """Generates content_id from recursively traversing the schema, and
            assigning to the current value.

            Args:
                value: *. The current traversed value in customization
                    arguments.
                schema: dict. The current traversed schema.
                contentId: str. The content_id generated so far.
            """
            is_subtitled_html_spec = (
                schema['type'] == schema_utils.SCHEMA_TYPE_CUSTOM and
                schema['obj_type'] ==
                schema_utils.SCHEMA_OBJ_TYPE_SUBTITLED_HTML)
            is_subtitled_unicode_spec = (
                schema['type'] == schema_utils.SCHEMA_TYPE_CUSTOM and
                schema['obj_type'] ==
                schema_utils.SCHEMA_OBJ_TYPE_SUBTITLED_UNICODE)

            if is_subtitled_html_spec or is_subtitled_unicode_spec:
                value['content_id'] = '%s_%i' % (
                    contentId, next_content_id_index_dict['value'])
                next_content_id_index_dict['value'] += 1
            elif schema['type'] == schema_utils.SCHEMA_TYPE_LIST:
                for x in value:
                    traverse_schema_and_assign_content_ids(
                        x, schema['items'], contentId)
            elif schema['type'] == schema_utils.SCHEMA_TYPE_DICT:
                for schema_property in schema['properties']:
                    traverse_schema_and_assign_content_ids(
                        schema['properties'][schema_property.name],
                        schema_property['schema'],
                        '%s_%s' % (contentId, schema_property.name))

        interaction = (
            interaction_registry.Registry.get_interaction_by_id(interaction_id))
        ca_specs = interaction.customization_arg_specs
        customization_args = {}

        for ca_spec in ca_specs:
            ca_name = ca_spec.name
            ca_value = ca_spec.default_value
            traverse_schema_and_assign_content_ids(
                ca_value, ca_spec.schema, 'ca_%s' % ca_name)
            customization_args[ca_name] = {'value': ca_value}

        state.update_interaction_id(interaction_id)
        state.update_interaction_customization_args(customization_args)
        state.update_next_content_id_index(next_content_id_index_dict['value'])

    def save_new_valid_exploration(
        self,
        exploration_id: str,
        owner_id: str,
        title: str = 'A title',
        category: str = 'Algebra',
        objective: str = 'An objective',
        language_code: str = constants.DEFAULT_LANGUAGE_CODE,
        end_state_name: Optional[str] = None,
        interaction_id: str = 'TextInput',
        correctness_feedback_enabled: bool = False
    ) -> exp_domain.Exploration:
        """Saves a new strictly-validated exploration.

        Args:
            exploration_id: str. The id of the new validated exploration.
            owner_id: str. The user_id of the creator of the exploration.
            title: str. The title of the exploration.
            category: str. The category this exploration belongs to.
            objective: str. The objective of this exploration.
            language_code: str. The language_code of this exploration.
            end_state_name: str. The name of the end state for the exploration.
            interaction_id: str. The id of the interaction.
            correctness_feedback_enabled: bool. Whether correctness feedback is
                enabled for the exploration.

        Returns:
            Exploration. The exploration domain object.
        """
        exploration = exp_domain.Exploration.create_default_exploration(
            exploration_id, title=title, category=category,
            language_code=language_code)
        self.set_interaction_for_state(
            exploration.states[exploration.init_state_name], interaction_id)

        exploration.objective = objective
        exploration.correctness_feedback_enabled = correctness_feedback_enabled

        # If an end state name is provided, add terminal node with that name.
        if end_state_name is not None:
            exploration.add_states([end_state_name])
            end_state = exploration.states[end_state_name]
            self.set_interaction_for_state(end_state, 'EndExploration')
            end_state.update_interaction_default_outcome(None)

            # Link first state to ending state (to maintain validity).
            init_state = exploration.states[exploration.init_state_name]
            init_interaction = init_state.interaction
            # Here, init_interaction is a InteractionInstance domain object
            # and it is created using 'create_default_interaction' method.
            # So, 'init_interaction' is a default_interaction and it is always
            # going to contain a default_outcome. Thus to narrow down the type
            # from Optional[Outcome] to Outcome for default_outcome, we used
            # assert here.
            assert init_interaction.default_outcome is not None
            init_interaction.default_outcome.dest = end_state_name
            if correctness_feedback_enabled:
                init_interaction.default_outcome.labelled_as_correct = True

        exp_services.save_new_exploration(owner_id, exploration)
        return exploration

    def save_new_linear_exp_with_state_names_and_interactions(
        self,
        exploration_id: str,
        owner_id: str,
        state_names: List[str],
        interaction_ids: List[str],
        title: str = 'A title',
        category: str = 'A category',
        objective: str = 'An objective',
        language_code: str = constants.DEFAULT_LANGUAGE_CODE,
        correctness_feedback_enabled: bool = False
    ) -> exp_domain.Exploration:
        """Saves a new strictly-validated exploration with a sequence of states.

        Args:
            exploration_id: str. The id of the new validated exploration.
            owner_id: str. The user_id of the creator of the exploration.
            state_names: list(str). The names of states to be linked
                sequentially in the exploration. Must be a non-empty list and
                contain no duplicates.
            interaction_ids: list(str). The names of the interaction ids to be
                assigned to each state. Values will be cycled, so it doesn't
                need to be the same size as state_names, but it must be
                non-empty.
            title: str. The title of the exploration.
            category: str. The category this exploration belongs to.
            objective: str. The objective of this exploration.
            language_code: str. The language_code of this exploration.
            correctness_feedback_enabled: bool. Whether the correctness feedback
                is enabled or not for the exploration.

        Returns:
            Exploration. The exploration domain object.

        Raises:
            ValueError. Given list of state names is empty.
            ValueError. Given list of interaction ids is empty.
        """
        if not state_names:
            raise ValueError('must provide at least one state name')
        if not interaction_ids:
            raise ValueError('must provide at least one interaction type')
        iterable_interaction_ids = itertools.cycle(interaction_ids)

        exploration = exp_domain.Exploration.create_default_exploration(
            exploration_id, title=title, init_state_name=state_names[0],
            category=category, objective=objective, language_code=language_code)

        exploration.correctness_feedback_enabled = correctness_feedback_enabled
        exploration.add_states(state_names[1:])
        for from_state_name, dest_state_name in (
                zip(state_names[:-1], state_names[1:])):
            from_state = exploration.states[from_state_name]
            self.set_interaction_for_state(
                from_state, next(iterable_interaction_ids))
            # Here, from_state is a State domain object and it is created using
            # 'create_default_state' method. So, 'from_state' is a default_state
            # and it is always going to contain a default_outcome. Thus to
            # narrow down the type from Optional[Outcome] to Outcome for
            # default_outcome, we used assert here.
            assert from_state.interaction.default_outcome is not None
            from_state.interaction.default_outcome.dest = dest_state_name
            if correctness_feedback_enabled:
                from_state.interaction.default_outcome.labelled_as_correct = (
                    True)
        end_state = exploration.states[state_names[-1]]
        self.set_interaction_for_state(end_state, 'EndExploration')
        end_state.update_interaction_default_outcome(None)

        exp_services.save_new_exploration(owner_id, exploration)
        return exploration

    def save_new_exp_with_custom_states_schema_version(
        self,
        exp_id: str,
        user_id: str,
        states_dict: state_domain.StateDict,
        version: int
    ) -> None:
        """Saves a new default exploration with the given version of state dict.

        This function should only be used for creating explorations in tests
        involving migration of datastore explorations that use an old states
        schema version.

        Note that it makes an explicit commit to the datastore instead of using
        the usual functions for updating and creating explorations. This is
        because the latter approach would result in an exploration with the
        *current* states schema version.

        Args:
            exp_id: str. The exploration ID.
            user_id: str. The user_id of the creator.
            states_dict: dict. The dict representation of all the states.
            version: int. Custom states schema version.
        """
        exp_model = exp_models.ExplorationModel(
            id=exp_id, category='category', title='title',
            objective='Old objective', language_code='en', tags=[], blurb='',
            author_notes='', states_schema_version=version,
            init_state_name=feconf.DEFAULT_INIT_STATE_NAME, states=states_dict,
            param_specs={}, param_changes=[])
        rights_manager.create_new_exploration_rights(exp_id, user_id)

        commit_message = 'New exploration created with title \'title\'.'
        exp_model.commit(user_id, commit_message, [{
            'cmd': 'create_new',
            'title': 'title',
            'category': 'category',
        }])
        exp_rights = exp_models.ExplorationRightsModel.get_by_id(exp_id)
        exp_summary_model = exp_models.ExpSummaryModel(
            id=exp_id, title='title', category='category',
            objective='Old objective', language_code='en', tags=[],
            ratings=feconf.get_empty_ratings(),
            scaled_average_rating=feconf.EMPTY_SCALED_AVERAGE_RATING,
            status=exp_rights.status,
            community_owned=exp_rights.community_owned,
            owner_ids=exp_rights.owner_ids, contributor_ids=[],
            contributors_summary={})
        exp_summary_model.update_timestamps()
        exp_summary_model.put()

    def publish_exploration(self, owner_id: str, exploration_id: str) -> None:
        """Publish the exploration with the given exploration_id.

        Args:
            owner_id: str. The user_id of the owner of the exploration.
            exploration_id: str. The ID of the new exploration.
        """
        committer = user_services.get_user_actions_info(owner_id)
        rights_manager.publish_exploration(committer, exploration_id)

    def save_new_default_collection(
        self,
        collection_id: str,
        owner_id: str,
        title: str = 'A title',
        category: str = 'A category',
        objective: str = 'An objective',
        language_code: str = constants.DEFAULT_LANGUAGE_CODE
    ) -> collection_domain.Collection:
        """Saves a new default collection written by owner_id.

        Args:
            collection_id: str. The id of the new default collection.
            owner_id: str. The user_id of the creator of the collection.
            title: str. The title of the collection.
            category: str. The category this collection belongs to.
            objective: str. The objective of this collection.
            language_code: str. The language_code of this collection.

        Returns:
            Collection. The collection domain object.
        """
        collection = collection_domain.Collection.create_default_collection(
            collection_id, title=title, category=category, objective=objective,
            language_code=language_code)
        collection_services.save_new_collection(owner_id, collection)
        return collection

    def save_new_valid_collection(
        self,
        collection_id: str,
        owner_id: str,
        title: str = 'A title',
        category: str = 'A category',
        objective: str = 'An objective',
        language_code: str = constants.DEFAULT_LANGUAGE_CODE,
        exploration_id: str = 'an_exploration_id',
        end_state_name: str = DEFAULT_END_STATE_NAME
    ) -> collection_domain.Collection:
        """Creates an Oppia collection and adds a node saving the exploration
        details.

        Args:
            collection_id: str. ID for the collection to be created.
            owner_id: str. The user_id of the creator of the collection.
            title: str. Title for the collection.
            category: str. The category of the exploration.
            objective: str. Objective for the exploration.
            language_code: str. The language code for the exploration.
            exploration_id: str. The exploration_id for the Oppia exploration.
            end_state_name: str. The name of the end state for the exploration.

        Returns:
            Collection. A newly-created collection containing the corresponding
            exploration details.
        """
        collection = collection_domain.Collection.create_default_collection(
            collection_id, title=title, category=category, objective=objective,
            language_code=language_code)

        # Check whether exploration with given exploration_id exists or not.
        exploration = (
            exp_fetchers.get_exploration_by_id(exploration_id, strict=False))
        if exploration is None:
            exploration = self.save_new_valid_exploration(
                exploration_id, owner_id, title=title, category=category,
                objective=objective, end_state_name=end_state_name)
        collection.add_node(exploration.id)

        collection_services.save_new_collection(owner_id, collection)
        return collection

    def publish_collection(self, owner_id: str, collection_id: str) -> None:
        """Publish the collection with the given collection_id.

        Args:
            owner_id: str. The user_id of the owner of the collection.
            collection_id: str. ID of the collection to be published.
        """
        committer = user_services.get_user_actions_info(owner_id)
        rights_manager.publish_collection(committer, collection_id)

    def create_story_for_translation_opportunity(
        self,
        owner_id: str,
        admin_id: str,
        story_id: str,
        topic_id: str,
        exploration_id: str
    ) -> None:
        """Creates a story and links it to the supplied topic and exploration.

        Args:
            owner_id: str. User ID of the story owner.
            admin_id: str. User ID of the admin that will publish the story.
            story_id: str. The ID of new story.
            topic_id: str. The ID of the topic for which to link the story.
            exploration_id: str. The ID of the exploration that will be added
                as a node to the story.
        """
        story = story_domain.Story.create_default_story(
            story_id,
            'title %s' % story_id,
            'description',
            topic_id,
            'url-fragment')

        story.language_code = 'en'
        story_services.save_new_story(owner_id, story)
        topic_services.add_canonical_story(
            owner_id, topic_id, story.id)
        topic_services.publish_story(
            topic_id, story.id, admin_id)
        story_services.update_story(
            owner_id, story.id, [story_domain.StoryChange({
                'cmd': 'add_story_node',
                'node_id': 'node_1',
                'title': 'Node1',
            }), story_domain.StoryChange({
                'cmd': 'update_story_node_property',
                'property_name': 'exploration_id',
                'node_id': 'node_1',
                'old_value': None,
                'new_value': exploration_id
            })], 'Changes.')

    def save_new_story(
        self,
        story_id: str,
        owner_id: str,
        corresponding_topic_id: str,
        title: str = 'Title',
        description: str = 'Description',
        notes: str = 'Notes',
        language_code: str = constants.DEFAULT_LANGUAGE_CODE,
        url_fragment: str = 'title',
        meta_tag_content: str = 'story meta tag content'
    ) -> story_domain.Story:
        """Creates an Oppia Story and saves it.

        NOTE: Callers are responsible for ensuring that the
        'corresponding_topic_id' provided is valid, unless a test explicitly
        requires it to be invalid.

        Args:
            story_id: str. ID for the story to be created.
            owner_id: str. The user_id of the creator of the story.
            title: str. The title of the story.
            description: str. The high level description of the story.
            notes: str. A set of notes, that describe the characters,
                main storyline, and setting.
            corresponding_topic_id: str. The id of the topic to which the story
                belongs.
            language_code: str. The ISO 639-1 code for the language this story
                is written in.
            url_fragment: str. The url fragment of the story.
            meta_tag_content: str. The meta tag content of the story.

        Returns:
            Story. A newly-created story.
        """
        story = story_domain.Story.create_default_story(
            story_id, title, description, corresponding_topic_id, url_fragment)
        story.title = title
        story.description = description
        story.notes = notes
        story.language_code = language_code
        story.url_fragment = url_fragment
        story.meta_tag_content = meta_tag_content
        story_services.save_new_story(owner_id, story)
        return story

    def save_new_story_with_story_contents_schema_v1(
        self,
        story_id: str,
        thumbnail_filename: Optional[str],
        thumbnail_bg_color: Optional[str],
        thumbnail_size_in_bytes: Optional[int],
        owner_id: str,
        title: str,
        description: str,
        notes: str,
        corresponding_topic_id: str,
        language_code: str = constants.DEFAULT_LANGUAGE_CODE,
        url_fragment: str = 'story-frag',
        meta_tag_content: str = 'story meta tag content'
    ) -> None:
        """Saves a new story with a default version 1 story contents data dict.

        This function should only be used for creating stories in tests
        involving migration of datastore stories that use an old story contents
        schema version.

        Note that it makes an explicit commit to the datastore instead of using
        the usual functions for updating and creating stories. This is because
        the latter approach would result in a story with the *current* story
        contents schema version.

        Args:
            story_id: str. ID for the story to be created.
            thumbnail_filename: str|None. Thumbnail filename for the story.
            thumbnail_bg_color: str|None. Thumbnail background color for the
                story.
            thumbnail_size_in_bytes: int|None. The thumbnail size in bytes of
                the story.
            owner_id: str. The user_id of the creator of the story.
            title: str. The title of the story.
            description: str. The high level description of the story.
            notes: str. A set of notes, that describe the characters, main
                storyline, and setting.
            corresponding_topic_id: str. The id of the topic to which the story
                belongs.
            language_code: str. The ISO 639-1 code for the language this story
                is written in.
            url_fragment: str. The URL fragment for the story.
            meta_tag_content: str. The meta tag content of the story.
        """
        story_model = story_models.StoryModel(
            id=story_id, thumbnail_filename=thumbnail_filename,
            thumbnail_bg_color=thumbnail_bg_color,
            thumbnail_size_in_bytes=thumbnail_size_in_bytes,
            description=description, title=title,
            language_code=language_code,
            story_contents_schema_version=1, notes=notes,
            corresponding_topic_id=corresponding_topic_id,
            story_contents=self.VERSION_1_STORY_CONTENTS_DICT,
            url_fragment=url_fragment, meta_tag_content=meta_tag_content)
        commit_message = 'New story created with title \'%s\'.' % title
        story_model.commit(
            owner_id, commit_message,
            [{'cmd': story_domain.CMD_CREATE_NEW, 'title': title}])

    def save_new_story_with_story_contents_schema_v5(
        self,
        story_id: str,
        thumbnail_filename: Optional[str],
        thumbnail_bg_color: Optional[str],
        thumbnail_size_in_bytes: Optional[int],
        owner_id: str,
        title: str,
        description: str,
        notes: str,
        corresponding_topic_id: str,
        language_code: str = constants.DEFAULT_LANGUAGE_CODE,
        url_fragment: str = 'story-frag',
        meta_tag_content: str = 'story meta tag content'
    ) -> None:
        """Saves a new story with a default version 1 story contents data dict.

        This function should only be used for creating stories in tests
        involving migration of datastore stories that use an old story contents
        schema version.

        Note that it makes an explicit commit to the datastore instead of using
        the usual functions for updating and creating stories. This is because
        the latter approach would result in a story with the *current* story
        contents schema version.

        Args:
            story_id: str. ID for the story to be created.
            thumbnail_filename: str|None. Thumbnail filename for the story.
            thumbnail_bg_color: str|None. Thumbnail background color for the
                story.
            thumbnail_size_in_bytes: int|None. The thumbnail size in bytes of
                the story.
            owner_id: str. The user_id of the creator of the story.
            title: str. The title of the story.
            description: str. The high level description of the story.
            notes: str. A set of notes, that describe the characters, main
                storyline, and setting.
            corresponding_topic_id: str. The id of the topic to which the story
                belongs.
            language_code: str. The ISO 639-1 code for the language this story
                is written in.
            url_fragment: str. The URL fragment for the story.
            meta_tag_content: str. The meta tag content of the story.
        """
        story_content_v5 = {
            'nodes': [{
                'outline': (
                    '<p>Value</p>'
                    '<oppia-noninteractive-math math_content-with-value="{'
                    '&amp;quot;raw_latex&amp;quot;: &amp;quot;+,-,-,+&amp;quot;, ' # pylint: disable=line-too-long
                    '&amp;quot;svg_filename&amp;quot;: &amp;quot;&amp;quot;'
                    '}">'
                    '</oppia-noninteractive-math>'),
                'exploration_id': None,
                'destination_node_ids': [],
                'outline_is_finalized': False,
                'acquired_skill_ids': [],
                'id': 'node_1',
                'title': 'Chapter 1',
                'description': '',
                'prerequisite_skill_ids': [],
                'thumbnail_filename': 'image.svg',
                'thumbnail_bg_color': None,
                'thumbnail_size_in_bytes': 21131,
            }],
            'initial_node_id': 'node_1',
            'next_node_id': 'node_2',
        }
        story_model = story_models.StoryModel(
            id=story_id, thumbnail_filename=thumbnail_filename,
            thumbnail_bg_color=thumbnail_bg_color,
            thumbnail_size_in_bytes=thumbnail_size_in_bytes,
            description=description, title=title,
            language_code=language_code,
            story_contents_schema_version=5, notes=notes,
            corresponding_topic_id=corresponding_topic_id,
            story_contents=story_content_v5,
            url_fragment=url_fragment, meta_tag_content=meta_tag_content)
        commit_message = 'New story created with title \'%s\'.' % title
        story_model.commit(
            owner_id, commit_message,
            [{'cmd': story_domain.CMD_CREATE_NEW, 'title': title}])
        story_services.create_story_summary(story_id)

    def save_new_subtopic(
        self, subtopic_id: int, owner_id: str, topic_id: str
    ) -> subtopic_page_domain.SubtopicPage:
        """Creates an Oppia subtopic and saves it.

        Args:
            subtopic_id: int. ID for the subtopic to be created.
            owner_id: str. The user_id of the creator of the topic.
            topic_id: str. ID for the topic that the subtopic belongs to.

        Returns:
            SubtopicPage. A newly-created subtopic.
        """
        subtopic_page = (
            subtopic_page_domain.SubtopicPage.create_default_subtopic_page(
                subtopic_id, topic_id))
        subtopic_changes = [
            subtopic_page_domain.SubtopicPageChange({
                'cmd': subtopic_page_domain.CMD_CREATE_NEW,
                'topic_id': topic_id,
                'subtopic_id': subtopic_id,
            })
        ]
        subtopic_page_services.save_subtopic_page(
            owner_id, subtopic_page, 'Create new subtopic', subtopic_changes)
        return subtopic_page

    def save_new_topic(
        self,
        topic_id: str,
        owner_id: str,
        name: str = 'topic',
        abbreviated_name: str = 'topic',
        url_fragment: str = 'topic',
        thumbnail_filename: Optional[str] = 'topic.svg',
        thumbnail_bg_color: Optional[str] = (
            constants.ALLOWED_THUMBNAIL_BG_COLORS['topic'][0]),
        thumbnail_size_in_bytes: Optional[int] = 21131,
        description: str = 'description',
        canonical_story_ids: Optional[List[str]] = None,
        additional_story_ids: Optional[List[str]] = None,
        uncategorized_skill_ids: Optional[List[str]] = None,
        subtopics: Optional[List[topic_domain.Subtopic]] = None,
        next_subtopic_id: int = 0,
        language_code: str = constants.DEFAULT_LANGUAGE_CODE,
        meta_tag_content: str = 'topic meta tag content',
        practice_tab_is_displayed: bool = False,
        page_title_fragment_for_web: str = 'topic page title'
    ) -> topic_domain.Topic:
        """Creates an Oppia Topic and saves it.

        Args:
            topic_id: str. ID for the topic to be created.
            owner_id: str. The user_id of the creator of the topic.
            name: str. The name of the topic.
            abbreviated_name: str. The abbreviated name of the topic.
            url_fragment: str. The url fragment of the topic.
            thumbnail_filename: str|None. The thumbnail filename of the topic.
            thumbnail_bg_color: str|None. The thumbnail background color of the
                topic.
            thumbnail_size_in_bytes: int|None. The thumbnail size in bytes of
                the topic.
            description: str. The description of the topic.
            canonical_story_ids: list(str). The list of ids of canonical stories
                that are part of the topic.
            additional_story_ids: list(str). The list of ids of additional
                stories that are part of the topic.
            uncategorized_skill_ids: list(str). The list of ids of skills that
                are not part of any subtopic.
            subtopics: list(Subtopic). The different subtopics that are part of
                this topic.
            next_subtopic_id: int. The id for the next subtopic.
            language_code: str. The ISO 639-1 code for the language this topic
                is written in.
            meta_tag_content: str. The meta tag content for the topic.
            practice_tab_is_displayed: bool. Whether the practice tab should be
                displayed.
            page_title_fragment_for_web: str. The page title fragment for the
                topic.

        Returns:
            Topic. A newly-created topic.
        """
        canonical_story_references = [
            topic_domain.StoryReference.create_default_story_reference(story_id)
            for story_id in (canonical_story_ids or [])
        ]
        additional_story_references = [
            topic_domain.StoryReference.create_default_story_reference(story_id)
            for story_id in (additional_story_ids or [])
        ]
        uncategorized_skill_ids = uncategorized_skill_ids or []
        subtopics = subtopics or []
        skill_ids_for_diagnostic_test = []
        for subtopic in subtopics:
            skill_ids_for_diagnostic_test.extend(subtopic.skill_ids)

        topic = topic_domain.Topic(
            topic_id, name, abbreviated_name, url_fragment, thumbnail_filename,
            thumbnail_bg_color, thumbnail_size_in_bytes, description,
            canonical_story_references, additional_story_references,
            uncategorized_skill_ids, subtopics,
            feconf.CURRENT_SUBTOPIC_SCHEMA_VERSION, next_subtopic_id,
            language_code, 0, feconf.CURRENT_STORY_REFERENCE_SCHEMA_VERSION,
            meta_tag_content, practice_tab_is_displayed,
            page_title_fragment_for_web, skill_ids_for_diagnostic_test)
        topic_services.save_new_topic(owner_id, topic)
        return topic

    def save_new_topic_with_subtopic_schema_v1(
        self,
        topic_id: str,
        owner_id: str,
        name: str,
        abbreviated_name: str,
        url_fragment: str,
        canonical_name: str,
        description: str,
        thumbnail_filename: str,
        thumbnail_bg_color: str,
        canonical_story_references: List[topic_domain.StoryReference],
        additional_story_references: List[topic_domain.StoryReference],
        uncategorized_skill_ids: List[str],
        next_subtopic_id: int,
        language_code: str = constants.DEFAULT_LANGUAGE_CODE,
        meta_tag_content: str = 'topic meta tag content',
        practice_tab_is_displayed: bool = False,
        page_title_fragment_for_web: str = 'topic page title'
    ) -> None:
        """Saves a new topic with a default version 1 subtopic data dict.

        This function should only be used for creating topics in tests involving
        migration of datastore topics that use an old subtopic schema version.

        Note that it makes an explicit commit to the datastore instead of using
        the usual functions for updating and creating topics. This is because
        the latter approach would result in a topic with the *current* subtopic
        schema version.

        Args:
            topic_id: str. ID for the topic to be created.
            owner_id: str. The user_id of the creator of the topic.
            name: str. The name of the topic.
            abbreviated_name: str. The abbreviated name of the topic.
            url_fragment: str. The url fragment of the topic.
            canonical_name: str. The canonical name (lowercase) of the topic.
            description: str. The description of the topic.
            thumbnail_filename: str. The thumbnail file name of the topic.
            thumbnail_bg_color: str. The thumbnail background color of the
                topic.
            canonical_story_references: list(StoryReference). A set of story
                reference objects representing the canonical stories that are
                part of this topic.
            additional_story_references: list(StoryReference). A set of story
                reference object representing the additional stories that are
                part of this topic.
            uncategorized_skill_ids: list(str). The list of ids of skills that
                are not part of any subtopic.
            next_subtopic_id: int. The id for the next subtopic.
            language_code: str. The ISO 639-1 code for the language this topic
                is written in.
            meta_tag_content: str. The meta tag content for the topic.
            practice_tab_is_displayed: bool. Whether the practice tab should be
                displayed.
            page_title_fragment_for_web: str. The page title fragment for the
                topic.
        """
        topic_rights_model = topic_models.TopicRightsModel(
            id=topic_id, manager_ids=[], topic_is_published=True)
        topic_model = topic_models.TopicModel(
            id=topic_id, name=name, abbreviated_name=abbreviated_name,
            url_fragment=url_fragment, thumbnail_filename=thumbnail_filename,
            thumbnail_bg_color=thumbnail_bg_color,
            canonical_name=canonical_name, description=description,
            language_code=language_code,
            canonical_story_references=canonical_story_references,
            additional_story_references=additional_story_references,
            uncategorized_skill_ids=uncategorized_skill_ids,
            subtopic_schema_version=1,
            story_reference_schema_version=(
                feconf.CURRENT_STORY_REFERENCE_SCHEMA_VERSION),
            next_subtopic_id=next_subtopic_id,
            subtopics=[self.VERSION_1_SUBTOPIC_DICT],
            meta_tag_content=meta_tag_content,
            practice_tab_is_displayed=practice_tab_is_displayed,
            page_title_fragment_for_web=page_title_fragment_for_web)
        commit_message = 'New topic created with name \'%s\'.' % name
        topic_rights_model.commit(
            committer_id=owner_id,
            commit_message='Created new topic rights',
            commit_cmds=[{'cmd': topic_domain.CMD_CREATE_NEW}])
        topic_model.commit(
            owner_id, commit_message,
            [{'cmd': topic_domain.CMD_CREATE_NEW, 'name': name}])

    def save_new_question(
        self,
        question_id: str,
        owner_id: str,
        question_state_data: state_domain.State,
        linked_skill_ids: List[str],
        inapplicable_skill_misconception_ids: Optional[List[str]] = None,
        language_code: str = constants.DEFAULT_LANGUAGE_CODE
    ) -> question_domain.Question:
        """Creates an Oppia Question and saves it.

        Args:
            question_id: str. ID for the question to be created.
            owner_id: str. The id of the user creating the question.
            question_state_data: State. The state data for the question.
            linked_skill_ids: list(str). List of skill IDs linked to the
                question.
            inapplicable_skill_misconception_ids: list(str). List of skill
                misconceptions ids that are not applicable to the question.
            language_code: str. The ISO 639-1 code for the language this
                question is written in.

        Returns:
            Question. A newly-created question.
        """
        # This needs to be done because default arguments can not be of list
        # type.
        question = question_domain.Question(
            question_id, question_state_data,
            feconf.CURRENT_STATE_SCHEMA_VERSION, language_code, 0,
            linked_skill_ids, inapplicable_skill_misconception_ids or [])
        question_services.add_question(owner_id, question)
        return question

    def save_new_question_with_state_data_schema_v27(
        self,
        question_id: str,
        owner_id: str,
        linked_skill_ids: List[str],
        inapplicable_skill_misconception_ids: Optional[List[str]] = None,
        language_code: str = constants.DEFAULT_LANGUAGE_CODE
    ) -> None:
        """Saves a new default question with a default version 27 state data
        dict.

        This function should only be used for creating questions in tests
        involving migration of datastore questions that use an old state data
        schema version.

        Note that it makes an explicit commit to the datastore instead of using
        the usual functions for updating and creating questions. This is because
        the latter approach would result in an question with the *current* state
        data schema version.

        Args:
            question_id: str. ID for the question to be created.
            owner_id: str. The id of the user creating the question.
            linked_skill_ids: list(str). The skill IDs linked to the question.
            inapplicable_skill_misconception_ids: list(str). List of skill
                misconceptions ids that are not applicable to the question.
            language_code: str. The ISO 639-1 code for the language this
                question is written in.
        """
        # This needs to be done because default arguments can not be of list
        # type.
        question_model = question_models.QuestionModel(
            id=question_id, question_state_data=self.VERSION_27_STATE_DICT,
            language_code=language_code, version=1,
            question_state_data_schema_version=27,
            linked_skill_ids=linked_skill_ids,
            inapplicable_skill_misconception_ids=(
                inapplicable_skill_misconception_ids or []))
        question_model.commit(
            owner_id, 'New question created',
            [{'cmd': question_domain.CMD_CREATE_NEW}])

    def save_new_question_suggestion_with_state_data_schema_v27(
        self,
        author_id: str,
        skill_id: str,
        suggestion_id: Optional[str] = None,
        language_code: str = constants.DEFAULT_LANGUAGE_CODE
    ) -> Optional[str]:
        """Saves a new question suggestion with a default version 27 state data
        dict.

        This function should only be used for creating question suggestion in
        tests involving migration of datastore question suggestions that use an
        old state data schema version.

        Note that it makes an explicit commit to the datastore instead of using
        the usual functions for updating and creating questions. This is because
        the latter approach would result in an question with the *current* state
        data schema version.
        """
        score_category = (
            suggestion_models.SCORE_TYPE_QUESTION +
            suggestion_models.SCORE_CATEGORY_DELIMITER + skill_id)
        change: Dict[
            str,
            Union[str, float, Dict[str, Union[Optional[Collection[str]], int]]]
        ] = {
            'cmd': (
                question_domain
                .CMD_CREATE_NEW_FULLY_SPECIFIED_QUESTION),
            'question_dict': {
                'question_state_data': self.VERSION_27_STATE_DICT,
                'question_state_data_schema_version': 27,
                'language_code': language_code,
                'linked_skill_ids': [skill_id],
                'inapplicable_skill_misconception_ids': []
            },
            'skill_id': skill_id,
            'skill_difficulty': 0.3
        }
        if suggestion_id is None:
            suggestion_id = (
                feedback_models.GeneralFeedbackThreadModel.
                generate_new_thread_id(
                    feconf.ENTITY_TYPE_SKILL, skill_id))
        suggestion_models.GeneralSuggestionModel.create(
            feconf.SUGGESTION_TYPE_ADD_QUESTION,
            feconf.ENTITY_TYPE_SKILL, skill_id, 1,
            suggestion_models.STATUS_IN_REVIEW, author_id, None, change,
            score_category, suggestion_id, language_code)

        return suggestion_id

    def save_new_skill(
        self,
        skill_id: str,
        owner_id: str,
        description: str = 'description',
        misconceptions: Optional[List[skill_domain.Misconception]] = None,
        rubrics: Optional[List[skill_domain.Rubric]] = None,
        skill_contents: Optional[skill_domain.SkillContents] = None,
        language_code: str = constants.DEFAULT_LANGUAGE_CODE,
        prerequisite_skill_ids: Optional[List[str]] = None
    ) -> skill_domain.Skill:
        """Creates an Oppia Skill and saves it.

        Args:
            skill_id: str. ID for the skill to be created.
            owner_id: str. The user_id of the creator of the skill.
            description: str. The description of the skill.
            misconceptions: list(Misconception)|None. A list of Misconception
                objects that contains the various misconceptions of the skill.
            rubrics: list(Rubric)|None. A list of Rubric objects that contain
                the rubric for each difficulty of the skill.
            skill_contents: SkillContents|None. A SkillContents object
                containing the explanation and examples of the skill.
            language_code: str. The ISO 639-1 code for the language this skill
                is written in.
            prerequisite_skill_ids: list(str)|None. The prerequisite skill IDs
                for the skill.

        Returns:
            Skill. A newly-created skill.
        """
        skill = (
            skill_domain.Skill.create_default_skill(skill_id, description, []))
        if misconceptions is not None:
            skill.misconceptions = misconceptions
            skill.next_misconception_id = len(misconceptions) + 1
        if skill_contents is not None:
            skill.skill_contents = skill_contents
        if prerequisite_skill_ids is not None:
            skill.prerequisite_skill_ids = prerequisite_skill_ids
        if rubrics is not None:
            skill.rubrics = rubrics
        else:
            skill.rubrics = [
                skill_domain.Rubric(
                    constants.SKILL_DIFFICULTIES[0], ['Explanation 1']),
                skill_domain.Rubric(
                    constants.SKILL_DIFFICULTIES[1], ['Explanation 2']),
                skill_domain.Rubric(
                    constants.SKILL_DIFFICULTIES[2], ['Explanation 3']),
            ]
        skill.language_code = language_code
        skill.version = 0
        skill_services.save_new_skill(owner_id, skill)
        return skill

    def save_new_skill_with_defined_schema_versions(
        self,
        skill_id: str,
        owner_id: str,
        description: str,
        next_misconception_id: int,
        misconceptions: Optional[List[skill_domain.Misconception]] = None,
        rubrics: Optional[List[skill_domain.Rubric]] = None,
        skill_contents: Optional[skill_domain.SkillContents] = None,
        misconceptions_schema_version: int = 1,
        rubric_schema_version: int = 1,
        skill_contents_schema_version: int = 1,
        language_code: str = constants.DEFAULT_LANGUAGE_CODE
    ) -> None:
        """Saves a new default skill with the given versions for misconceptions
        and skill contents.

        This function should only be used for creating skills in tests involving
        migration of datastore skills that use an old schema version.

        Note that it makes an explicit commit to the datastore instead of using
        the usual functions for updating and creating skills. This is because
        the latter approach would result in a skill with the *current* schema
        version.

        Args:
            skill_id: str. ID for the skill to be created.
            owner_id: str. The user_id of the creator of the skill.
            description: str. The description of the skill.
            next_misconception_id: int. The misconception id to be used by the
                next misconception added.
            misconceptions: list(Misconception.to_dict()). The list of
                misconception dicts associated with the skill.
            rubrics: list(Rubric.to_dict()). The list of rubric dicts associated
                with the skill.
            skill_contents: SkillContents.to_dict(). A SkillContents dict
                containing the explanation and examples of the skill.
            misconceptions_schema_version: int. The schema version for the
                misconceptions object.
            rubric_schema_version: int. The schema version for the rubric
                object.
            skill_contents_schema_version: int. The schema version for the
                skill_contents object.
            language_code: str. The ISO 639-1 code for the language this skill
                is written in.
        """
        skill_model = skill_models.SkillModel(
            id=skill_id, description=description, language_code=language_code,
            misconceptions=misconceptions, rubrics=rubrics,
            skill_contents=skill_contents,
            next_misconception_id=next_misconception_id,
            misconceptions_schema_version=misconceptions_schema_version,
            rubric_schema_version=rubric_schema_version,
            skill_contents_schema_version=skill_contents_schema_version,
            superseding_skill_id=None, all_questions_merged=False)
        skill_model.commit(
            owner_id, 'New skill created.',
            [{'cmd': skill_domain.CMD_CREATE_NEW}])

    def _create_valid_question_data(
        self, default_dest_state_name: str
    ) -> state_domain.State:
        """Creates a valid question_data dict.

        Args:
            default_dest_state_name: str. The default destination state.

        Returns:
            dict. The default question_data dict.
        """
        state = state_domain.State.create_default_state(
            default_dest_state_name, is_initial_state=True)
        state.update_interaction_id('TextInput')
        solution_dict: state_domain.SolutionDict = {
            'answer_is_exclusive': False,
            'correct_answer': 'Solution',
            'explanation': {
                'content_id': 'solution',
                'html': '<p>This is a solution.</p>',
            },
        }
        hints_list = [
            state_domain.Hint(
                state_domain.SubtitledHtml('hint_1', '<p>This is a hint.</p>')),
        ]
        # Ruling out the possibility of None for mypy type checking, because
        # we above we are already updating the value of interaction_id.
        assert state.interaction.id is not None
        solution = state_domain.Solution.from_dict(
            state.interaction.id, solution_dict)
        state.update_interaction_solution(solution)
        state.update_interaction_hints(hints_list)
        state.update_interaction_customization_args({
            'placeholder': {
                'value': {
                    'content_id': 'ca_placeholder',
                    'unicode_str': 'Enter text here',
                },
            },
            'rows': {'value': 1}
        })
        state.update_next_content_id_index(2)
        # Here, state is a State domain object and it is created using
        # 'create_default_state' method. So, 'state' is a default_state
        # and it is always going to contain a default_outcome. Thus to
        # narrow down the type from Optional[Outcome] to Outcome for
        # default_outcome, we used assert here.
        assert state.interaction.default_outcome is not None
        state.interaction.default_outcome.labelled_as_correct = True
        state.interaction.default_outcome.dest = None
        return state


class LinterTestBase(GenericTestBase):
    """Base class for linter tests."""

    def setUp(self) -> None:
        super().setUp()
        self.linter_stdout: List[str] = []

        def mock_print(*args: str) -> None:
            """Mock for print. Append the values to print to
            linter_stdout list.

            Args:
                *args: list(*). Variable length argument list of values to print
                    in the same line of output.
            """
            self.linter_stdout.append(' '.join(str(arg) for arg in args))

        self.print_swap = self.swap(builtins, 'print', mock_print)

    def assert_same_list_elements(
        self, phrases: List[str], stdout: List[str]
    ) -> None:
        """Checks to see if all of the phrases appear in at least one of the
        stdout outputs.

        Args:
            phrases: list(str). A list of phrases we are trying to find in one
                of the stdout outputs. For example, python linting outputs a
                success string that includes data we don't have easy access to,
                like how long the test took, so we may want to search for a
                substring of that success string in stdout.
            stdout: list(str). A list of the output results from the method's
                execution.
        """
        self.assertTrue(
            any(all(p in output for p in phrases) for output in stdout))

    def assert_failed_messages_count(
        self, stdout: List[str], expected_failed_count: int
    ) -> None:
        """Assert number of expected failed checks to actual number of failed
        checks.

        Args:
            stdout: list(str). A list of linter output messages.
            expected_failed_count: int. Expected number of failed messages.
        """
        failed_count = sum(msg.startswith('FAILED') for msg in stdout)
        self.assertEqual(failed_count, expected_failed_count)


class EmailMessageMock:
    """Mock for core.platform.models email services messages."""

    def __init__(
        self,
        sender_email: str,
        recipient_email: List[str],
        subject: str,
        plaintext_body: str,
        html_body: str,
        bcc: Optional[Sequence[str]] = None,
        reply_to: Optional[str] = None,
        recipient_variables: Optional[
            Dict[str, Dict[str, Union[str, int]]]
        ] = None
    ) -> None:
        """Inits a mock email message with all the necessary data.

        Args:
            sender_email: str. The email address of the sender. This should be
                in the form 'SENDER_NAME <SENDER_EMAIL_ADDRESS>' or
                'SENDER_EMAIL_ADDRESS'. Must be utf-8.
            recipient_email: list(str). The email addresses of the recipients.
                Must be utf-8.
            subject: str. The subject line of the email, Must be utf-8.
            plaintext_body: str. The plaintext body of the email. Must be utf-8.
            html_body: str. The HTML body of the email. Must fit in a datastore
                entity. Must be utf-8.
            bcc: list(str)|None. Optional argument. List of bcc emails. Emails
                must be utf-8.
            reply_to: str|None. Optional argument. Reply address formatted like
                “reply+<reply_id>@<incoming_email_domain_name> reply_id is the
                unique id of the sender.
            recipient_variables: dict|None. Optional argument. If batch sending
                requires differentiating each email based on the recipient, we
                assign a unique id to each recipient, including info relevant to
                that recipient so that we can reference it when composing the
                email like so:
                    recipient_variables = {
                        'bob@example.com': {'first': 'Bob', 'id': 1},
                        'alice@example.com': {'first': 'Alice', 'id': 2},
                    }
                    subject = 'Hey, %recipient.first%'
                For more information about this format, see:
                https://documentation.mailgun.com/en/latest/user_manual.html#batch-sending
        """
        self.sender = sender_email
        self.to = recipient_email
        self.subject = subject
        self.body = plaintext_body
        self.html = html_body
        self.bcc = bcc
        self.reply_to = reply_to
        self.recipient_variables = recipient_variables


class GenericEmailTestBase(GenericTestBase):
    """Base class for tests requiring email services."""

    emails_dict: Dict[
        str, List[EmailMessageMock]
    ] = collections.defaultdict(list)

    def run(self, result: Optional[unittest.TestResult] = None) -> None:
        """Adds a context swap on top of the test_utils.run() method so that
        test classes extending GenericEmailTestBase will automatically have a
        mailgun api key, mailgun domain name and mocked version of
        send_email_to_recipients().
        """
        with self.swap(
            email_services, 'send_email_to_recipients',
            self._send_email_to_recipients):
            super().run(result=result)

    def setUp(self) -> None:
        super().setUp()
        self._wipe_emails_dict()

    def _wipe_emails_dict(self) -> None:
        """Reset email dictionary for a new test."""
        self.emails_dict = collections.defaultdict(list)

    def _send_email_to_recipients(
        self,
        sender_email: str,
        recipient_emails: List[str],
        subject: str,
        plaintext_body: str,
        html_body: str,
        bcc: Optional[List[str]] = None,
        reply_to: Optional[str] = None,
        recipient_variables: Optional[
            Dict[str, Dict[str, Union[str, int]]]
        ] = None
    ) -> bool:
        """Mocks sending an email to each email in recipient_emails.

        Args:
            sender_email: str. The email address of the sender. This should be
                in the form 'SENDER_NAME <SENDER_EMAIL_ADDRESS>' or
                'SENDER_EMAIL_ADDRESS'. Must be utf-8.
            recipient_emails: list(str). The email addresses of the recipients.
                Must be utf-8.
            subject: str. The subject line of the email, Must be utf-8.
            plaintext_body: str. The plaintext body of the email. Must be utf-8.
            html_body: str. The HTML body of the email. Must fit in a datastore
                entity. Must be utf-8.
            bcc: list(str)|None. Optional argument. List of bcc emails. Must be
                utf-8.
            reply_to: str|None. Optional Argument. Reply address formatted like
                “reply+<reply_id>@<incoming_email_domain_name> reply_id is the
                unique id of the sender.
            recipient_variables: dict|None. Optional Argument. If batch sending
                requires differentiating each email based on the recipient, we
                assign a unique id to each recipient, including info relevant to
                that recipient so that we can reference it when composing the
                email like so:
                    recipient_variables = {
                        'bob@example.com': {'first': 'Bob', 'id': 1},
                        'alice@example.com': {'first': 'Alice', 'id': 2},
                    }
                    subject = 'Hey, %recipient.first%'
                For more information about this format, see:
                https://documentation.mailgun.com/en/latest/user_manual.html#batch-sending

        Returns:
            bool. Whether the emails are sent successfully.
        """
        bcc_emails = None
        if bcc:
            bcc_emails = bcc[0] if len(bcc) == 1 else bcc

        new_email = EmailMessageMock(
            sender_email, recipient_emails, subject, plaintext_body, html_body,
            bcc=bcc_emails, reply_to=(reply_to if reply_to else None),
            recipient_variables=(
                recipient_variables if recipient_variables else None))
        for recipient_email in recipient_emails:
            self.emails_dict[recipient_email].append(new_email)
        return True

    def _get_sent_email_messages(self, to: str) -> List[EmailMessageMock]:
        """Gets messages to a single recipient email.

        Args:
            to: str. The recipient email address.

        Returns:
            list(EmailMessageMock). The list of email messages corresponding to
            that recipient email.
        """
        return self.emails_dict[to] if to in self.emails_dict else []

    def _get_all_sent_email_messages(self) -> Dict[str, List[EmailMessageMock]]:
        """Gets the entire messages dictionary.

        Returns:
            dict(str, list(EmailMessageMock)). The dict keyed by recipient
            email. Each value contains a list of EmailMessageMock objects
            corresponding to that recipient email; in other words, all
            individual emails sent to that specific recipient email.
        """
        return self.emails_dict


EmailTestBase = GenericEmailTestBase


class ClassifierTestBase(GenericEmailTestBase):
    """Base class for classifier test classes that need common functions
    for related to reading classifier data and mocking the flow of the
    storing the trained models through post request.

    This class is derived from GenericEmailTestBase because the
    TrainedClassifierHandlerTests test suite requires email services test
    functions in addition to the classifier functions defined below.
    """

    # Here we use type Any because method 'post_blob' can return a JSON
    # dict which can contain different types of values. So, to allow every
    # type of value we used Any here.
    def post_blob(
        self, url: str, payload: bytes, expected_status_int: int = 200
    ) -> Dict[str, Any]:
        """Post a BLOB object to the server; return the received object.

        Note that this method should only be used for
        classifier.TrainedClassifierHandler handler and for no one else. The
        reason being, we don't have any general mechanism for security for
        transferring binary data. TrainedClassifierHandler implements a
        specific mechanism which is restricted to the handler.

        Args:
            url: str. The URL to which BLOB object in payload should be sent
                through a post request.
            payload: bytes. Binary data which needs to be sent.
            expected_status_int: int. The status expected as a response of post
                request.

        Returns:
            dict. Parsed JSON response received upon invoking the post request.
        """
        data = payload

        expect_errors = False
        if expected_status_int >= 400:
            expect_errors = True
        response = self._send_post_request(
            self.testapp, url, data,
            expect_errors, expected_status_int=expected_status_int,
            headers={'content-type': 'application/octet-stream'})
        # Testapp takes in a status parameter which is the expected status of
        # the response. However this expected status is verified only when
        # expect_errors=False. For other situations we need to explicitly check
        # the status.
        # Reference URL:
        # https://github.com/Pylons/webtest/blob/
        # bf77326420b628c9ea5431432c7e171f88c5d874/webtest/app.py#L1119 .

        self.assertEqual(response.status_int, expected_status_int)
        # Here we use type Any because the 'result' is a JSON result dict
        # that can contain different types of values. So, to allow every type
        # of value we used Any here.
        result: Dict[str, Any] = self._parse_json_response(
            response,
            expect_errors
        )
        return result

    def _get_classifier_data_from_classifier_training_job(
        self, classifier_training_job: classifier_domain.ClassifierTrainingJob
    ) -> text_classifier_pb2.TextClassifierFrozenModel:
        """Retrieves classifier training job from GCS using metadata stored in
        classifier_training_job.

        Args:
            classifier_training_job: ClassifierTrainingJob. Domain object
                containing metadata of the training job which is used to
                retrieve the trained model.

        Returns:
            FrozenModel. Protobuf object containing classifier data.
        """
        filename = classifier_training_job.classifier_data_filename
        fs = fs_services.GcsFileSystem(
            feconf.ENTITY_TYPE_EXPLORATION, classifier_training_job.exp_id)
        classifier_data = utils.decompress_from_zlib(fs.get(filename))
        classifier_data_proto = text_classifier_pb2.TextClassifierFrozenModel()
        classifier_data_proto.ParseFromString(classifier_data)
        return classifier_data_proto


class FunctionWrapper:
    """A utility for making function wrappers. Create a subclass and override
    any or both of the pre_call_hook and post_call_hook methods. See these
    methods for more info.
    """

    # Here we use type Any because argument 'func' can accept any kind of
    # function signature. So, to allow every function signature we used
    # Callable[..., Any] type here.
    def __init__(self, func: Callable[..., Any]) -> None:
        """Creates a new FunctionWrapper instance.

        Args:
            func: a callable, or data descriptor. If it's a descriptor, then
                __get__ should return a bound method. For example, func can be
                a function, a method, a static or class method, but not a
                @property.
        """
        self._func = func
        # Here we use object because '_instance' can be a object of any class.
        self._instance: Optional[object] = None

    # Here we use type Any because this method can accept arguments of the
    # wrapped function, and the wrapped function can have an arbitrary number
    # of arguments with different types.
    def __call__(self, *args: Any, **kwargs: Any) -> Any:
        """Overrides the call method for the function to call pre_call_hook
        method which would be called before the function is executed and
        post_call_hook which would be called after the function is executed.
        """
        if self._instance is not None:
            args = tuple([self._instance] + list(args))

        # Creates a mapping from positional and keyword arguments to parameters
        # and binds them to the call signature of the method. Serves as a
        # replacement for inspect.getcallargs() in python versions >= 3.5.
        sig = inspect.signature(self._func)
        args_dict = sig.bind_partial(*args, **kwargs).arguments

        self.pre_call_hook(args_dict)

        result = self._func(*args, **kwargs)

        self.post_call_hook(args_dict, result)

        return result

    # Here we use object because this method can accept object of any class.
    def __get__(self, instance: object, owner: str) -> FunctionWrapper:
        # We have to implement __get__ because otherwise, we don't have a chance
        # to bind to the instance self._func was bound to. See the following SO
        # answer: https://stackoverflow.com/a/22555978/675311
        self._instance = instance
        return self

    # Here we use type Any because argument 'args' can accept arbitrary number
    # of function's arguments and these arguments can be of any type.
    def pre_call_hook(self, args: OrderedDict[str, Any]) -> None:
        """Override this to do tasks that should be executed before the actual
        function call.

        Args:
            args: OrderedDict. Set of arguments that the function accepts.
        """
        pass

    # Here we use type Any because argument 'args' can accept arbitrary number
    # of function's arguments and these arguments can be of any type.
    def post_call_hook(self, args: OrderedDict[str, Any], result: str) -> None:
        """Override this to do tasks that should be executed after the actual
        function call.

        Args:
            args: OrderedDict. Set of arguments that the function accepts.
            result: *. Result returned from the function.
        """
        pass


class CallCounter(FunctionWrapper):
    """A function wrapper that keeps track of how often the function is called.
    Note that the counter is incremented before each call, so it is also
    increased when the function raises an exception.
    """

    # Here we use type Any because argument 'f' can accept any kind of
    # function signature. So, to allow every function signature we used
    # Callable[..., Any] type here.
    def __init__(self, f: Callable[..., Any]) -> None:
        """Counts the number of times the given function has been called. See
        FunctionWrapper for arguments.
        """
        super().__init__(f)
        self._times_called = 0

    @property
    def times_called(self) -> int:
        """Property that returns the number of times the wrapped function has
        been called.

        Returns:
            int. The number of times the wrapped function has been called.
        """
        return self._times_called

    # Here we use type Any because argument 'args' can accept arbitrary number
    # of function's arguments and these arguments can be of any type.
    def pre_call_hook(self, args: OrderedDict[str, Any]) -> None:
        """Method that is called before each function call to increment the
        counter tracking the number of times a function is called. This will
        also be called even when the function raises an exception.

        Args:
            args: OrderedDict. Set of arguments that the function accepts.
        """
        self._times_called += 1


class FailingFunction(FunctionWrapper):
    """A function wrapper that makes a function fail, raising a given exception.
    It can be set to succeed after a given number of calls.
    """

    INFINITY: Final = math.inf

    # Here we use type Any because argument 'f' can accept any kind of
    # function signature. So, to allow every function signature we used
    # Callable[..., Any] type here.
    def __init__(
        self,
        f: Callable[..., Any],
        exception: Union[Type[BaseException], BaseException],
        num_tries_before_success: float
    ) -> None:
        """Create a new Failing function.

        Args:
            f: func. See FunctionWrapper.
            exception: Exception. The exception to be raised.
            num_tries_before_success: float. The number of times to raise an
                exception, before a call succeeds. If this is 0, all calls will
                succeed, if it is FailingFunction. INFINITY, all calls will
                fail.

        Raises:
            ValueError. The number of times to raise an exception before a call
                succeeds should be a non-negative interger or INFINITY.
        """
        super().__init__(f)
        self._exception = exception
        self._num_tries_before_success = num_tries_before_success
        self._always_fail = (
            self._num_tries_before_success == FailingFunction.INFINITY)
        self._times_called = 0

        if not self._always_fail and self._num_tries_before_success < 0:
            raise ValueError(
                'num_tries_before_success should either be an '
                'integer greater than or equal to 0, '
                'or FailingFunction.INFINITY')

    # Here we use type Any because argument 'args' can accept arbitrary number
    # of function's arguments and these arguments can be of any type.
    def pre_call_hook(self, args: OrderedDict[str, Any]) -> None:
        """Method that is called each time before the actual function call to
        check if the exception is to be raised based on the number of tries
        before success.

        Args:
            args: OrderedDict. Set of arguments that the function accepts.
        """
        self._times_called += 1
        call_should_fail = (
            self._always_fail or
            self._num_tries_before_success >= self._times_called)
        if call_should_fail:
            raise self._exception<|MERGE_RESOLUTION|>--- conflicted
+++ resolved
@@ -2464,14 +2464,9 @@
         self.signup(self.SUPER_ADMIN_EMAIL, self.SUPER_ADMIN_USERNAME)
 
     def set_config_property(
-<<<<<<< HEAD
         self,
         config_obj: config_domain.ConfigProperty,
         new_config_value: Union[str, List[str], bool, float]
-=======
-        self, config_obj: config_domain.ConfigProperty,
-        new_config_value: Union[str, bool]
->>>>>>> fc5dee50
     ) -> None:
         """Sets a given configuration object's value to the new value specified
         using a POST request.
