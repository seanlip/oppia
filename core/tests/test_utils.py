--- conflicted
+++ resolved
@@ -71,11 +71,6 @@
 import contextlib2
 from google.cloud import ndb
 import elasticsearch
-<<<<<<< HEAD
-=======
-from google.appengine.ext import deferred
-from google.appengine.ext import testbed
->>>>>>> b957b3e5
 import requests_mock
 import webtest
 
