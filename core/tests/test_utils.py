# coding: utf-8
#
# Copyright 2014 The Oppia Authors. All Rights Reserved.
#
# Licensed under the Apache License, Version 2.0 (the "License");
# you may not use this file except in compliance with the License.
# You may obtain a copy of the License at
#
#      http://www.apache.org/licenses/LICENSE-2.0
#
# Unless required by applicable law or agreed to in writing, software
# distributed under the License is distributed on an "AS-IS" BASIS,
# WITHOUT WARRANTIES OR CONDITIONS OF ANY KIND, either express or implied.
# See the License for the specific language governing permissions and
# limitations under the License.

"""Common utilities for test classes."""

from __future__ import annotations

import builtins
import collections
import contextlib
import copy
import datetime
import functools
import inspect
import itertools
import json
import logging
import math
import os
import random
import re
import string
from types import TracebackType
import unittest

from core import feconf
from core import schema_utils
from core import utils
from core.constants import constants
from core.controllers import base
from core.domain import auth_domain
from core.domain import caching_domain
from core.domain import classifier_domain
from core.domain import collection_domain
from core.domain import collection_services
from core.domain import config_domain
from core.domain import exp_domain
from core.domain import exp_fetchers
from core.domain import exp_services
from core.domain import fs_services
from core.domain import interaction_registry
from core.domain import object_registry
from core.domain import param_domain
from core.domain import question_domain
from core.domain import question_services
from core.domain import rights_manager
from core.domain import skill_domain
from core.domain import skill_services
from core.domain import state_domain
from core.domain import story_domain
from core.domain import story_services
from core.domain import subtopic_page_domain
from core.domain import subtopic_page_services
from core.domain import topic_domain
from core.domain import translation_domain
from core.domain import topic_services
from core.domain import user_services
from core.platform import models
from core.platform.search import elastic_search_services
from core.platform.taskqueue import cloud_tasks_emulator
import main
from proto_files import text_classifier_pb2

import elasticsearch
import requests_mock
from typing import (
    IO, Any, Callable, Collection, Dict, Iterable, Iterator, List, Mapping,
    Optional, OrderedDict, Pattern, Sequence, Set, Tuple, Type,
    Union, cast, overload
)
from typing_extensions import Final, Literal, TypedDict
import webapp2
import webtest


MYPY = False
if MYPY:  # pragma: no cover
    from mypy_imports import auth_models
    from mypy_imports import base_models
    from mypy_imports import datastore_services
    from mypy_imports import email_services
    from mypy_imports import exp_models
    from mypy_imports import feedback_models
    from mypy_imports import memory_cache_services
    from mypy_imports import platform_auth_services
    from mypy_imports import platform_taskqueue_services
    from mypy_imports import question_models
    from mypy_imports import skill_models
    from mypy_imports import storage_services
    from mypy_imports import story_models
    from mypy_imports import suggestion_models
    from mypy_imports import topic_models

(
    auth_models, base_models, exp_models,
    feedback_models, question_models, skill_models,
    story_models, suggestion_models, topic_models
) = models.Registry.import_models([
    models.NAMES.auth, models.NAMES.base_model, models.NAMES.exploration,
    models.NAMES.feedback, models.NAMES.question, models.NAMES.skill,
    models.NAMES.story, models.NAMES.suggestion, models.NAMES.topic
])

datastore_services = models.Registry.import_datastore_services()
storage_services = models.Registry.import_storage_services()
email_services = models.Registry.import_email_services()
memory_cache_services = models.Registry.import_cache_services()
platform_auth_services = models.Registry.import_auth_services()
platform_taskqueue_services = models.Registry.import_taskqueue_services()

# Prefix to append to all lines printed by tests to the console.
# We are using the b' prefix as all the stdouts are in bytes.
LOG_LINE_PREFIX: Final = b'LOG_INFO_TEST: '

# List of model classes that don't have Wipeout or Takeout, related class
# methods defined because they're not used directly but only as
# base classes for the other models.
BASE_MODEL_CLASSES_WITHOUT_DATA_POLICIES: Final = (
    'BaseCommitLogEntryModel',
    'BaseHumanMaintainedModel',
    'BaseMapReduceBatchResultsModel',
    'BaseModel',
    'BaseSnapshotContentModel',
    'BaseSnapshotMetadataModel',
    'VersionedModel',
)


class NewIndexDict(TypedDict):
    """Type for the the newly created index with the given name."""

    index: str
    acknowledged: bool
    shards_acknowledged: bool


class ExistingIndexDict(TypedDict):
    """Type for the dictionary that adds a document to the existing index."""

    _index: str
    _shards: Dict[str, int]
    _seq_no: int
    _primary_term: int
    result: str
    _id: Optional[str]
    _version: int
    _type: str


class DeletedDocumentDict(TypedDict):
    """Type for the dictionary representing documents deleted from an index."""

    took: int
    version_conflicts: int
    noops: int
    throttled_until_millis: int
    failures: List[str]
    throttled_millis: int
    total: int
    batches: int
    requests_per_second: Union[float, int]
    retries: Dict[str, int]
    timed_out: bool
    deleted: int


class SearchDocumentDict(TypedDict):
    """Dictionary representing documents that matches the given query."""

    timed_out: bool
    _shards: Dict[str, int]
    took: int
    hits: Dict[str, List[ResultDocumentDict]]
    total: Dict[str, Union[str, int]]
    max_score: float


class ResultDocumentDict(TypedDict):
    """Type for the result document dictionary that matches the given query."""

    _id: str
    _score: float
    _type: str
    _index: str
    _source: Dict[str, str]


def get_filepath_from_filename(filename: str, rootdir: str) -> Optional[str]:
    """Returns filepath using the filename. Different files are present in
    different subdirectories in the rootdir. So, we walk through the rootdir and
    match the all the filenames with the given filename.  When a match is found
    the function returns the complete path of the filename by using
    os.path.join(root, filename).

    For example exploration-editor-page.mainpage.html is present in
    core/templates/pages/exploration-editor-page and error-page.mainpage.html
    is present in core/templates/pages/error-pages. So we walk through
    core/templates/pages and a match for exploration-editor-page.component.html
    is found in exploration-editor-page subdirectory and a match for
    error-page.directive.html is found in error-pages subdirectory.

    Args:
        filename: str. The name of the file.
        rootdir: str. The directory to search the file in.

    Returns:
        str | None. The path of the file if file is found otherwise
        None.

    Raises:
        Exception. Multiple files found with given file name.
    """
    # This is required since error files are served according to error status
    # code. The file served is error-page.mainpage.html but it is compiled and
    # stored as error-page-{status_code}.mainpage.html.  So, we need to swap the
    # name here to obtain the correct filepath.
    if filename.startswith('error-page'):
        filename = 'error-page.mainpage.html'
    matches = list(itertools.chain.from_iterable(
        (os.path.join(subdir, f) for f in filenames if f == filename)
        for subdir, _, filenames in os.walk(rootdir)))
    if len(matches) > 1:
        raise Exception('Multiple files found with name: %s' % filename)
    return matches[0] if matches else None


def mock_load_template(filename: str) -> str:
    """Mock for load_template function. This mock is required for backend tests
    since we do not have webpack compilation before backend tests. The folder to
    search templates is webpack_bundles which is generated after webpack
    compilation. Since this folder will be missing, load_template function will
    return an error. So, we use a mock for load_template which returns the html
    file from the source directory instead.

    Args:
        filename: str. The name of the file for which template is to be
            returned.

    Returns:
        str. The contents of the given file.

    Raises:
        Exception. No file exists for the given file name.
    """
    filepath = get_filepath_from_filename(
        filename, os.path.join('core', 'templates', 'pages'))
    if filepath is None:
        raise Exception(
            'No file exists for the given file name.'
        )
    with utils.open_file(filepath, 'r') as f:
        return f.read()


def check_image_png_or_webp(image_string: str) -> bool:
    """Checks if the image is in png or webp format only.

    Args:
        image_string: str. Image url in base64 format.

    Returns:
        bool. Returns true if image is in WebP format.
    """
    return image_string.startswith(('data:image/png', 'data:image/webp'))


def get_storage_model_module_names() -> Iterator[models.NAMES]:
    """Get all module names in storage."""
    # As models.NAMES is an enum, it cannot be iterated over. So we use the
    # __dict__ property which can be iterated over.
    for name in models.NAMES:
        yield name


def get_storage_model_classes() -> Iterator[base_models.BaseModel]:
    """Get all model classes in storage."""
    for module_name in get_storage_model_module_names():
        (module,) = models.Registry.import_models([module_name])
        for member_name, member_obj in inspect.getmembers(module):
            if inspect.isclass(member_obj):
                clazz: base_models.BaseModel = getattr(module, member_name)
                all_base_classes = [
                    base_class.__name__ for base_class in inspect.getmro(
                        clazz)]
                if 'Model' in all_base_classes:
                    yield clazz


def generate_random_hexa_str() -> str:
    """Generate 32 character random string that looks like hex number.

    Returns:
        str. A random string.
    """
    uppercase = 'ABCDEF'
    lowercase = 'abcdef'
    return ''.join(random.choices(uppercase + lowercase + string.digits, k=32))


class ElasticSearchStub:
    """This stub class mocks the functionality of ES in
    elastic_search_services.py.

    IMPORTANT NOTE TO DEVELOPERS: These mock functions are NOT guaranteed to
    be exact implementations of elasticsearch functionality. If the results of
    this mock and the local dev elasticsearch instance differ, the mock
    functions should be updated so that their behaviour matches what a local
    dev instance would return. (For example, this mock always has a 'version'
    of 1 in the return dict and an arbitrary '_seq_no', although the version
    number increments with every PUT in the elasticsearch Python client
    library and the '_seq_no' increments with every operation.)
    """

    _DB: Dict[str, List[Dict[str, str]]] = {}

    def reset(self) -> None:
        """Helper method that clears the mock database."""
        self._DB.clear()

    def _generate_index_not_found_error(self, index_name: str) -> None:
        """Helper method that generates an elasticsearch 'index not found' 404
        error.

        Args:
            index_name: str. The index that was not found.

        Returns:
            elasticsearch.NotFoundError. A manually-constructed error
            indicating that the index was not found.
        """
        raise elasticsearch.NotFoundError(
            404, 'index_not_found_exception', {
                'status': 404,
                'error': {
                    'reason': 'no such index [%s]' % index_name,
                    'root_cause': [{
                        'reason': 'no such index [%s]' % index_name,
                        'index': index_name,
                        'index_uuid': '_na_',
                        'type': 'index_not_found_exception',
                        'resource.type': 'index_or_alias',
                        'resource.id': index_name
                    }],
                    'index': index_name,
                    'index_uuid': '_na_',
                    'type': 'index_not_found_exception',
                    'resource.type': 'index_or_alias',
                    'resource.id': index_name
                }
            }
        )

    def mock_create_index(self, index_name: str) -> NewIndexDict:
        """Creates an index with the given name.

        Args:
            index_name: str. The name of the index to create.

        Returns:
            dict. A dict representing the ElasticSearch API response.

        Raises:
            elasticsearch.RequestError. An index with the given name already
                exists.
        """
        if index_name in self._DB:
            raise elasticsearch.RequestError(
                400, 'resource_already_exists_exception',
                'index [%s/RaNdOmStRiNgOfAlPhAs] already exists' % index_name)
        self._DB[index_name] = []
        return {
            'index': index_name,
            'acknowledged': True,
            'shards_acknowledged': True
        }

    def mock_index(
        self,
        index_name: str,
        document: Dict[str, str],
        id: Optional[str] = None  # pylint: disable=redefined-builtin
    ) -> ExistingIndexDict:
        """Adds a document with the given ID to the index.

        Note that, unfortunately, we have to keep the name of "id" for the
        last kwarg, although it conflicts with a Python builtin. This is
        because the name is an existing part of the API defined at
        https://elasticsearch-py.readthedocs.io/en/v7.10.1/api.html

        Args:
            index_name: str. The name of the index to create.
            document: dict. The document to store.
            id: str. The unique identifier of the document.

        Returns:
            dict. A dict representing the ElasticSearch API response.

        Raises:
            elasticsearch.RequestError. An index with the given name already
                exists.
        """
        if index_name not in self._DB:
            self._generate_index_not_found_error(index_name)
        self._DB[index_name] = [
            d for d in self._DB[index_name] if d['id'] != id]
        self._DB[index_name].append(document)
        return {
            '_index': index_name,
            '_shards': {
                'total': 2,
                'successful': 1,
                'failed': 0,
            },
            '_seq_no': 96,
            '_primary_term': 1,
            'result': 'created',
            '_id': id,
            '_version': 1,
            '_type': '_doc',
        }

    def mock_exists(self, index_name: str, doc_id: str) -> bool:
        """Checks whether a document with the given ID exists in the mock
        database.

        Args:
            index_name: str. The name of the index to check.
            doc_id: str. The document id to check.

        Returns:
            bool. Whether the document exists in the index.

        Raises:
            elasticsearch.NotFoundError: The given index name was not found.
        """
        if index_name not in self._DB:
            self._generate_index_not_found_error(index_name)
        return any(d['id'] == doc_id for d in self._DB[index_name])

    def mock_delete(self, index_name: str, doc_id: str) -> ExistingIndexDict:
        """Deletes a document from an index in the mock database. Does nothing
        if the document is not in the index.

        Args:
            index_name: str. The name of the index to delete the document from.
            doc_id: str. The document id to be deleted from the index.

        Returns:
            dict. A dict representing the ElasticSearch API response.

        Raises:
            Exception. The document does not exist in the index.
            elasticsearch.NotFoundError. The given index name was not found, or
                the given doc_id was not found in the given index.
        """
        if index_name not in self._DB:
            self._generate_index_not_found_error(index_name)
        docs = [d for d in self._DB[index_name] if d['id'] != doc_id]
        if len(self._DB[index_name]) != len(docs):
            self._DB[index_name] = docs
            return {
                '_type': '_doc',
                '_seq_no': 99,
                '_shards': {
                    'total': 2,
                    'successful': 1,
                    'failed': 0
                },
                'result': 'deleted',
                '_primary_term': 1,
                '_index': index_name,
                '_version': 4,
                '_id': '0'
            }

        raise elasticsearch.NotFoundError(
            404, {
                '_index': index_name,
                '_type': '_doc',
                '_id': doc_id,
                '_version': 1,
                'result': 'not_found',
                '_shards': {
                    'total': 2,
                    'successful': 1,
                    'failed': 0
                },
                '_seq_no': 103,
                '_primary_term': 1
            })

    def mock_delete_by_query(
        self, index_name: str, query: Dict[str, Dict[str, Dict[str, str]]]
    ) -> DeletedDocumentDict:
        """Deletes documents from an index based on the given query.

        Note that this mock only supports a specific for the query, i.e. the
        one which clears the entire index. It asserts that all calls to this
        function use that query format.

        Args:
            index_name: str. The name of the index to delete the documents from.
            query: dict. The query that defines which documents to delete.

        Returns:
            dict. A dict representing the ElasticSearch response.

        Raises:
            AssertionError. The query is not in the correct form.
            elasticsearch.NotFoundError. The given index name was not found.
        """
        assert list(query.keys()) == ['query']
        assert query['query'] == {
            'match_all': {}
        }
        if index_name not in self._DB:
            self._generate_index_not_found_error(index_name)
        index_size = len(self._DB[index_name])
        del self._DB[index_name][:]
        return {
            'took': 72,
            'version_conflicts': 0,
            'noops': 0,
            'throttled_until_millis': 0,
            'failures': [],
            'throttled_millis': 0,
            'total': index_size,
            'batches': 1,
            'requests_per_second': -1.0,
            'retries': {u'search': 0, u'bulk': 0},
            'timed_out': False,
            'deleted': index_size
        }

    # Here Any type is used because argument 'body' can accept dictionaries
    # that can possess different types of values like int, List[...]. nested
    # dictionary and other types too.
    def mock_search(
        self,
        body: Optional[Dict[str, Dict[str, Dict[str, Any]]]] = None,
        index: Optional[str] = None,
        params: Optional[Dict[str, int]] = None
    ) -> SearchDocumentDict:
        """Searches and returns documents that match the given query.

        Args:
            body: dict|None. A dictionary search definition that uses Query DSL.
            index: str|None. The name of the index to search.
            params: dict|None. A dict with two keys: `size` and `from`. The
                corresponding values are ints which represent the number of
                results to fetch, and the offset from which to fetch them,
                respectively.

        Returns:
            dict. A dict representing the ElasticSearch response.

        Raises:
            AssertionError. The given arguments are not supported by this mock.
            elasticsearch.NotFoundError. The given index name was not found.
        """
        assert body is not None
        # "_all" and "" are special index names that are used to search across
        # all indexes. We do not allow their use.
        assert index not in ['_all', '']
        assert index is not None
        assert params is not None
        assert sorted(params.keys()) == ['from', 'size']

        if index not in self._DB:
            self._generate_index_not_found_error(index)

        result_docs = []
        result_doc_ids = set([])
        for doc in self._DB[index]:
            if not doc['id'] in result_doc_ids:
                result_docs.append(doc)
                result_doc_ids.add(doc['id'])

        filters = body['query']['bool']['filter']
        terms = body['query']['bool']['must']

        for f in filters:
            for k, v in f['match'].items():
                result_docs = [doc for doc in result_docs if doc[k] in v]

        if terms:
            filtered_docs = []
            for term in terms:
                for _, v in term.items():
                    values = v['query'].split(' ')
                    for doc in result_docs:
                        strs = [
                            val for val in doc.values() if isinstance(val, str)
                        ]
                        words = []
                        for s in strs:
                            words += s.split(' ')
                        if all(value in words for value in values):
                            filtered_docs.append(doc)
            result_docs = filtered_docs

        formatted_result_docs: List[ResultDocumentDict] = [{
            '_id': doc['id'],
            '_score': 0.0,
            '_type': '_doc',
            '_index': index,
            '_source': doc
        } for doc in result_docs[
            params['from']: params['from'] + params['size']
        ]]

        return {
            'timed_out': False,
            '_shards': {
                'failed': 0,
                'total': 1,
                'successful': 1,
                'skipped': 0
            },
            'took': 4,
            'hits': {
                'hits': formatted_result_docs
            },
            'total': {
                'value': len(formatted_result_docs),
                'relation': 'eq'
            },
            'max_score': max(
                [0.0] + [d['_score'] for d in formatted_result_docs]),
        }


class AuthServicesStub:
    """Test-only implementation of the public API in core.platform.auth."""

    class AuthUser:
        """Authentication user with ID and deletion status."""

        def __init__(
            self, user_id: str, deleted: bool = False
        ) -> None:
            self.id = user_id
            self.deleted = deleted

        def mark_as_deleted(self) -> None:
            """Marks the user as deleted."""
            self.deleted = True

    def __init__(self) -> None:
        """Initializes a new instance that emulates an empty auth server."""
        self._user_id_by_auth_id: Dict[str, AuthServicesStub.AuthUser] = {}
        self._external_user_id_associations: Set[str] = set()

    @classmethod
    def install_stub(cls, test: GenericTestBase) -> Callable[..., None]:
        """Installs a new instance of the stub onto the given test instance.

        Args:
            test: GenericTestBase. The test instance to install the stub on.

        Returns:
            callable. A function that will uninstall the stub when called.
        """
        with contextlib.ExitStack() as stack:
            stub = cls()

            stack.enter_context(test.swap(
                platform_auth_services, 'establish_auth_session',
                stub.establish_auth_session))
            stack.enter_context(test.swap(
                platform_auth_services, 'destroy_auth_session',
                stub.destroy_auth_session))
            stack.enter_context(test.swap(
                platform_auth_services, 'get_auth_claims_from_request',
                stub.get_auth_claims_from_request))
            stack.enter_context(test.swap(
                platform_auth_services, 'mark_user_for_deletion',
                stub.mark_user_for_deletion))
            stack.enter_context(test.swap(
                platform_auth_services, 'delete_external_auth_associations',
                stub.delete_external_auth_associations))
            stack.enter_context(test.swap(
                platform_auth_services,
                'verify_external_auth_associations_are_deleted',
                stub.verify_external_auth_associations_are_deleted))
            stack.enter_context(test.swap(
                platform_auth_services, 'get_auth_id_from_user_id',
                stub.get_auth_id_from_user_id))
            stack.enter_context(test.swap(
                platform_auth_services, 'get_user_id_from_auth_id',
                stub.get_user_id_from_auth_id))
            stack.enter_context(test.swap(
                platform_auth_services, 'get_multi_user_ids_from_auth_ids',
                stub.get_multi_user_ids_from_auth_ids))
            stack.enter_context(test.swap(
                platform_auth_services, 'get_multi_auth_ids_from_user_ids',
                stub.get_multi_auth_ids_from_user_ids))
            stack.enter_context(test.swap(
                platform_auth_services, 'associate_auth_id_with_user_id',
                stub.associate_auth_id_with_user_id))
            stack.enter_context(test.swap(
                platform_auth_services,
                'associate_multi_auth_ids_with_user_ids',
                stub.associate_multi_auth_ids_with_user_ids))

            # Standard usage of ExitStack: enter a bunch of context managers
            # from the safety of an ExitStack's context. Once they've all been
            # opened, pop_all() of them off of the original context so they can
            # *stay* open. Calling the function returned will exit all of them
            # in reverse order.
            # https://docs.python.org/3/library/contextlib.html#cleaning-up-in-an-enter-implementation
            close = stack.pop_all().close
        return close

    @classmethod
    def establish_auth_session(
        cls, _: webapp2.Request, __: webapp2.Response
    ) -> None:
        """Sets login cookies to maintain a user's sign-in session.

        Args:
            _: webapp2.Request. Unused because os.environ handles
                sessions.
            __: webapp2.Response. Unused because os.environ handles
                sessions.
        """
        pass

    @classmethod
    def destroy_auth_session(cls, _: webapp2.Response) -> None:
        """Clears login cookies from the given response headers.

        Args:
            _: webapp2.Response. Unused because os.environ handles
                sessions.
        """
        pass

    @classmethod
    def get_auth_claims_from_request(
        cls, _: webapp2.Request
    ) -> Optional[auth_domain.AuthClaims]:
        """Authenticates the request and returns claims about its authorizer.

        This stub obtains authorization information from os.environ. To make the
        operation more authentic, this method also creates a new "external"
        association for the user to simulate a genuine "provided" value.

        Args:
            _: webapp2.Request. The HTTP request to authenticate.
                Unused because auth-details are extracted from environment
                variables.

        Returns:
            AuthClaims|None. Claims about the currently signed in user. If no
            user is signed in, then returns None.
        """
        auth_id = os.environ.get('USER_ID', '')
        email = os.environ.get('USER_EMAIL', '')
        role_is_super_admin = os.environ.get('USER_IS_ADMIN', '0') == '1'
        if auth_id:
            return auth_domain.AuthClaims(auth_id, email, role_is_super_admin)
        return None

    def mark_user_for_deletion(self, user_id: str) -> None:
        """Marks the user, and all of their auth associations, as deleted.

        Since the stub does not use models, this operation actually deletes the
        user's association. The "external" associations, however, are not
        deleted yet.

        Args:
            user_id: str. The unique ID of the user whose associations should be
                deleted.
        """
        for user in self._user_id_by_auth_id.values():
            if user.id == user_id:
                user.mark_as_deleted()

    def delete_external_auth_associations(self, user_id: str) -> None:
        """Deletes all associations that refer to the user outside of Oppia.

        Args:
            user_id: str. The unique ID of the user whose associations should be
                deleted.
        """
        self._external_user_id_associations.discard(user_id)

    def verify_external_auth_associations_are_deleted(
        self, user_id: str
    ) -> bool:
        """Returns true if and only if we have successfully verified that all
        external associations have been deleted.

        Args:
            user_id: str. The unique ID of the user whose associations should be
                checked.

        Returns:
            bool. True if and only if we have successfully verified that all
            external associations have been deleted.
        """
        return user_id not in self._external_user_id_associations

    def get_auth_id_from_user_id(self, user_id: str) -> Optional[str]:
        """Returns the auth ID associated with the given user ID.

        Args:
            user_id: str. The user ID.

        Returns:
            str|None. The auth ID associated with the given user ID, or None if
            no association exists.
        """
        return next((
            auth_id for auth_id, user in self._user_id_by_auth_id.items()
            if user.id == user_id and not user.deleted
        ), None)

    def get_user_id_from_auth_id(
        self, auth_id: str, include_deleted: bool = False
    ) -> Optional[str]:
        """Returns the user ID associated with the given auth ID.

        Args:
            auth_id: str. The auth ID.
            include_deleted: bool. Whether to return the ID of models marked for
                deletion.

        Returns:
            str|None. The user ID associated with the given auth ID, or None if
            no association exists.
        """
        user = self._user_id_by_auth_id.get(auth_id, None)
        if user is None:
            return None

        if include_deleted or not user.deleted:
            return user.id

        return None

    def get_multi_user_ids_from_auth_ids(
        self, auth_ids: List[str]
    ) -> List[Optional[str]]:
        """Returns the user IDs associated with the given auth IDs.

        Args:
            auth_ids: list(str). The auth IDs.

        Returns:
            list(str|None). The user IDs associated with each of the given auth
            IDs, or None for associations which don't exist.
        """
        return [self.get_user_id_from_auth_id(auth_id) for auth_id in auth_ids]

    def get_multi_auth_ids_from_user_ids(
        self, user_ids: List[str]
    ) -> List[Optional[str]]:
        """Returns the auth IDs associated with the given user IDs.

        Args:
            user_ids: list(str). The user IDs.

        Returns:
            list(str|None). The auth IDs associated with each of the given user
            IDs, or None for associations which don't exist.
        """
        auth_id_by_user_id = {
            user.id: auth_id
            for auth_id, user in self._user_id_by_auth_id.items()
        }
        return [auth_id_by_user_id.get(user_id, None) for user_id in user_ids]

    def associate_auth_id_with_user_id(
        self, auth_id_user_id_pair: auth_domain.AuthIdUserIdPair
    ) -> None:
        """Commits the association between auth ID and user ID.

        This method also adds the user to the "external" set of associations.

        Args:
            auth_id_user_id_pair: auth_domain.AuthIdUserIdPair. The association
                to commit.

        Raises:
            Exception. The IDs are already associated with a value.
        """
        auth_id, user_id = auth_id_user_id_pair
        if auth_id in self._user_id_by_auth_id:
            raise Exception(
                'auth_id=%r is already associated with user_id=%r' % (
                    auth_id, self._user_id_by_auth_id[auth_id].id))
        auth_models.UserAuthDetailsModel(
            id=user_id, firebase_auth_id=auth_id).put()
        self._external_user_id_associations.add(user_id)
        self._user_id_by_auth_id[auth_id] = AuthServicesStub.AuthUser(user_id)

    def associate_multi_auth_ids_with_user_ids(
        self, auth_id_user_id_pairs: List[auth_domain.AuthIdUserIdPair]
    ) -> None:
        """Commits the associations between auth IDs and user IDs.

        This method also adds the users to the "external" set of associations.

        Args:
            auth_id_user_id_pairs: list(auth_domain.AuthIdUserIdPair). The
                associations to commit.

        Raises:
            Exception. One or more auth associations already exist.
        """
        collisions = ', '.join(
            '{auth_id=%r: user_id=%r}' % (a, self._user_id_by_auth_id[a].id)
            for a, _ in auth_id_user_id_pairs if a in self._user_id_by_auth_id)
        if collisions:
            raise Exception('already associated: %s' % collisions)
        datastore_services.put_multi(
            [auth_models.UserAuthDetailsModel(
                id=user_id, firebase_auth_id=auth_id)
             for auth_id, user_id in auth_id_user_id_pairs])
        external_user_ids: Set[str] = {u for _, u in auth_id_user_id_pairs}
        self._external_user_id_associations.update(external_user_ids)
        auth_id_user_id_pairs_with_deletion = {
            auth_id: AuthServicesStub.AuthUser(user_id)
            for auth_id, user_id in auth_id_user_id_pairs
        }
        self._user_id_by_auth_id.update(auth_id_user_id_pairs_with_deletion)


class TaskqueueServicesStub:
    """The stub class that mocks the API functionality offered by the platform
    layer, namely the platform.taskqueue taskqueue services API.
    """

    def __init__(self, test_base: GenericTestBase) -> None:
        """Initializes a taskqueue services stub that replaces the API
        functionality of core.platform.taskqueue.

        Args:
            test_base: GenericTestBase. The current test base.
        """
        self._test_base = test_base
        self._client = cloud_tasks_emulator.Emulator(
            task_handler=self._task_handler, automatic_task_handling=False)

    def _task_handler(
        self,
        url: str,
        payload: Dict[str, str],
        queue_name: str,
        task_name: Optional[str] = None
    ) -> None:
        """Makes a POST request to the task URL in the test app.

        Args:
            url: str. URL of the handler function.
            payload: dict(str : *). Payload to pass to the request. Defaults
                to None if no payload is required.
            queue_name: str. The name of the queue to add the task to.
            task_name: str|None. Optional. The name of the task.
        """
        # Header values need to be bytes, thus we encode our strings to bytes.
        headers = {
            'X-AppEngine-Fake-Is-Admin': b'1',
            'X-Appengine-QueueName': queue_name.encode('utf-8'),
            # Maps empty strings to None so the output can become 'None'.
            'X-Appengine-TaskName': (
                task_name.encode('utf-8') if task_name else b'None')
        }
        csrf_token = self._test_base.get_new_csrf_token()
        self._test_base.post_task(url, payload, headers, csrf_token=csrf_token)

    def create_http_task(
        self,
        queue_name: str,
        url: str,
        payload: Optional[Dict[str, str]] = None,
        scheduled_for: Optional[datetime.datetime] = None,
        task_name: Optional[str] = None
    ) -> None:
        """Creates a Task in the corresponding queue that will be executed when
        the 'scheduled_for' countdown expires using the cloud tasks emulator.

        Args:
            queue_name: str. The name of the queue to add the task to.
            url: str. URL of the handler function.
            payload: dict(str : *). Payload to pass to the request. Defaults to
                None if no payload is required.
            scheduled_for: datetime|None. The naive datetime object for the time
                to execute the task. Ignored by this stub.
            task_name: str|None. Optional. The name of the task.
        """
        # Causes the task to execute immediately by setting the scheduled_for
        # time to 0. If we allow scheduled_for to be non-zero, then tests that
        # rely on the actions made by the task will become unreliable.
        scheduled_for = None
        self._client.create_task(
            queue_name, url, payload, scheduled_for=scheduled_for,
            task_name=task_name)

    def count_jobs_in_taskqueue(self, queue_name: Optional[str] = None) -> int:
        """Returns the total number of tasks in a single queue if a queue name
        is specified or the entire taskqueue if no queue name is specified.

        Args:
            queue_name: str|None. Name of the queue. Pass in None if no specific
                queue is designated.

        Returns:
            int. The total number of tasks in a single queue or in the entire
            taskqueue.
        """
        return self._client.get_number_of_tasks(queue_name=queue_name)

    def process_and_flush_tasks(self, queue_name: Optional[str] = None) -> None:
        """Executes all of the tasks in a single queue if a queue name is
        specified or all of the tasks in the taskqueue if no queue name is
        specified.

        Args:
            queue_name: str|None. Name of the queue. Pass in None if no specific
                queue is designated.
        """
        self._client.process_and_flush_tasks(queue_name=queue_name)

    def get_pending_tasks(
        self, queue_name: Optional[str] = None
    ) -> List[cloud_tasks_emulator.Task]:
        """Returns a list of the tasks in a single queue if a queue name is
        specified or a list of all of the tasks in the taskqueue if no queue
        name is specified.

        Args:
            queue_name: str|None. Name of the queue. Pass in None if no specific
                queue is designated.

        Returns:
            list(Task). List of tasks in a single queue or in the entire
            taskqueue.
        """
        return self._client.get_tasks(queue_name=queue_name)


class MemoryCacheServicesStub:
    """The stub class that mocks the API functionality offered by the platform
    layer, namely the platform.cache cache services API.
    """

    _CACHE_DICT: Dict[str, str] = {}

    def get_memory_cache_stats(self) -> caching_domain.MemoryCacheStats:
        """Returns a mock profile of the cache dictionary. This mock does not
        have the functionality to test for peak memory usage and total memory
        usage so the values for those attributes will be 0.

        Returns:
            MemoryCacheStats. MemoryCacheStats object containing the total
            number of keys in the cache dictionary.
        """
        return caching_domain.MemoryCacheStats(0, 0, len(self._CACHE_DICT))

    def flush_caches(self) -> None:
        """Wipes the cache dictionary clean."""
        self._CACHE_DICT.clear()

    def get_multi(self, keys: List[str]) -> List[Optional[str]]:
        """Looks up a list of keys in cache dictionary.

        Args:
            keys: list(str). A list of keys (strings) to look up.

        Returns:
            list(str). A list of values in the cache dictionary corresponding to
            the keys that are passed in.
        """
        assert isinstance(keys, list)
        return [self._CACHE_DICT.get(key, None) for key in keys]

    def set_multi(self, key_value_mapping: Dict[str, str]) -> bool:
        """Sets multiple keys' values at once in the cache dictionary.

        Args:
            key_value_mapping: dict(str, str). Both the key and value are
                strings. The value can either be a primitive binary-safe string
                or the JSON-encoded string version of the object.

        Returns:
            bool. Whether the set action succeeded.
        """
        assert isinstance(key_value_mapping, dict)
        self._CACHE_DICT.update(key_value_mapping)
        return True

    def delete_multi(self, keys: List[str]) -> int:
        """Deletes multiple keys in the cache dictionary.

        Args:
            keys: list(str). The keys to delete.

        Returns:
            int. Number of successfully deleted keys.
        """
        assert all(isinstance(key, str) for key in keys)
        keys_to_delete = [key for key in keys if key in self._CACHE_DICT]
        for key in keys_to_delete:
            del self._CACHE_DICT[key]
        return len(keys_to_delete)


class TestBase(unittest.TestCase):
    """Base class for all tests."""

    maxDiff: int = 2500

    # A test unicode string.
    UNICODE_TEST_STRING: Final = 'unicode ¡马!'

    @property
    def namespace(self) -> str:
        """Returns a namespace for isolating the NDB operations of each test.

        Returns:
            str. The namespace.
        """
        return self.id()[-100:]

    def run(self, result: Optional[unittest.TestResult] = None) -> None:
        """Run the test, collecting the result into the specified TestResult.

        Reference URL:
        https://docs.python.org/3/library/unittest.html#unittest.TestCase.run

        GenericTestBase's override of run() wraps super().run() in swap
        contexts to mock out the cache and taskqueue services.

        Args:
            result: TestResult | None. Holds onto the results of each test. If
                None, a temporary result object is created (by calling the
                defaultTestResult() method) and used instead.
        """

        with datastore_services.get_ndb_context(namespace=self.namespace):
            super().run(result=result)

    def _get_unicode_test_string(self, suffix: str) -> str:
        """Returns a string that contains unicode characters and ends with the
        given suffix. This is used to test that functions behave correctly when
        handling strings with unicode characters.

        Args:
            suffix: str. The suffix to append to the UNICODE_TEST_STRING.

        Returns:
            str. A string that contains unicode characters and ends with the
            given suffix.
        """
        return '%s%s' % (self.UNICODE_TEST_STRING, suffix)

    # Here we used Any type because argument 'item' can accept any kind of
    # object to validate.
    def _assert_validation_error(
        self, item: Any, error_substring: str
    ) -> None:
        """Checks that the given item passes default validation."""
        with self.assertRaisesRegex(utils.ValidationError, error_substring):
            item.validate()

    def log_line(self, line: str) -> None:
        """Print the line with a prefix that can be identified by the script
        that calls the test.
        """
        # We are using the b' prefix as all the stdouts are in bytes.
        print(b'%s%s' % (LOG_LINE_PREFIX, line.encode()))

    def shortDescription(self) -> None:
        """Additional information logged during unit test invocation."""
        # Suppress default logging of docstrings.
        return None

    def get_updated_param_dict(
        self,
        param_dict: Dict[str, str],
        param_changes: List[param_domain.ParamChange],
        exp_param_specs: Dict[str, param_domain.ParamSpec]
    ) -> Dict[str, str]:
        """Updates a param dict using the given list of param_changes.

        Note that the list of parameter changes is ordered. Parameter changes
        later in the list may depend on parameter changes that have been set
        earlier in the same list.
        """
        new_param_dict = copy.deepcopy(param_dict)
        for param_change in param_changes:
            try:
                obj_type = exp_param_specs[param_change.name].obj_type
            except Exception as e:
                raise Exception(
                    'Parameter %s not found' % param_change.name) from e

            raw_value = param_change.get_value(new_param_dict)
            new_param_dict[param_change.name] = (
                object_registry.Registry.get_object_class_by_type(  # type: ignore[no-untyped-call]
                    obj_type).normalize(raw_value))
        return new_param_dict

    def get_static_asset_filepath(self) -> str:
        """Returns filepath to the static files on disk ('' or 'build/')."""
        return '' if constants.DEV_MODE else os.path.join('build')

    def get_static_asset_url(self, asset_suffix: str) -> str:
        """Returns the relative path for the asset, appending it to the
        corresponding cache slug. asset_suffix should have a leading slash.
        """
        return '/assets%s%s' % (utils.get_asset_dir_prefix(), asset_suffix)

    @contextlib.contextmanager
    def capture_logging(
        self, min_level: int = logging.NOTSET
    ) -> Iterator[List[str]]:
        """Context manager that captures logs into a list.

        Strips whitespace from messages for convenience.

        https://docs.python.org/3/howto/logging-cookbook.html#using-a-context-manager-for-selective-logging

        Args:
            min_level: int. The minimum logging level captured by the context
                manager. By default, all logging levels are captured. Values
                should be one of the following values from the logging module:
                NOTSET, DEBUG, INFO, WARNING, ERROR, CRITICAL.

        Yields:
            list(str). A live-feed of the logging messages captured so-far.
        """
        captured_logs: List[str] = []

        class ListStream(IO[str]):
            """Stream-like object that appends writes to the captured logs."""

            # We have ignored [override] here because the signature of this
            # method doesn't match with IO's write().
            def write(self, msg: str) -> None:  # type: ignore[override]
                """Appends stripped messages to captured logs."""
                captured_logs.append(msg.strip())

            def flush(self) -> None:
                """Does nothing."""
                pass

            # Here, class ListStream inherits from IO and making an instance
            # below but due to the absence of some methods MyPy throws an error
            # that 'Cannot instantiate abstract class 'ListStream' with abstract
            # attributes'. So, to suppress the error, we defined all the methods
            # that was present in super class.
            @property
            def mode(self) -> str:
                pass

            @property
            def name(self) -> str:
                pass

            def close(self) -> None:
                pass

            @property
            def closed(self) -> bool:
                pass

            def fileno(self) -> int:
                pass

            def isatty(self) -> bool:
                pass

            def read(self, n: int = -1) -> str:
                pass

            def readable(self) -> bool:
                pass

            def readline(self, limit: int = -1) -> str:
                pass

            def readlines(self, hint: int = -1) -> List[str]:
                pass

            def seek(self, offset: int, whence: int = 0) -> int:
                pass

            def seekable(self) -> bool:
                pass

            def tell(self) -> int:
                pass

            def truncate(self, size: Optional[int] = None) -> int:
                pass

            def writable(self) -> bool:
                pass

            def writelines(self, lines: Iterable[str]) -> None:
                pass

            def __enter__(self) -> IO[str]:
                pass

            def __exit__(
                self,
                type: Optional[Type[BaseException]], # pylint: disable=redefined-builtin
                value: Optional[BaseException],
                traceback: Optional[TracebackType]
            ) -> None:
                pass

            def __iter__(self) -> Iterator[str]:
                pass

            def __next__(self) -> str:
                pass

        list_stream_handler = logging.StreamHandler(ListStream())

        logger = logging.getLogger()
        old_level = logger.level
        logger.addHandler(list_stream_handler)
        logger.setLevel(min_level)
        try:
            yield captured_logs
        finally:
            logger.setLevel(old_level)
            logger.removeHandler(list_stream_handler)

    # Here, we used Any type for arguments because 'obj' can accept any kind
    # of object on which attribute needs to be replaced and 'newvalue' can
    # accept any type of value to replace it with the old value.
    @contextlib.contextmanager
    def swap(self, obj: Any, attr: str, newvalue: Any) -> Iterator[None]:
        """Swap an object's attribute value within the context of a 'with'
        statement. The object can be anything that supports getattr and setattr,
        such as class instances, modules, etc.

        Example usage:

            import math
            with self.swap(math, 'sqrt', lambda x: 42):
                print math.sqrt(16.0) # prints 42
            print math.sqrt(16.0) # prints 4 as expected.

        To mock class methods, pass the function to the classmethod decorator
        first, for example:

            import types
            with self.swap(
                SomePythonClass, 'some_classmethod',
                classmethod(new_classmethod)):

        NOTE: self.swap and other context managers that are created using
        contextlib.contextmanager use generators that yield exactly once. This
        means that you can only use them once after construction, otherwise,
        the generator will immediately raise StopIteration, and contextlib will
        raise a RuntimeError.
        """
        original = getattr(obj, attr)
        setattr(obj, attr, newvalue)
        try:
            yield
        finally:
            setattr(obj, attr, original)

    # Here, we used Any type for arguments because 'obj' can accept any kind
    # of object on which attribute needs to be replaced and 'newvalue' can
    # accept any type of value to replace it with the old value.
    @contextlib.contextmanager
    def swap_to_always_return(
        self, obj: Any, attr: str, value: Optional[Any] = None
    ) -> Iterator[None]:
        """Swap obj.attr with a function that always returns the given value."""
        def function_that_always_returns(*_: str, **__: str) -> Any:
            """Returns the input value."""
            return value
        with self.swap(obj, attr, function_that_always_returns):
            yield

    # Here, we used Any type for argument 'obj' because it can accept any kind
    # of object on which attribute needs to be replaced.
    @contextlib.contextmanager
    def swap_to_always_raise(
        self,
        obj: Any,
        attr: str,
        error: Union[Exception, Type[Exception]] = Exception
    ) -> Iterator[None]:
        """Swap obj.attr with a function that always raises the given error."""
        def function_that_always_raises(*_: str, **__: str) -> None:
            """Raises the input exception."""
            raise error
        with self.swap(obj, attr, function_that_always_raises):
            yield

    # Here, we used Any type for arguments because 'obj' can accept any kind
    # of object on which attribute needs to be replaced and 'returns' can accept
    # any type of value to replace it with the old function's return value.
    @contextlib.contextmanager
    def swap_with_call_counter(
        self,
        obj: Any,
        attr: str,
        raises: Optional[Exception] = None,
        returns: Any = None,
        call_through: bool = False
    ) -> Iterator[CallCounter]:
        """Swap obj.attr with a CallCounter instance.

        Args:
            obj: *. The Python object whose attribute you want to swap.
            attr: str. The name of the function to be swapped.
            raises: Exception|None. The exception raised by the swapped
                function. If None, then no exception is raised.
            returns: *. The return value of the swapped function.
            call_through: bool. Whether to call through to the real function,
                rather than use a stub implementation. If True, the `raises` and
                `returns` arguments will be ignored.

        Yields:
            CallCounter. A CallCounter instance that's installed as obj.attr's
            implementation while within the context manager returned.
        """
        if call_through:
            impl = obj.attr
        else:
            def impl(*_: str, **__: str) -> Any:
                """Behaves according to the given values."""
                if raises is not None:
                    # Pylint thinks we're trying to raise `None` even though
                    # we've explicitly checked for it above.
                    raise raises # pylint: disable=raising-bad-type
                return returns
        call_counter = CallCounter(impl)
        with self.swap(obj, attr, call_counter):
            yield call_counter

    # Here, we used Any type for argument 'obj' because it can accept any kind
    # of object on which attribute needs to be replaced.
    @contextlib.contextmanager
    def swap_with_checks(
        self,
        obj: Any,
        attr: str,
        new_function: Callable[..., Any],
        expected_args: Optional[Sequence[Tuple[Any, ...]]] = None,
        expected_kwargs: Optional[Sequence[Dict[str, Any]]] = None,
        called: bool = True
    ) -> Iterator[None]:
        """Swap an object's function value within the context of a 'with'
        statement. The object can be anything that supports getattr and setattr,
        such as class instances, modules, etc.

        Examples:
            If you want to check subprocess.Popen is invoked twice like
            `subprocess.Popen(['python'], shell=True)` and
            `subprocess.Popen(['python2], shell=False), you can first define the
            mock function, then the swap, and just run the target function in
            context, as follows:

                def mock_popen(command, shell):
                    return

                popen_swap = self.swap_with_checks(
                    subprocess, 'Popen', mock_popen,
                    expected_args=[(['python'],), (['python2'],)],
                    expected_kwargs=[{'shell': True}, {'shell': False}])
                with popen_swap:
                    function_that_invokes_popen()

        Args:
            obj: *. The Python object whose attribute you want to swap.
            attr: str. The name of the function to be swapped.
            new_function: function. The new function you want to use.
            expected_args: None|list(tuple). The expected args that you want
                this function to be invoked with. When its value is None, args
                will not be checked. If the value type is list, the function
                will check whether the called args is the first element in the
                list. If matched, this tuple will be removed from the list.
            expected_kwargs: None|list(dict). The expected keyword args you want
                this function to be invoked with. Similar to expected_args.
            called: bool. Whether the function is expected to be invoked. This
                will always be checked.

        Yields:
            context. The context with function replaced.
        """
        original_function = getattr(obj, attr)
        original_long_message_value = self.longMessage
        msg = '%s.%s() failed the expectations of swap_with_checks()' % (
            obj.__name__, attr)

        expected_args_iter = iter(expected_args or ())
        expected_kwargs_iter = iter(expected_kwargs or ())

        # Here, args and kwargs are the arguments for new function and new
        # function can have arbitrary number of arguments with different types.
        @functools.wraps(original_function)
        def new_function_with_checks(*args: Any, **kwargs: Any) -> Any:
            """Wrapper function for the new value which keeps track of how many
            times this function is invoked.

            Args:
                *args: list(*). The args passed into `attr` function.
                **kwargs: dict. The key word args passed into `attr` function.

            Returns:
                *. Result of `new_function`.
            """
            # Here we are defining new attribute 'call_num' on a function and
            # MyPy does not allow addition of new attributes on a function ( or
            # a function class ), so because of this MyPy throws an '"Callable"
            # has no attribute "call_num"' error. Thus to avoid the error, we
            # used ignore here.
            new_function_with_checks.call_num += 1  # type: ignore[attr-defined]

            # Includes assertion error information in addition to the message.
            self.longMessage = True

            # Here we are defining new attribute 'call_num' on a function and
            # MyPy does not allow addition of new attributes on a function ( or
            # a function class ), so because of this MyPy throws an '"Callable"
            # has no attribute "call_num"' error. Thus to avoid the error, we
            # used ignore here.
            if expected_args:
                next_args = next(expected_args_iter, None)
                self.assertEqual(
                    args, next_args, msg='*args to call #%d of %s' % (
                        new_function_with_checks.call_num, msg))  # type: ignore[attr-defined]

            if expected_kwargs:
                next_kwargs = next(expected_kwargs_iter, None)
                self.assertEqual(
                    kwargs, next_kwargs, msg='**kwargs to call #%d of %s' % (
                        new_function_with_checks.call_num, msg))  # type: ignore[attr-defined]

            # Reset self.longMessage just in case `new_function()` raises.
            self.longMessage = original_long_message_value

            return new_function(*args, **kwargs)

        # Here we are defining new attribute 'call_num' on a function and
        # MyPy does not allow addition of new attributes on a function ( or
        # a function class ), so because of this MyPy throws an '"Callable"
        # has no attribute "call_num"' error. Thus to avoid the error, we
        # used ignore here.
        new_function_with_checks.call_num = 0  # type: ignore[attr-defined]
        setattr(obj, attr, new_function_with_checks)

        try:
            yield
            # Includes assertion error information in addition to the message.
            self.longMessage = True
            # Here we are defining new attribute 'call_num' on a function and
            # MyPy does not allow addition of new attributes on a function ( or
            # a function class ), so because of this MyPy throws an '"Callable"
            # has no attribute "call_num"' error. Thus to avoid the error, we
            # used ignore here.
            self.assertEqual(
                new_function_with_checks.call_num > 0, called, msg=msg)  # type: ignore[attr-defined]
            pretty_unused_args = [
                ', '.join(itertools.chain(
                    (repr(a) for a in args),
                    ('%s=%r' % kwarg for kwarg in kwargs.items())))
                for args, kwargs in itertools.zip_longest(
                    expected_args_iter, expected_kwargs_iter, fillvalue={})
            ]

            # Here we are defining new attribute 'call_num' on a function and
            # MyPy does not allow addition of new attributes on a function ( or
            # a function class ), so because of this MyPy throws an '"Callable"
            # has no attribute "call_num"' error. Thus to avoid the error, we
            # used ignore here.
            if pretty_unused_args:
                num_expected_calls = (
                    new_function_with_checks.call_num + len(pretty_unused_args))  # type: ignore[attr-defined]
                missing_call_summary = '\n'.join(
                    '\tCall %d of %d: %s(%s)' % (
                        i, num_expected_calls, attr, call_args)
                    for i, call_args in enumerate(
                        pretty_unused_args,
                        start=new_function_with_checks.call_num + 1))  # type: ignore[attr-defined]
                self.fail(
                    msg='Only %d of the %d expected calls were made.\n'
                    '\n'
                    'Missing:\n'
                    '%s : %s' % (
                        new_function_with_checks.call_num, num_expected_calls,  # type: ignore[attr-defined]
                        missing_call_summary, msg))
        finally:
            self.longMessage = original_long_message_value
            setattr(obj, attr, original_function)

    # We have ignored [override] here because the signature of this method
    # doesn't match with TestCase's assertRaises().
    def assertRaises(self, *args: Any, **kwargs: Any) -> None:  # type: ignore[override]
        raise NotImplementedError(
            'self.assertRaises should not be used in these tests. Please use '
            'self.assertRaisesRegex instead.')

    # We have ignored [override] here because the signature of this method
    # doesn't match with TestCase's assertRaisesRegex().
    def assertRaisesRegex(  # type: ignore[override]
        self,
        expected_exception: Union[
            Type[BaseException],
            Tuple[Type[BaseException], ...]
        ],
        expected_regex: Union[str, Pattern[str]],
    ) -> unittest.case._AssertRaisesContext[BaseException]:
        """Asserts that the message in a raised exception matches a regex.
        This is a wrapper around assertRaisesRegex in unittest that enforces
        strong regex.

        Args:
            expected_exception: Exception. Exception class expected
                to be raised.
            expected_regex: re.Pattern|str. Regex expected to be found in
                error message.

        Returns:
            bool. Whether the code raised exception in the expected format.

        Raises:
            Exception. No Regex given.
        """
        if not expected_regex:
            raise Exception(
                'Please provide a sufficiently strong regexp string to '
                'validate that the correct error is being raised.')

        return super().assertRaisesRegex(
            expected_exception, expected_regex)

    # Here we used Mapping[str, Any] because, in Oppia codebase TypedDict is
    # used to define strict dictionaries and those strict dictionaries are not
    # compatible with Dict[str, Any] type because of the invariant property of
    # Dict type. Also, here value of Mapping is annotated as Any because this
    # method can accept any kind of dictionaries for testing purposes. So, to
    # make this method generalized for all test cases, we used Any here.
    def assertDictEqual(
        self,
        dict_one: Mapping[str, Any],
        dict_two: Mapping[str, Any],
        msg: Optional[str] = None
    ) -> None:
        """Checks whether the given two dictionaries are populated with same
        key-value pairs or not. If any difference occurred then the Assertion
        error is raised.

        Args:
            dict_one: Mapping[Any, Any]. A dictionary which we have to check
                against.
            dict_two: Mapping[Any, Any]. A dictionary which we have to check
                for.
            msg: Optional[str]. Message displayed when test fails.

        Raises:
            AssertionError. When dictionaries doesn't match.
        """
        # Here, assertDictEqual's argument can only accept Dict[Any, Any] type
        # but to allow both Dict and TypedDict type we used Mapping here which
        # causes MyPy to throw `incompatible argument type` error. Thus to avoid
        # the error, we used ignore here.
        super().assertDictEqual(dict_one, dict_two, msg=msg)  # type: ignore[arg-type]

    def assertItemsEqual(  # pylint: disable=invalid-name
        self, *args: Iterable[Any], **kwargs: Iterable[Any]
    ) -> None:
        """Compares unordered sequences if they contain the same elements,
        regardless of order. If the same element occurs more than once,
        it verifies that the elements occur the same number of times.

        Returns:
            bool. Whether the items are equal.
        """
        return super().assertCountEqual(*args, **kwargs)

    def assert_matches_regexps(
        self,
        items: List[str],
        regexps: Sequence[Union[str, Pattern[str]]],
        full_match: bool = False
    ) -> None:
        """Asserts that each item matches the corresponding regexp.

        If there are any missing or extra items that do not correspond to a
        regexp element, then the assertion fails.

        Args:
            items: list(str). The string elements being matched.
            regexps: list(str|RegexObject). The patterns that each item is
                expected to match.
            full_match: bool. Whether to require items to match exactly with the
                corresponding pattern.

        Raises:
            AssertionError. At least one item does not match its corresponding
                pattern, or the number of items does not match the number of
                regexp patterns.
        """
        get_match = re.match if full_match else re.search
        differences = [
            '~ [i=%d]:\t%r does not match: %r' % (i, item, regexp)
            for i, (regexp, item) in enumerate(zip(regexps, items))
            if get_match(regexp, item, flags=re.DOTALL) is None
        ]
        if len(items) < len(regexps):
            extra_regexps = regexps[len(items):]
            differences.extend(
                '- [i=%d]:\tmissing item expected to match: %r' % (i, regexp)
                for i, regexp in enumerate(extra_regexps, start=len(items)))
        if len(regexps) < len(items):
            extra_items = items[len(regexps):]
            differences.extend(
                '+ [i=%d]:\textra item %r' % (i, item)
                for i, item in enumerate(extra_items, start=len(regexps)))

        if differences:
            error_message = 'Lists differ:\n\t%s' % '\n\t'.join(differences)
            raise AssertionError(error_message)


class AppEngineTestBase(TestBase):
    """Minimal base class for tests that need Google App Engine functionality.

    This class is primarily designed for unit tests in core.platform, where we
    write adapters around Oppia's third-party dependencies. Generally, our unit
    tests depend on stub implementations of these adapters to protect them from
    platform-specific behavior. Such stubs are installed in the
    GenericTestBase.run() method.

    Most of the unit tests in our code base do, and should, inherit from
    `GenericTestBase` to stay platform-agnostic. The platform layer itself,
    however, can _not_ mock out platform-specific behavior. Those unit tests
    need to interact with a real implementation. This base class provides the
    bare-minimum functionality and stubs necessary to do so.
    """

    # Environment values that our tests depend on.
    AUTH_DOMAIN: Final = 'example.com'
    HTTP_HOST: Final = 'localhost'
    SERVER_NAME: Final = 'localhost'
    SERVER_PORT: Final = '8080'
    DEFAULT_VERSION_HOSTNAME: Final = '%s:%s' % (HTTP_HOST, SERVER_PORT)

    def __init__(self, *args: Any, **kwargs: Any) -> None:
        super().__init__(*args, **kwargs)
        # Defined outside of setUp() because we access it from methods, but can
        # only install it during the run() method. Defining it in __init__
        # satisfies pylint's attribute-defined-outside-init warning.
        # TODO(#15922): TaskqueueServicesStub can only accept 'GenericTestBase'
        # class but here we are providing super class (AppEngineTestBase) which
        # causes MyPy to throw `incompatible argument type` error. Thus to avoid
        # the error, we used cast here.
        self._platform_taskqueue_services_stub = TaskqueueServicesStub(
            cast(GenericTestBase, self)
        )

    def setUp(self) -> None:
        super().setUp()
        # Initialize namespace for the storage emulator.
        storage_services.CLIENT.namespace = self.id()
        # Set up apps for testing.
        self.testapp = webtest.TestApp(main.app_without_context)

    def tearDown(self) -> None:
        datastore_services.delete_multi(
            list(datastore_services.query_everything().iter(keys_only=True)))
        storage_services.CLIENT.reset()
        super().tearDown()

    def run(self, result: Optional[unittest.TestResult] = None) -> None:
        """Run the test, collecting the result into the specified TestResult.

        Reference URL:
        https://docs.python.org/3/library/unittest.html#unittest.TestCase.run

        AppEngineTestBase's override of run() wraps super().run() in "swap"
        contexts which stub out the platform taskqueue services.

        Args:
            result: TestResult | None. Holds onto the results of each test. If
                None, a temporary result object is created (by calling the
                defaultTestResult() method) and used instead.
        """
        platform_taskqueue_services_swap = self.swap(
            platform_taskqueue_services, 'create_http_task',
            self._platform_taskqueue_services_stub.create_http_task)
        with platform_taskqueue_services_swap:
            super().run(result=result)

    def count_jobs_in_taskqueue(self, queue_name: Optional[str]) -> int:
        """Returns the total number of tasks in a single queue if a queue name
        is specified or the entire taskqueue if no queue name is specified.

        Args:
            queue_name: str|None. Name of the queue. Pass in None if no specific
                queue is designated.

        Returns:
            int. The total number of tasks in a single queue or in the entire
            taskqueue.
        """
        return self._platform_taskqueue_services_stub.count_jobs_in_taskqueue(
            queue_name=queue_name)

    def process_and_flush_pending_tasks(
        self, queue_name: Optional[str] = None
    ) -> None:
        """Executes all of the tasks in a single queue if a queue name is
        specified or all of the tasks in the taskqueue if no queue name is
        specified.

        Args:
            queue_name: str|None. Name of the queue. Pass in None if no specific
                queue is designated.
        """
        self._platform_taskqueue_services_stub.process_and_flush_tasks(
            queue_name=queue_name)

    def get_pending_tasks(
        self, queue_name: Optional[str] = None
    ) -> List[cloud_tasks_emulator.Task]:
        """Returns a list of the tasks in a single queue if a queue name is
        specified or a list of all of the tasks in the taskqueue if no queue
        name is specified.

        Args:
            queue_name: str|None. Name of the queue. Pass in None if no specific
                queue is designated.

        Returns:
            list(Task). List of tasks in a single queue or in the entire
            taskqueue.
        """
        return self._platform_taskqueue_services_stub.get_pending_tasks(
            queue_name=queue_name)


class GenericTestBase(AppEngineTestBase):
    """Base test class with common/generic helper methods.

    Unless a class is testing for "platform"-specific behavior (e.g., testing
    third-party library code or database model implementations), always inherit
    from this base class. Otherwise, inherit from unittest.TestCase (preferred)
    or AppEngineTestBase if Google App Engine services/behavior is needed.

    TODO(#12135): Split this enormous test base into smaller, focused pieces.
    """

    # NOTE: For tests that do not/can not use the default super admin, authors
    # can override the following class-level constant.
    AUTO_CREATE_DEFAULT_SUPERADMIN_USER: bool = True

    SUPER_ADMIN_EMAIL: Final = 'tmpsuperadmin@example.com'
    SUPER_ADMIN_USERNAME: Final = 'tmpsuperadm1n'

    # Dummy strings representing user attributes. Note that it is up to the
    # individual test to actually register these users as editors, admins, etc.
    CURRICULUM_ADMIN_EMAIL: Final = 'admin@example.com'
    # Usernames containing the string 'admin' are reserved, so we use 'adm'
    # instead.
    CURRICULUM_ADMIN_USERNAME: Final = 'adm'
    BLOG_ADMIN_EMAIL: Final = 'blogadmin@example.com'
    BLOG_ADMIN_USERNAME: Final = 'blogadm'
    BLOG_EDITOR_EMAIL: Final = 'blogeditor@example.com'
    BLOG_EDITOR_USERNAME: Final = 'blogeditor'
    MODERATOR_EMAIL: Final = 'moderator@example.com'
    MODERATOR_USERNAME: Final = 'moderator'
    RELEASE_COORDINATOR_EMAIL: Final = 'releasecoordinator@example.com'
    RELEASE_COORDINATOR_USERNAME: Final = 'releasecoordinator'
    OWNER_EMAIL: Final = 'owner@example.com'
    OWNER_USERNAME: Final = 'owner'
    EDITOR_EMAIL: Final = 'editor@example.com'
    EDITOR_USERNAME: Final = 'editor'
    TOPIC_MANAGER_EMAIL: Final = 'topicmanager@example.com'
    TOPIC_MANAGER_USERNAME: Final = 'topicmanager'
    VOICE_ARTIST_EMAIL: Final = 'voiceartist@example.com'
    VOICE_ARTIST_USERNAME: Final = 'voiceartist'
    VOICEOVER_ADMIN_EMAIL: Final = 'voiceoveradm@example.com'
    VOICEOVER_ADMIN_USERNAME: Final = 'voiceoveradm'
    VIEWER_EMAIL: Final = 'viewer@example.com'
    VIEWER_USERNAME: Final = 'viewer'
    NEW_USER_EMAIL: Final = 'new.user@example.com'
    NEW_USER_USERNAME: Final = 'newuser'
    DEFAULT_END_STATE_NAME: Final = 'End'

    PSEUDONYMOUS_ID: Final = 'pid_%s' % ('a' * 32)

    VERSION_0_STATES_DICT: Final = {
        feconf.DEFAULT_INIT_STATE_NAME: {
            'content': [{'type': 'text', 'value': ''}],
            'param_changes': [],
            'interaction': {
                'customization_args': {},
                'id': 'Continue',
                'handlers': [{
                    'name': 'submit',
                    'rule_specs': [{
                        'dest': 'END',
                        'feedback': [],
                        'param_changes': [],
                        'definition': {'rule_type': 'default'},
                    }],
                }],
            },
        },
    }

    VERSION_27_STATE_DICT: Final = {
        'content': {'content_id': 'content', 'html': ''},
        'param_changes': [],
        'content_ids_to_audio_translations': {
            'content': {},
            'default_outcome': {},
            'hint_1': {},
            'solution': {},
        },
        'written_translations': {
            'translations_mapping': {
                'content': {},
                'default_outcome': {},
                'hint_1': {},
                'solution': {},
            },
        },
        'interaction': {
            'solution': {
                'correct_answer': 'Solution',
                'explanation': {
                    'content_id': 'solution',
                    'html': '<p>Solution explanation</p>',
                },
                'answer_is_exclusive': False,
            },
            'answer_groups': [],
            'default_outcome': {
                'param_changes': [],
                'feedback': {
                    'content_id': 'default_outcome',
                    'html': '',
                },
                'dest': None,
                'dest_if_really_stuck': None,
                'refresher_exploration_id': None,
                'missing_prerequisite_skill_id': None,
                'labelled_as_correct': True,
            },
            'customization_args': {
                'rows': {'value': 1},
                'placeholder': {'value': 'Enter text here'}
            },
            'confirmed_unclassified_answers': [],
            'id': 'TextInput',
            'hints': [{
                'hint_content': {
                    'content_id': 'hint_1',
                    'html': '<p>Hint 1</p>',
                },
            }],
        },
        'classifier_model_id': None,
    }

    VERSION_1_STORY_CONTENTS_DICT: Final = {
        'nodes': [{
            'outline': (
                '<p>Value</p>'
                '<oppia-noninteractive-math '
                'raw_latex-with-value="&amp;quot;+,-,-,+&amp;quot;">'
                '</oppia-noninteractive-math>'),
            'exploration_id': None,
            'destination_node_ids': [],
            'outline_is_finalized': False,
            'acquired_skill_ids': [],
            'id': 'node_1',
            'title': 'Chapter 1',
            'prerequisite_skill_ids': [],
        }],
        'initial_node_id': 'node_1',
        'next_node_id': 'node_2',
    }

    VERSION_2_STORY_CONTENTS_DICT: Final = {
        'nodes': [{
            'outline': (
                '<p>Value</p>'
                '<oppia-noninteractive-math '
                'raw_latex-with-value="&amp;quot;+,-,-,+&amp;quot;">'
                '</oppia-noninteractive-math>'),
            'exploration_id': None,
            'destination_node_ids': [],
            'outline_is_finalized': False,
            'acquired_skill_ids': [],
            'id': 'node_1',
            'title': 'Chapter 1',
            'prerequisite_skill_ids': [],
            'thumbnail_filename': None,
            'thumbnail_bg_color': None,
        }],
        'initial_node_id': 'node_1',
        'next_node_id': 'node_2',
    }

    VERSION_3_STORY_CONTENTS_DICT: Final = {
        'nodes': [{
            'outline': (
                '<p>Value</p>'
                '<oppia-noninteractive-math '
                'raw_latex-with-value="&amp;quot;+,-,-,+&amp;quot;">'
                '</oppia-noninteractive-math>'),
            'exploration_id': None,
            'destination_node_ids': [],
            'outline_is_finalized': False,
            'acquired_skill_ids': [],
            'id': 'node_1',
            'title': 'Chapter 1',
            'description': '',
            'prerequisite_skill_ids': [],
            'thumbnail_filename': None,
            'thumbnail_bg_color': None,
        }],
        'initial_node_id': 'node_1',
        'next_node_id': 'node_2',
    }

    VERSION_4_STORY_CONTENTS_DICT: Final = {
        'nodes': [{
            'outline': (
                '<p>Value</p>'
                '<oppia-noninteractive-math math_content-with-value="{'
                '&amp;quot;raw_latex&amp;quot;: &amp;quot;+,-,-,+&amp;quot;, '
                '&amp;quot;svg_filename&amp;quot;: &amp;quot;&amp;quot;'
                '}">'
                '</oppia-noninteractive-math>'),
            'exploration_id': None,
            'destination_node_ids': [],
            'outline_is_finalized': False,
            'acquired_skill_ids': [],
            'id': 'node_1',
            'title': 'Chapter 1',
            'description': '',
            'prerequisite_skill_ids': [],
            'thumbnail_filename': None,
            'thumbnail_bg_color': None,
        }],
        'initial_node_id': 'node_1',
        'next_node_id': 'node_2',
    }

    VERSION_5_STORY_CONTENTS_DICT: Final = {
        'nodes': [{
            'outline': (
                '<p>Value</p>'
                '<oppia-noninteractive-math math_content-with-value="{'
                '&amp;quot;raw_latex&amp;quot;: &amp;quot;+,-,-,+&amp;quot;, '
                '&amp;quot;svg_filename&amp;quot;: &amp;quot;&amp;quot;'
                '}">'
                '</oppia-noninteractive-math>'),
            'exploration_id': None,
            'destination_node_ids': [],
            'outline_is_finalized': False,
            'acquired_skill_ids': [],
            'id': 'node_1',
            'title': 'Chapter 1',
            'description': '',
            'prerequisite_skill_ids': [],
            'thumbnail_filename': None,
            'thumbnail_bg_color': None,
            'thumbnail_size_in_bytes': None,
        }],
        'initial_node_id': 'node_1',
        'next_node_id': 'node_2',
    }

    VERSION_1_SUBTOPIC_DICT: Final = {
        'skill_ids': ['skill_1'],
        'id': 1,
        'title': 'A subtitle',
    }

    # Dictionary-like data structures within sample YAML must be formatted
    # alphabetically to match string equivalence with YAML generation tests. The
    # indentations are also important, since it is used to define nesting (just
    # like Python).
    #
    # If evaluating differences in YAML, conversion to dict form via
    # utils.dict_from_yaml can isolate differences quickly.

    SAMPLE_YAML_CONTENT: str = (
        """author_notes: ''
auto_tts_enabled: false
blurb: ''
category: Category
correctness_feedback_enabled: true
edits_allowed: true
init_state_name: %s
language_code: en
next_content_id_index: 4
objective: ''
param_changes: []
param_specs: {}
schema_version: %d
states:
  %s:
    card_is_checkpoint: true
    classifier_model_id: null
    content:
      content_id: content_0
      html: ''
    interaction:
      answer_groups: []
      confirmed_unclassified_answers: []
      customization_args: {}
      default_outcome:
        dest: %s
        dest_if_really_stuck: null
        feedback:
          content_id: default_outcome_1
          html: ''
        labelled_as_correct: false
        missing_prerequisite_skill_id: null
        param_changes: []
        refresher_exploration_id: null
      hints: []
      id: null
      solution: null
    linked_skill_id: null
    param_changes: []
    recorded_voiceovers:
      voiceovers_mapping:
        content_0: {}
        default_outcome_1: {}
    solicit_answer_details: false
  New state:
    card_is_checkpoint: false
    classifier_model_id: null
    content:
      content_id: content_2
      html: ''
    interaction:
      answer_groups: []
      confirmed_unclassified_answers: []
      customization_args: {}
      default_outcome:
        dest: New state
        dest_if_really_stuck: null
        feedback:
          content_id: default_outcome_3
          html: ''
        labelled_as_correct: false
        missing_prerequisite_skill_id: null
        param_changes: []
        refresher_exploration_id: null
      hints: []
      id: null
      solution: null
    linked_skill_id: null
    param_changes: []
    recorded_voiceovers:
      voiceovers_mapping:
        content_2: {}
        default_outcome_3: {}
    solicit_answer_details: false
states_schema_version: %d
tags: []
title: Title
""") % (
    feconf.DEFAULT_INIT_STATE_NAME,
    exp_domain.Exploration.CURRENT_EXP_SCHEMA_VERSION,
    feconf.DEFAULT_INIT_STATE_NAME, feconf.DEFAULT_INIT_STATE_NAME,
    feconf.CURRENT_STATE_SCHEMA_VERSION)

    def run(self, result: Optional[unittest.TestResult] = None) -> None:
        """Run the test, collecting the result into the specified TestResult.

        Reference URL:
        https://docs.python.org/3/library/unittest.html#unittest.TestCase.run

        GenericTestBase's override of run() wraps super().run() in swap
        contexts to mock out the cache and taskqueue services.

        Args:
            result: TestResult | None. Holds onto the results of each test. If
                None, a temporary result object is created (by calling the
                defaultTestResult() method) and used instead.
        """
        memory_cache_services_stub = MemoryCacheServicesStub()
        memory_cache_services_stub.flush_caches()
        es_stub = ElasticSearchStub()
        es_stub.reset()

        with contextlib.ExitStack() as stack:
            stack.callback(AuthServicesStub.install_stub(self))
            stack.enter_context(self.swap(
                elastic_search_services.ES.indices, 'create',
                es_stub.mock_create_index))
            stack.enter_context(self.swap(
                elastic_search_services.ES, 'index',
                es_stub.mock_index))
            stack.enter_context(self.swap(
                elastic_search_services.ES, 'exists',
                es_stub.mock_exists))
            stack.enter_context(self.swap(
                elastic_search_services.ES, 'delete',
                es_stub.mock_delete))
            stack.enter_context(self.swap(
                elastic_search_services.ES, 'delete_by_query',
                es_stub.mock_delete_by_query))
            stack.enter_context(self.swap(
                elastic_search_services.ES, 'search',
                es_stub.mock_search))
            stack.enter_context(self.swap(
                memory_cache_services, 'flush_caches',
                memory_cache_services_stub.flush_caches))
            stack.enter_context(self.swap(
                memory_cache_services, 'get_multi',
                memory_cache_services_stub.get_multi))
            stack.enter_context(self.swap(
                memory_cache_services, 'set_multi',
                memory_cache_services_stub.set_multi))
            stack.enter_context(self.swap(
                memory_cache_services, 'get_memory_cache_stats',
                memory_cache_services_stub.get_memory_cache_stats))
            stack.enter_context(self.swap(
                memory_cache_services, 'delete_multi',
                memory_cache_services_stub.delete_multi))

            super().run(result=result)

    def setUp(self) -> None:
        super().setUp()
        if self.AUTO_CREATE_DEFAULT_SUPERADMIN_USER:
            self.signup_superadmin_user()

    def login(self, email: str, is_super_admin: Optional[bool] = False) -> None:
        """Sets the environment variables to simulate a login.

        Args:
            email: str. The email of the user who is to be logged in.
            is_super_admin: bool. Whether the user is a super admin.
        """
        os.environ['USER_ID'] = self.get_auth_id_from_email(email)
        os.environ['USER_EMAIL'] = email
        os.environ['USER_IS_ADMIN'] = ('1' if is_super_admin else '0')

    def logout(self) -> None:
        """Simulates a logout by resetting the environment variables."""
        os.environ['USER_ID'] = ''
        os.environ['USER_EMAIL'] = ''
        os.environ['USER_IS_ADMIN'] = '0'

    @contextlib.contextmanager
    def mock_datetime_utcnow(
        self, mocked_now: datetime.datetime
    ) -> Iterator[None]:
        """Mocks parts of the datastore to accept a fake datetime type that
        always returns the same value for utcnow.

        Example:
            import datetime
            mocked_now = datetime.datetime.utcnow() - datetime.timedelta(days=1)
            with mock_datetime_utcnow(mocked_now):
                self.assertEqual(datetime.datetime.utcnow(), mocked_now)
            actual_now = datetime.datetime.utcnow() # Returns actual time.

        Args:
            mocked_now: datetime.datetime. The datetime which will be used
                instead of the current UTC datetime.

        Yields:
            None. Empty yield statement.

        Raises:
            Exception. Given argument is not a datetime.
        """
        if not isinstance(mocked_now, datetime.datetime):
            raise Exception('mocked_now must be datetime, got: %r' % mocked_now)

        old_datetime = datetime.datetime

        class MockDatetimeType(type):
            """Overrides isinstance() behavior."""

            @classmethod
            def __instancecheck__(cls, instance: datetime.datetime) -> bool:
                return isinstance(instance, old_datetime)

        class MockDatetime(datetime.datetime, metaclass=MockDatetimeType):
            """Always returns mocked_now as the current UTC time."""

            # We have ignored [override] here because the signature of this
            # method doesn't match with datetime.datetime's utcnow().
            @classmethod
            def utcnow(cls) -> datetime.datetime:  # type: ignore[override]
                """Returns the mocked datetime."""
                return mocked_now

        setattr(datetime, 'datetime', MockDatetime)
        try:
            yield
        finally:
            setattr(datetime, 'datetime', old_datetime)

    @contextlib.contextmanager
    def login_context(
        self, email: str, is_super_admin: bool = False
    ) -> Iterator[Optional[str]]:
        """Log in with the given email under the context of a 'with' statement.

        Args:
            email: str. An email associated with a user account.
            is_super_admin: bool. Whether the user is a super admin.

        Yields:
            str. The id of the user associated with the given email, who is now
            'logged in', or None if no user_id exists.
        """
        self.login(email, is_super_admin=is_super_admin)
        try:
            yield self.get_user_id_from_email(email, strict=False)
        finally:
            self.logout()

    @contextlib.contextmanager
    def super_admin_context(self) -> Iterator[Optional[str]]:
        """Log in as a global admin under the context of a 'with' statement.

        Yields:
            str. The id of the user associated with the given email, who is now
            'logged in'.
        """
        email = self.SUPER_ADMIN_EMAIL
        with self.login_context(email, is_super_admin=True) as user_id:
            yield user_id

    def signup(
        self,
        email: str,
        username: str,
        is_super_admin: bool = False
    ) -> None:
        """Complete the signup process for the user with the given username.

        Args:
            email: str. Email of the given user.
            username: str. Username of the given user.
            is_super_admin: bool. Whether the user is a super admin.
        """
        user_services.create_new_user(self.get_auth_id_from_email(email), email)

        login_context = self.login_context(email, is_super_admin=is_super_admin)

        with login_context, requests_mock.Mocker() as m:
            # We mock out all HTTP requests while trying to signup to avoid
            # calling out to real backend services.
            m.request(requests_mock.ANY, requests_mock.ANY)

            response = self.get_html_response(feconf.SIGNUP_URL)
            self.assertEqual(response.status_int, 200)
            self.assertNotIn('<oppia-maintenance-page>', response)

            response = self.testapp.post(feconf.SIGNUP_DATA_URL, params={
                'csrf_token': self.get_new_csrf_token(),
                'payload': json.dumps({
                    'username': username,
                    'agreed_to_terms': True,
                    'default_dashboard': constants.DASHBOARD_TYPE_LEARNER
                    }),
                })
            self.assertEqual(response.status_int, 200)

    def signup_superadmin_user(self) -> None:
        """Signs up a superadmin user. Must be called at the end of setUp()."""
        self.signup(self.SUPER_ADMIN_EMAIL, self.SUPER_ADMIN_USERNAME)

    def set_config_property(
        self, config_obj: config_domain.ConfigProperty, new_config_value: str
    ) -> None:
        """Sets a given configuration object's value to the new value specified
        using a POST request.
        """
        with self.super_admin_context():
            self.post_json('/adminhandler', {
                'action': 'save_config_properties',
                'new_config_property_values': {
                    config_obj.name: new_config_value,
                },
            }, csrf_token=self.get_new_csrf_token())

    def add_user_role(self, username: str, user_role: str) -> None:
        """Adds the given role to the user account with the given username.

        Args:
            username: str. Username of the given user.
            user_role: str. Role of the given user.
        """
        with self.super_admin_context():
            self.put_json('/adminrolehandler', {
                'username': username,
                'role': user_role
            }, csrf_token=self.get_new_csrf_token())

    def set_curriculum_admins(
        self, curriculum_admin_usernames: List[str]
    ) -> None:
        """Sets role of given users as CURRICULUM_ADMIN.

        Args:
            curriculum_admin_usernames: list(str). List of usernames.
        """
        for name in curriculum_admin_usernames:
            self.add_user_role(name, feconf.ROLE_ID_CURRICULUM_ADMIN)

    def set_topic_managers(
        self, topic_manager_usernames: List[str], topic_id: str
    ) -> None:
        """Sets role of given users as TOPIC_MANAGER.

        Args:
            topic_manager_usernames: list(str). List of usernames.
            topic_id: str. The topic Id.
        """
        with self.super_admin_context():
            for username in topic_manager_usernames:
                self.put_json('/topicmanagerrolehandler', {
                    'username': username,
                    'action': 'assign',
                    'topic_id': topic_id
                }, csrf_token=self.get_new_csrf_token())

    def set_moderators(self, moderator_usernames: List[str]) -> None:
        """Sets role of given users as MODERATOR.

        Args:
            moderator_usernames: list(str). List of usernames.
        """
        for name in moderator_usernames:
            self.add_user_role(name, feconf.ROLE_ID_MODERATOR)

    def set_voiceover_admin(self, voiceover_admin_username: List[str]) -> None:
        """Sets role of given users as VOICEOVER ADMIN.

        Args:
            voiceover_admin_username: list(str). List of usernames.
        """
        for name in voiceover_admin_username:
            self.add_user_role(name, feconf.ROLE_ID_VOICEOVER_ADMIN)

    def mark_user_banned(self, username: str) -> None:
        """Marks a user banned.

        Args:
            username: str. The username of the user to ban.
        """
        with self.super_admin_context():
            self.put_json('/bannedusershandler', {
                'username': username
            }, csrf_token=self.get_new_csrf_token())

    def set_collection_editors(
        self, collection_editor_usernames: List[str]
    ) -> None:
        """Sets role of given users as COLLECTION_EDITOR.

        Args:
            collection_editor_usernames: list(str). List of usernames.
        """
        for name in collection_editor_usernames:
            self.add_user_role(name, feconf.ROLE_ID_COLLECTION_EDITOR)

    @overload
    def get_user_id_from_email(self, email: str) -> str: ...

    @overload
    def get_user_id_from_email(
        self, email: str, *, strict: Literal[True]
    ) -> str: ...

    @overload
    def get_user_id_from_email(
        self, email: str, *, strict: Literal[False]
    ) -> Optional[str]: ...

    def get_user_id_from_email(
        self, email: str, strict: bool = True
    ) -> Optional[str]:
        """Gets the user ID corresponding to the given email.

        Args:
            email: str. A valid email stored in the App Engine database.
            strict: bool. Whether to fail noisily if no user ID corresponding
                to the given email exists in the datastore.

        Returns:
            str|None. ID of the user possessing the given email, or None if
            the user does not exist.

        Raises:
            Exception. No user_id found for the given email address.
        """
        user_settings = user_services.get_user_settings_by_auth_id(
            self.get_auth_id_from_email(email))
        if user_settings is None:
            if not strict:
                return None
            raise Exception(
                'No user_id found for the given email address: %s' % email
            )

        return user_settings.user_id

    @classmethod
    def get_auth_id_from_email(cls, email: str) -> str:
        """Returns a mock auth ID corresponding to the given email.

        This method can use any algorithm to produce results as long as, during
        the runtime of each test case/method, it is:
        1.  Pure (same input always returns the same output).
        2.  One-to-one (no two distinct inputs return the same output).
        3.  An integer byte-string (integers are always valid in auth IDs).

        Args:
            email: str. The email address of the user.

        Returns:
            str. The mock auth ID of a user possessing the given email.
        """
        # Although the hash function doesn't guarantee a one-to-one mapping, in
        # practice it is sufficient for our tests. We make it a positive integer
        # because those are always valid auth IDs.
        return str(abs(hash(email)))

    def get_all_python_files(self) -> List[str]:
        """Recursively collects all Python files in the core/ and extensions/
        directory.

        Returns:
            list(str). A list of Python files.
        """
        current_dir = os.getcwd()
        files_in_directory = []
        for _dir, _, files in os.walk(current_dir):
            for file_name in files:
                filepath = os.path.relpath(
                    os.path.join(_dir, file_name), start=current_dir)
                if (
                        filepath.endswith('.py') and
                        filepath.startswith(('core/', 'extensions/')) and
                        not filepath.startswith('core/tests')
                ):
                    module = filepath[:-3].replace('/', '.')
                    files_in_directory.append(module)
        return files_in_directory

    def _get_response(
        self,
        url: str,
        expected_content_type: str,
        params: Optional[Dict[str, str]] = None,
        expected_status_int: int = 200
    ) -> webtest.TestResponse:
        """Get a response, transformed to a Python object.

        Args:
            url: str. The URL to fetch the response.
            expected_content_type: str. The content type to expect.
            params: dict. A dictionary that will be encoded into a query string.
            expected_status_int: int. The integer status code to expect. Will be
                200 if not specified.

        Returns:
            webtest.TestResponse. The test response.
        """
        if params is not None:
            self.assertIsInstance(params, dict)

        expect_errors = expected_status_int >= 400

        # This swap is required to ensure that the templates are fetched from
        # source directory instead of webpack_bundles since webpack_bundles is
        # only produced after webpack compilation which is not performed during
        # backend tests.
        with self.swap(base, 'load_template', mock_load_template):
            response = self.testapp.get(
                url,
                params=params,
                expect_errors=expect_errors,
                status=expected_status_int
            )

        if expect_errors:
            self.assertTrue(response.status_int >= 400)
        else:
            self.assertTrue(200 <= response.status_int < 400)

        # Testapp takes in a status parameter which is the expected status of
        # the response. However this expected status is verified only when
        # expect_errors=False. For other situations we need to explicitly check
        # the status.
        #
        # Reference URL:
        # https://github.com/Pylons/webtest/blob/bf77326420b628c9ea5431432c7e171f88c5d874/webtest/app.py#L1119
        self.assertEqual(response.status_int, expected_status_int)

        self.assertEqual(response.content_type, expected_content_type)

        return response

    def get_html_response(
        self, url: str,
        params: Optional[Dict[str, str]] = None,
        expected_status_int: int = 200
    ) -> webtest.TestResponse:
        """Get a HTML response, transformed to a Python object.

        Args:
            url: str. The URL to fetch the response.
            params: dict. A dictionary that will be encoded into a query string.
            expected_status_int: int. The integer status code to expect. Will
                be 200 if not specified.

        Returns:
            webtest.TestResponse. The test response.
        """
        return self._get_response(
            url, 'text/html', params=params,
            expected_status_int=expected_status_int)

    def get_custom_response(
        self,
        url: str,
        expected_content_type: str,
        params: Optional[Dict[str, str]] = None,
        expected_status_int: int = 200
    ) -> webtest.TestResponse:
        """Get a response other than HTML or JSON as a Python object.

        Args:
            url: str. The URL to fetch the response.
            expected_content_type: str. The content type to expect.
            params: dict. A dictionary that will be encoded into a query string.
            expected_status_int: int. The integer status code to expect. Will be
                200 if not specified.

        Returns:
            webtest.TestResponse. The test response.
        """
        self.assertNotIn(
            expected_content_type, ['text/html', 'application/json'])

        return self._get_response(
            url, expected_content_type, params=params,
            expected_status_int=expected_status_int)

    def get_response_without_checking_for_errors(
        self,
        url: str,
        expected_status_int_list: List[int],
        params: Optional[Dict[str, str]] = None
    ) -> webtest.TestResponse:
        """Get a response, transformed to a Python object and checks for a list
        of status codes.

        Args:
            url: str. The URL to fetch the response.
            expected_status_int_list: list(int). A list of integer status code
                to expect.
            params: dict. A dictionary that will be encoded into a query string.

        Returns:
            webtest.TestResponse. The test response.
        """
        if params is not None:
            self.assertIsInstance(
                params, dict,
                msg='Expected params to be a dict, received %s' % params)

        # This swap is required to ensure that the templates are fetched from
        # source directory instead of webpack_bundles since webpack_bundles is
        # only produced after webpack compilation which is not performed during
        # backend tests.
        with self.swap(base, 'load_template', mock_load_template):
            response = self.testapp.get(url, params=params, expect_errors=True)

        self.assertIn(response.status_int, expected_status_int_list)

        return response

    # Here we use type Any because this method can return any python object
    # that was parsed from json response.
    def _parse_json_response(
        self, json_response: webtest.TestResponse, expect_errors: bool
    ) -> Any:
        """Convert a JSON server response to an object (such as a dict)."""
        if expect_errors:
            self.assertTrue(json_response.status_int >= 400)
        else:
            self.assertTrue(200 <= json_response.status_int < 400)

        self.assertEqual(json_response.content_type, 'application/json')
        self.assertTrue(json_response.body.startswith(feconf.XSSI_PREFIX))

        return json.loads(json_response.body[len(feconf.XSSI_PREFIX):])

    # Here we use type Any because this method can return JSON response Dict
    # whose values can contain any type of values, like int, bool, str and
    # other types too.
    def get_json(
        self,
        url: str,
        params: Optional[Dict[str, str]] = None,
        expected_status_int: int = 200,
        headers: Optional[Dict[str, str]] = None
    ) -> Dict[str, Any]:
        """Get a JSON response, transformed to a Python object."""
        if params is not None:
            self.assertIsInstance(params, dict)

        expect_errors = expected_status_int >= 400

        json_response = self.testapp.get(
            url, params=params, expect_errors=expect_errors,
            status=expected_status_int, headers=headers
        )

        # Testapp takes in a status parameter which is the expected status of
        # the response. However this expected status is verified only when
        # expect_errors=False. For other situations we need to explicitly check
        # the status.
        #
        # Reference URL:
        # https://github.com/Pylons/webtest/blob/bf77326420b628c9ea5431432c7e171f88c5d874/webtest/app.py#L1119
        self.assertEqual(json_response.status_int, expected_status_int)

        # Here we use type Any because response is a JSON response dict
        # which can contain different types of values. So, to allow every
        # type of value we used Any here.
        response: Dict[str, Any] = self._parse_json_response(
            json_response,
            expect_errors
        )
        return response

    # Here we use type Any because this method can return JSON response Dict
    # whose values can contain different types of values, like int, bool,
    # str and other types too.
    def post_json(
        self,
        url: str,
        data: Dict[str, Any],
        headers: Optional[Dict[str, str]] = None,
        csrf_token: Optional[str] = None,
        expected_status_int: int = 200,
        upload_files: Optional[List[Tuple[str, ...]]] = None,
        use_payload: bool = True,
        source: Optional[str] = None
    ) -> Dict[str, Any]:
        """Post an object to the server by JSON; return the received object.

        Args:
            url: str. The URL to send the POST request to.
            data: dict. The dictionary that acts as the body of the request.
            headers: dict. The headers set in the request.
            csrf_token: str. The csrf token to identify the user.
            expected_status_int: int. Expected return status of the POST
                request.
            upload_files: list(tuple). List of
                (fieldname, filename, file_content) tuples. Can also provide
                just (fieldname, filename) to have the file contents be
                read from disk.
            use_payload: bool. If true, a new dict is created (which is sent as
                the body of the POST request) with one key - 'payload' - and the
                dict passed in 'data' is used as the value for that key. If
                false, the dict in 'data' is directly passed as the body of the
                request. For all requests called from the frontend, this should
                be set to 'true'.
            source: unicode. The url from which the post call is requested.

        Returns:
            dict. The JSON response for the request in dict form.
        """
        if use_payload:
            data = {'payload': json.dumps(data)}
        if csrf_token:
            data['csrf_token'] = csrf_token
        if source:
            data['source'] = source

        expect_errors = expected_status_int >= 400

        json_response = self._send_post_request(
            self.testapp, url, data, expect_errors,
            expected_status_int=expected_status_int, upload_files=upload_files,
            headers=headers)

        # Testapp takes in a status parameter which is the expected status of
        # the response. However this expected status is verified only when
        # expect_errors=False. For other situations we need to explicitly check
        # the status.
        #
        # Reference URL:
        # https://github.com/Pylons/webtest/blob/bf77326420b628c9ea5431432c7e171f88c5d874/webtest/app.py#L1119
        self.assertEqual(json_response.status_int, expected_status_int)

        # Here we use type Any because response is a JSON response dict
        # which can contain different types of values. So, to allow every
        # type of value we used Any here.
        response: Dict[str, Any] = self._parse_json_response(
            json_response,
            expect_errors
        )
        return response

    # Here we use type Any because this method can return JSON response Dict
    # whose values can contain different types of values, like int, bool,
    # str and other types too.
    def delete_json(
        self,
        url: str,
        params: str = '',
        expected_status_int: int = 200
    ) -> Dict[str, Any]:
        """Delete object on the server using a JSON call."""
        if params:
            self.assertIsInstance(
                params, dict,
                msg='Expected params to be a dict, received %s' % params)

        expect_errors = expected_status_int >= 400
        json_response = self.testapp.delete(
            url, params=params, expect_errors=expect_errors,
            status=expected_status_int)

        # Testapp takes in a status parameter which is the expected status of
        # the response. However this expected status is verified only when
        # expect_errors=False. For other situations we need to explicitly check
        # the status.
        #
        # Reference URL:
        # https://github.com/Pylons/webtest/blob/bf77326420b628c9ea5431432c7e171f88c5d874/webtest/app.py#L1119
        self.assertEqual(json_response.status_int, expected_status_int)

        # Here we use type Any because response is a JSON response dict
        # which can contain different types of values. So, to allow every
        # type of value we used Any here.
        response: Dict[str, Any] = self._parse_json_response(
            json_response,
            expect_errors
        )
        return response

    def _send_post_request(
        self,
        app: webtest.TestApp,
        url: str,
        data: Union[Dict[str, str], bytes],
        expect_errors: bool,
        expected_status_int: int = 200,
        upload_files: Optional[
            Union[List[Tuple[str, ...]],
            Tuple[Tuple[bytes, ...], ...]]
        ] = None,
        headers: Optional[Dict[str, str]] = None
    ) -> webtest.TestResponse:
        """Sends a post request with the data provided to the url specified.

        Args:
            app: TestApp. The WSGI application which receives the request and
                produces response.
            url: str. The URL to send the POST request to.
            data: *. To be put in the body of the request. If params is an
                iterator, it will be urlencoded. If it is a string, it will not
                be encoded, but placed in the body directly. Can be a
                collections.OrderedDict with webtest.forms.Upload fields
                included.
            expect_errors: bool. Whether errors are expected.
            expected_status_int: int. The expected status code.
            upload_files: list(tuple). List of
                (fieldname, filename, file_content) tuples. Can also provide
                just (fieldname, filename) to have the file contents will be
                read from disk.
            headers: dict(str, *). Extra headers to send.

        Returns:
            webtest.TestResponse. The response of the POST request.
        """
        # Convert the files to bytes.
        if upload_files is not None:
            upload_files = tuple(
                tuple(
                    f.encode('utf-8') if isinstance(f, str) else f
                    for f in upload_file
                ) for upload_file in upload_files
            )

        return app.post(
            url, params=data, headers=headers, status=expected_status_int,
            upload_files=upload_files, expect_errors=expect_errors)

    def post_task(
        self,
        url: str,
        payload: Dict[str, str],
        headers: Dict[str, bytes],
        csrf_token: Optional[str] = None,
        expect_errors: bool = False,
        expected_status_int: int = 200
    ) -> webtest.TestApp:
        """Posts an object to the server by JSON with the specific headers
        specified; return the received object.
        """
        if csrf_token:
            payload['csrf_token'] = csrf_token
        return self.testapp.post(
            url, params=json.dumps(payload), headers=headers,
            status=expected_status_int, expect_errors=expect_errors,
            content_type='application/json')

    # Here we use type Any because this method can return JSON response Dict
    # whose values can contain different types of values, like int, bool,
    # str and other types too.
    def put_json(
        self,
        url: str,
        payload: Mapping[str, Union[str, int]],
        csrf_token: Optional[str] = None,
        expected_status_int: int = 200
    ) -> Dict[str, Any]:
        """PUT an object to the server with JSON and return the response."""
        params = {'payload': json.dumps(payload)}
        if csrf_token:
            params['csrf_token'] = csrf_token

        expect_errors = expected_status_int >= 400

        json_response = self.testapp.put(
            url, params=params, expect_errors=expect_errors)

        # Testapp takes in a status parameter which is the expected status of
        # the response. However this expected status is verified only when
        # expect_errors=False. For other situations we need to explicitly check
        # the status.
        #
        # Reference URL:
        # https://github.com/Pylons/webtest/blob/bf77326420b628c9ea5431432c7e171f88c5d874/webtest/app.py#L1119
        self.assertEqual(json_response.status_int, expected_status_int)

        response: Dict[str, Any] = self._parse_json_response(
            json_response,
            expect_errors
        )
        return response

    def get_new_csrf_token(self) -> str:
        """Generates CSRF token for test."""
        response: Dict[str, str] = self.get_json('/csrfhandler')
        return response['token']

    def save_new_default_exploration(
        self,
        exploration_id: str,
        owner_id: str,
        title: str = 'A title'
    ) -> exp_domain.Exploration:
        """Saves a new default exploration written by owner_id.

        Args:
            exploration_id: str. The id of the new validated exploration.
            owner_id: str. The user_id of the creator of the exploration.
            title: str. The title of the exploration.

        Returns:
            Exploration. The exploration domain object.
        """
        exploration = exp_domain.Exploration.create_default_exploration(
            exploration_id, title=title, category='Algebra')
        exp_services.save_new_exploration(owner_id, exploration)
        return exploration

    def set_interaction_for_state(
<<<<<<< HEAD
            self, state, interaction_id, content_id_generator):
=======
        self, state: state_domain.State, interaction_id: str
    ) -> None:
>>>>>>> 7ad815df
        """Sets the interaction_id, sets the fully populated default interaction
        customization arguments, and increments next_content_id_index as needed.

        Args:
            state: State. The state domain object to set the interaction for.
            interaction_id: str. The interaction id to set. Also sets the
                default customization args for the given interaction id.
            content_id_generator: ContentIdGenerator. A ContentIdGenerator
                object to be used for generating content Ids.
        """
<<<<<<< HEAD
        def traverse_schema_and_assign_content_ids(value, schema, ca_name):
=======

        # We wrap next_content_id_index in a dict so that modifying it in the
        # inner function modifies the value.
        next_content_id_index_dict = {'value': state.next_content_id_index}

        # Here, argument 'value' is annotated with Any type because it can
        # accept values of customization args and customization args can have
        # int, str, bool and other types too. Also, Any is used for schema
        # because values in schema dictionary can be of type str, List, Dict
        # and other types too.
        def traverse_schema_and_assign_content_ids(
            value: Any, schema: Dict[str, Any], contentId: str
        ) -> None:
>>>>>>> 7ad815df
            """Generates content_id from recursively traversing the schema, and
            assigning to the current value.

            Args:
                value: *. The current traversed value in customization
                    arguments.
                schema: dict. The current traversed schema.
                ca_name: str. The arg name which will be used for generating
                    content_id.
            """
            is_subtitled_html_spec = (
                schema['type'] == schema_utils.SCHEMA_TYPE_CUSTOM and
                schema['obj_type'] ==
                schema_utils.SCHEMA_OBJ_TYPE_SUBTITLED_HTML)
            is_subtitled_unicode_spec = (
                schema['type'] == schema_utils.SCHEMA_TYPE_CUSTOM and
                schema['obj_type'] ==
                schema_utils.SCHEMA_OBJ_TYPE_SUBTITLED_UNICODE)

            if is_subtitled_html_spec or is_subtitled_unicode_spec:
                value['content_id'] = content_id_generator.generate(
                    translation_domain.ContentType.CUSTOMIZATION_ARG,
                    extra_prefix=ca_name)
            elif schema['type'] == schema_utils.SCHEMA_TYPE_LIST:
                for x in value:
                    traverse_schema_and_assign_content_ids(
                        x, schema['items'], ca_name)
            elif schema['type'] == schema_utils.SCHEMA_TYPE_DICT:
                for schema_property in schema['properties']:
                    traverse_schema_and_assign_content_ids(
                        schema['properties'][schema_property.name],
                        schema_property['schema'],
                        '%s_%s' % (ca_name, schema_property.name))

        interaction = (
            interaction_registry.Registry.get_interaction_by_id(interaction_id))
        ca_specs = interaction.customization_arg_specs
        customization_args = {}

        for ca_spec in ca_specs:
            ca_name = ca_spec.name
            ca_value = ca_spec.default_value
            traverse_schema_and_assign_content_ids(
                ca_value, ca_spec.schema, ca_name)
            customization_args[ca_name] = {'value': ca_value}

        state.update_interaction_id(interaction_id)
        state.update_interaction_customization_args(customization_args)

    def save_new_valid_exploration(
        self,
        exploration_id: str,
        owner_id: str,
        title: str = 'A title',
        category: str = 'Algebra',
        objective: str = 'An objective',
        language_code: str = constants.DEFAULT_LANGUAGE_CODE,
        end_state_name: Optional[str] = None,
        interaction_id: str = 'TextInput',
        correctness_feedback_enabled: bool = False
    ) -> exp_domain.Exploration:
        """Saves a new strictly-validated exploration.

        Args:
            exploration_id: str. The id of the new validated exploration.
            owner_id: str. The user_id of the creator of the exploration.
            title: str. The title of the exploration.
            category: str. The category this exploration belongs to.
            objective: str. The objective of this exploration.
            language_code: str. The language_code of this exploration.
            end_state_name: str. The name of the end state for the exploration.
            interaction_id: str. The id of the interaction.
            correctness_feedback_enabled: bool. Whether correctness feedback is
                enabled for the exploration.

        Returns:
            Exploration. The exploration domain object.
        """
        exploration = exp_domain.Exploration.create_default_exploration(
            exploration_id, title=title, category=category,
            language_code=language_code)
        content_id_generator = translation_domain.ContentIdGenerator(
            exploration.next_content_id_index)
        self.set_interaction_for_state(
            exploration.states[exploration.init_state_name], interaction_id,
            content_id_generator)

        exploration.objective = objective
        exploration.correctness_feedback_enabled = correctness_feedback_enabled

        # If an end state name is provided, add terminal node with that name.
        if end_state_name is not None:
            exploration.add_state(
                end_state_name,
                content_id_generator.generate(
                    translation_domain.ContentType.CONTENT),
                content_id_generator.generate(
                    translation_domain.ContentType.DEFAULT_OUTCOME))
            end_state = exploration.states[end_state_name]
            self.set_interaction_for_state(
                end_state, 'EndExploration', content_id_generator)
            end_state.update_interaction_default_outcome(None)

            # Link first state to ending state (to maintain validity).
            init_state = exploration.states[exploration.init_state_name]
            init_interaction = init_state.interaction
            # Here, init_interaction is a InteractionInstance domain object
            # and it is created using 'create_default_interaction' method.
            # So, 'init_interaction' is a default_interaction and it is always
            # going to contain a default_outcome. Thus to narrow down the type
            # from Optional[Outcome] to Outcome for default_outcome, we used
            # assert here.
            assert init_interaction.default_outcome is not None
            init_interaction.default_outcome.dest = end_state_name
            if correctness_feedback_enabled:
                init_interaction.default_outcome.labelled_as_correct = True
        exploration.next_content_id_index = (
            content_id_generator.next_content_id_index)

        exp_services.save_new_exploration(owner_id, exploration)
        return exploration

    def save_new_linear_exp_with_state_names_and_interactions(
        self,
        exploration_id: str,
        owner_id: str,
        state_names: List[str],
        interaction_ids: List[str],
        title: str = 'A title',
        category: str = 'A category',
        objective: str = 'An objective',
        language_code: str = constants.DEFAULT_LANGUAGE_CODE,
        correctness_feedback_enabled: bool = False
    ) -> exp_domain.Exploration:
        """Saves a new strictly-validated exploration with a sequence of states.

        Args:
            exploration_id: str. The id of the new validated exploration.
            owner_id: str. The user_id of the creator of the exploration.
            state_names: list(str). The names of states to be linked
                sequentially in the exploration. Must be a non-empty list and
                contain no duplicates.
            interaction_ids: list(str). The names of the interaction ids to be
                assigned to each state. Values will be cycled, so it doesn't
                need to be the same size as state_names, but it must be
                non-empty.
            title: str. The title of the exploration.
            category: str. The category this exploration belongs to.
            objective: str. The objective of this exploration.
            language_code: str. The language_code of this exploration.
            correctness_feedback_enabled: bool. Whether the correctness feedback
                is enabled or not for the exploration.

        Returns:
            Exploration. The exploration domain object.

        Raises:
            ValueError. Given list of state names is empty.
            ValueError. Given list of interaction ids is empty.
        """
        if not state_names:
            raise ValueError('must provide at least one state name')
        if not interaction_ids:
            raise ValueError('must provide at least one interaction type')
        iterable_interaction_ids = itertools.cycle(interaction_ids)

        exploration = exp_domain.Exploration.create_default_exploration(
            exploration_id, title=title, init_state_name=state_names[0],
            category=category, objective=objective, language_code=language_code)
        content_id_generator = translation_domain.ContentIdGenerator(
            exploration.next_content_id_index)

        exploration.correctness_feedback_enabled = correctness_feedback_enabled
        for state_name in state_names[1:]:
            exploration.add_state(
                state_name,
                content_id_generator.generate(
                    translation_domain.ContentType.CONTENT),
                content_id_generator.generate(
                    translation_domain.ContentType.DEFAULT_OUTCOME))
        for from_state_name, dest_state_name in (
                zip(state_names[:-1], state_names[1:])):
            from_state = exploration.states[from_state_name]
            self.set_interaction_for_state(
<<<<<<< HEAD
                from_state, next(interaction_ids), content_id_generator)
=======
                from_state, next(iterable_interaction_ids))
            # Here, from_state is a State domain object and it is created using
            # 'create_default_state' method. So, 'from_state' is a default_state
            # and it is always going to contain a default_outcome. Thus to
            # narrow down the type from Optional[Outcome] to Outcome for
            # default_outcome, we used assert here.
            assert from_state.interaction.default_outcome is not None
>>>>>>> 7ad815df
            from_state.interaction.default_outcome.dest = dest_state_name
            if correctness_feedback_enabled:
                from_state.interaction.default_outcome.labelled_as_correct = (
                    True)
        end_state = exploration.states[state_names[-1]]
        self.set_interaction_for_state(
            end_state, 'EndExploration', content_id_generator)
        end_state.update_interaction_default_outcome(None)

        exploration.next_content_id_index = (
            content_id_generator.next_content_id_index)
        exp_services.save_new_exploration(owner_id, exploration)
        return exploration

<<<<<<< HEAD
    def publish_exploration(self, owner_id, exploration_id):
=======
    def save_new_exp_with_custom_states_schema_version(
        self,
        exp_id: str,
        user_id: str,
        states_dict: state_domain.StateDict,
        version: int
    ) -> None:
        """Saves a new default exploration with the given version of state dict.

        This function should only be used for creating explorations in tests
        involving migration of datastore explorations that use an old states
        schema version.

        Note that it makes an explicit commit to the datastore instead of using
        the usual functions for updating and creating explorations. This is
        because the latter approach would result in an exploration with the
        *current* states schema version.

        Args:
            exp_id: str. The exploration ID.
            user_id: str. The user_id of the creator.
            states_dict: dict. The dict representation of all the states.
            version: int. Custom states schema version.
        """
        exp_model = exp_models.ExplorationModel(
            id=exp_id, category='category', title='title',
            objective='Old objective', language_code='en', tags=[], blurb='',
            author_notes='', states_schema_version=version,
            init_state_name=feconf.DEFAULT_INIT_STATE_NAME, states=states_dict,
            param_specs={}, param_changes=[])
        rights_manager.create_new_exploration_rights(exp_id, user_id)

        commit_message = 'New exploration created with title \'title\'.'
        exp_model.commit(user_id, commit_message, [{
            'cmd': 'create_new',
            'title': 'title',
            'category': 'category',
        }])
        exp_rights = exp_models.ExplorationRightsModel.get_by_id(exp_id)
        exp_summary_model = exp_models.ExpSummaryModel(
            id=exp_id, title='title', category='category',
            objective='Old objective', language_code='en', tags=[],
            ratings=feconf.get_empty_ratings(),
            scaled_average_rating=feconf.EMPTY_SCALED_AVERAGE_RATING,
            status=exp_rights.status,
            community_owned=exp_rights.community_owned,
            owner_ids=exp_rights.owner_ids, contributor_ids=[],
            contributors_summary={})
        exp_summary_model.update_timestamps()
        exp_summary_model.put()

    def publish_exploration(self, owner_id: str, exploration_id: str) -> None:
>>>>>>> 7ad815df
        """Publish the exploration with the given exploration_id.

        Args:
            owner_id: str. The user_id of the owner of the exploration.
            exploration_id: str. The ID of the new exploration.
        """
        committer = user_services.get_user_actions_info(owner_id)
        rights_manager.publish_exploration(committer, exploration_id)

    def save_new_default_collection(
        self,
        collection_id: str,
        owner_id: str,
        title: str = 'A title',
        category: str = 'A category',
        objective: str = 'An objective',
        language_code: str = constants.DEFAULT_LANGUAGE_CODE
    ) -> collection_domain.Collection:
        """Saves a new default collection written by owner_id.

        Args:
            collection_id: str. The id of the new default collection.
            owner_id: str. The user_id of the creator of the collection.
            title: str. The title of the collection.
            category: str. The category this collection belongs to.
            objective: str. The objective of this collection.
            language_code: str. The language_code of this collection.

        Returns:
            Collection. The collection domain object.
        """
        collection = collection_domain.Collection.create_default_collection(
            collection_id, title=title, category=category, objective=objective,
            language_code=language_code)
        collection_services.save_new_collection(owner_id, collection)
        return collection

    def save_new_valid_collection(
        self,
        collection_id: str,
        owner_id: str,
        title: str = 'A title',
        category: str = 'A category',
        objective: str = 'An objective',
        language_code: str = constants.DEFAULT_LANGUAGE_CODE,
        exploration_id: str = 'an_exploration_id',
        end_state_name: str = DEFAULT_END_STATE_NAME
    ) -> collection_domain.Collection:
        """Creates an Oppia collection and adds a node saving the exploration
        details.

        Args:
            collection_id: str. ID for the collection to be created.
            owner_id: str. The user_id of the creator of the collection.
            title: str. Title for the collection.
            category: str. The category of the exploration.
            objective: str. Objective for the exploration.
            language_code: str. The language code for the exploration.
            exploration_id: str. The exploration_id for the Oppia exploration.
            end_state_name: str. The name of the end state for the exploration.

        Returns:
            Collection. A newly-created collection containing the corresponding
            exploration details.
        """
        collection = collection_domain.Collection.create_default_collection(
            collection_id, title=title, category=category, objective=objective,
            language_code=language_code)

        # Check whether exploration with given exploration_id exists or not.
        exploration = (
            exp_fetchers.get_exploration_by_id(exploration_id, strict=False))
        if exploration is None:
            exploration = self.save_new_valid_exploration(
                exploration_id, owner_id, title=title, category=category,
                objective=objective, end_state_name=end_state_name)
        collection.add_node(exploration.id)

        collection_services.save_new_collection(owner_id, collection)
        return collection

    def publish_collection(self, owner_id: str, collection_id: str) -> None:
        """Publish the collection with the given collection_id.

        Args:
            owner_id: str. The user_id of the owner of the collection.
            collection_id: str. ID of the collection to be published.
        """
        committer = user_services.get_user_actions_info(owner_id)
        rights_manager.publish_collection(committer, collection_id)

    def create_story_for_translation_opportunity(
        self,
        owner_id: str,
        admin_id: str,
        story_id: str,
        topic_id: str,
        exploration_id: str
    ) -> None:
        """Creates a story and links it to the supplied topic and exploration.

        Args:
            owner_id: str. User ID of the story owner.
            admin_id: str. User ID of the admin that will publish the story.
            story_id: str. The ID of new story.
            topic_id: str. The ID of the topic for which to link the story.
            exploration_id: str. The ID of the exploration that will be added
                as a node to the story.
        """
        story = story_domain.Story.create_default_story(
            story_id,
            'title %s' % story_id,
            'description',
            topic_id,
            'url-fragment')

        story.language_code = 'en'
        story_services.save_new_story(owner_id, story)
        topic_services.add_canonical_story(  # type: ignore[no-untyped-call]
            owner_id, topic_id, story.id)
        topic_services.publish_story(  # type: ignore[no-untyped-call]
            topic_id, story.id, admin_id)
        story_services.update_story(
            owner_id, story.id, [story_domain.StoryChange({
                'cmd': 'add_story_node',
                'node_id': 'node_1',
                'title': 'Node1',
            }), story_domain.StoryChange({
                'cmd': 'update_story_node_property',
                'property_name': 'exploration_id',
                'node_id': 'node_1',
                'old_value': None,
                'new_value': exploration_id
            })], 'Changes.')

    def save_new_story(
        self,
        story_id: str,
        owner_id: str,
        corresponding_topic_id: str,
        title: str = 'Title',
        description: str = 'Description',
        notes: str = 'Notes',
        language_code: str = constants.DEFAULT_LANGUAGE_CODE,
        url_fragment: str = 'title',
        meta_tag_content: str = 'story meta tag content'
    ) -> story_domain.Story:
        """Creates an Oppia Story and saves it.

        NOTE: Callers are responsible for ensuring that the
        'corresponding_topic_id' provided is valid, unless a test explicitly
        requires it to be invalid.

        Args:
            story_id: str. ID for the story to be created.
            owner_id: str. The user_id of the creator of the story.
            title: str. The title of the story.
            description: str. The high level description of the story.
            notes: str. A set of notes, that describe the characters,
                main storyline, and setting.
            corresponding_topic_id: str. The id of the topic to which the story
                belongs.
            language_code: str. The ISO 639-1 code for the language this story
                is written in.
            url_fragment: str. The url fragment of the story.
            meta_tag_content: str. The meta tag content of the story.

        Returns:
            Story. A newly-created story.
        """
        story = story_domain.Story.create_default_story(
            story_id, title, description, corresponding_topic_id, url_fragment)
        story.title = title
        story.description = description
        story.notes = notes
        story.language_code = language_code
        story.url_fragment = url_fragment
        story.meta_tag_content = meta_tag_content
        story_services.save_new_story(owner_id, story)
        return story

    def save_new_story_with_story_contents_schema_v1(
        self,
        story_id: str,
        thumbnail_filename: Optional[str],
        thumbnail_bg_color: Optional[str],
        thumbnail_size_in_bytes: Optional[int],
        owner_id: str,
        title: str,
        description: str,
        notes: str,
        corresponding_topic_id: str,
        language_code: str = constants.DEFAULT_LANGUAGE_CODE,
        url_fragment: str = 'story-frag',
        meta_tag_content: str = 'story meta tag content'
    ) -> None:
        """Saves a new story with a default version 1 story contents data dict.

        This function should only be used for creating stories in tests
        involving migration of datastore stories that use an old story contents
        schema version.

        Note that it makes an explicit commit to the datastore instead of using
        the usual functions for updating and creating stories. This is because
        the latter approach would result in a story with the *current* story
        contents schema version.

        Args:
            story_id: str. ID for the story to be created.
            thumbnail_filename: str|None. Thumbnail filename for the story.
            thumbnail_bg_color: str|None. Thumbnail background color for the
                story.
            thumbnail_size_in_bytes: int|None. The thumbnail size in bytes of
                the story.
            owner_id: str. The user_id of the creator of the story.
            title: str. The title of the story.
            description: str. The high level description of the story.
            notes: str. A set of notes, that describe the characters, main
                storyline, and setting.
            corresponding_topic_id: str. The id of the topic to which the story
                belongs.
            language_code: str. The ISO 639-1 code for the language this story
                is written in.
            url_fragment: str. The URL fragment for the story.
            meta_tag_content: str. The meta tag content of the story.
        """
        story_model = story_models.StoryModel(
            id=story_id, thumbnail_filename=thumbnail_filename,
            thumbnail_bg_color=thumbnail_bg_color,
            thumbnail_size_in_bytes=thumbnail_size_in_bytes,
            description=description, title=title,
            language_code=language_code,
            story_contents_schema_version=1, notes=notes,
            corresponding_topic_id=corresponding_topic_id,
            story_contents=self.VERSION_1_STORY_CONTENTS_DICT,
            url_fragment=url_fragment, meta_tag_content=meta_tag_content)
        commit_message = 'New story created with title \'%s\'.' % title
        story_model.commit(
            owner_id, commit_message,
            [{'cmd': story_domain.CMD_CREATE_NEW, 'title': title}])

    def save_new_story_with_story_contents_schema_v5(
        self,
        story_id: str,
        thumbnail_filename: Optional[str],
        thumbnail_bg_color: Optional[str],
        thumbnail_size_in_bytes: Optional[int],
        owner_id: str,
        title: str,
        description: str,
        notes: str,
        corresponding_topic_id: str,
        language_code: str = constants.DEFAULT_LANGUAGE_CODE,
        url_fragment: str = 'story-frag',
        meta_tag_content: str = 'story meta tag content'
    ) -> None:
        """Saves a new story with a default version 1 story contents data dict.

        This function should only be used for creating stories in tests
        involving migration of datastore stories that use an old story contents
        schema version.

        Note that it makes an explicit commit to the datastore instead of using
        the usual functions for updating and creating stories. This is because
        the latter approach would result in a story with the *current* story
        contents schema version.

        Args:
            story_id: str. ID for the story to be created.
            thumbnail_filename: str|None. Thumbnail filename for the story.
            thumbnail_bg_color: str|None. Thumbnail background color for the
                story.
            thumbnail_size_in_bytes: int|None. The thumbnail size in bytes of
                the story.
            owner_id: str. The user_id of the creator of the story.
            title: str. The title of the story.
            description: str. The high level description of the story.
            notes: str. A set of notes, that describe the characters, main
                storyline, and setting.
            corresponding_topic_id: str. The id of the topic to which the story
                belongs.
            language_code: str. The ISO 639-1 code for the language this story
                is written in.
            url_fragment: str. The URL fragment for the story.
            meta_tag_content: str. The meta tag content of the story.
        """
        story_content_v5 = {
            'nodes': [{
                'outline': (
                    '<p>Value</p>'
                    '<oppia-noninteractive-math math_content-with-value="{'
                    '&amp;quot;raw_latex&amp;quot;: &amp;quot;+,-,-,+&amp;quot;, ' # pylint: disable=line-too-long
                    '&amp;quot;svg_filename&amp;quot;: &amp;quot;&amp;quot;'
                    '}">'
                    '</oppia-noninteractive-math>'),
                'exploration_id': None,
                'destination_node_ids': [],
                'outline_is_finalized': False,
                'acquired_skill_ids': [],
                'id': 'node_1',
                'title': 'Chapter 1',
                'description': '',
                'prerequisite_skill_ids': [],
                'thumbnail_filename': 'image.svg',
                'thumbnail_bg_color': None,
                'thumbnail_size_in_bytes': 21131,
            }],
            'initial_node_id': 'node_1',
            'next_node_id': 'node_2',
        }
        story_model = story_models.StoryModel(
            id=story_id, thumbnail_filename=thumbnail_filename,
            thumbnail_bg_color=thumbnail_bg_color,
            thumbnail_size_in_bytes=thumbnail_size_in_bytes,
            description=description, title=title,
            language_code=language_code,
            story_contents_schema_version=5, notes=notes,
            corresponding_topic_id=corresponding_topic_id,
            story_contents=story_content_v5,
            url_fragment=url_fragment, meta_tag_content=meta_tag_content)
        commit_message = 'New story created with title \'%s\'.' % title
        story_model.commit(
            owner_id, commit_message,
            [{'cmd': story_domain.CMD_CREATE_NEW, 'title': title}])
        story_services.create_story_summary(story_id)

    def save_new_subtopic(
        self, subtopic_id: int, owner_id: str, topic_id: str
    ) -> subtopic_page_domain.SubtopicPage:
        """Creates an Oppia subtopic and saves it.

        Args:
            subtopic_id: int. ID for the subtopic to be created.
            owner_id: str. The user_id of the creator of the topic.
            topic_id: str. ID for the topic that the subtopic belongs to.

        Returns:
            SubtopicPage. A newly-created subtopic.
        """
        subtopic_page = (
            subtopic_page_domain.SubtopicPage.create_default_subtopic_page(
                subtopic_id, topic_id))
        subtopic_changes = [
            subtopic_page_domain.SubtopicPageChange({
                'cmd': subtopic_page_domain.CMD_CREATE_NEW,
                'topic_id': topic_id,
                'subtopic_id': subtopic_id,
            })
        ]
        subtopic_page_services.save_subtopic_page(
            owner_id, subtopic_page, 'Create new subtopic', subtopic_changes)
        return subtopic_page

    def save_new_topic(
        self,
        topic_id: str,
        owner_id: str,
        name: str = 'topic',
        abbreviated_name: str = 'topic',
        url_fragment: str = 'topic',
        thumbnail_filename: Optional[str] = 'topic.svg',
        thumbnail_bg_color: Optional[str] = (
            constants.ALLOWED_THUMBNAIL_BG_COLORS['topic'][0]),
        thumbnail_size_in_bytes: Optional[int] = 21131,
        description: str = 'description',
        canonical_story_ids: Optional[List[str]] = None,
        additional_story_ids: Optional[List[str]] = None,
        uncategorized_skill_ids: Optional[List[str]] = None,
        subtopics: Optional[List[topic_domain.Subtopic]] = None,
        next_subtopic_id: int = 0,
        language_code: str = constants.DEFAULT_LANGUAGE_CODE,
        meta_tag_content: str = 'topic meta tag content',
        practice_tab_is_displayed: bool = False,
        page_title_fragment_for_web: str = 'topic page title'
    ) -> topic_domain.Topic:
        """Creates an Oppia Topic and saves it.

        Args:
            topic_id: str. ID for the topic to be created.
            owner_id: str. The user_id of the creator of the topic.
            name: str. The name of the topic.
            abbreviated_name: str. The abbreviated name of the topic.
            url_fragment: str. The url fragment of the topic.
            thumbnail_filename: str|None. The thumbnail filename of the topic.
            thumbnail_bg_color: str|None. The thumbnail background color of the
                topic.
            thumbnail_size_in_bytes: int|None. The thumbnail size in bytes of
                the topic.
            description: str. The description of the topic.
            canonical_story_ids: list(str). The list of ids of canonical stories
                that are part of the topic.
            additional_story_ids: list(str). The list of ids of additional
                stories that are part of the topic.
            uncategorized_skill_ids: list(str). The list of ids of skills that
                are not part of any subtopic.
            subtopics: list(Subtopic). The different subtopics that are part of
                this topic.
            next_subtopic_id: int. The id for the next subtopic.
            language_code: str. The ISO 639-1 code for the language this topic
                is written in.
            meta_tag_content: str. The meta tag content for the topic.
            practice_tab_is_displayed: bool. Whether the practice tab should be
                displayed.
            page_title_fragment_for_web: str. The page title fragment for the
                topic.

        Returns:
            Topic. A newly-created topic.
        """
        canonical_story_references = [
            topic_domain.StoryReference.create_default_story_reference(story_id)
            for story_id in (canonical_story_ids or [])
        ]
        additional_story_references = [
            topic_domain.StoryReference.create_default_story_reference(story_id)
            for story_id in (additional_story_ids or [])
        ]
        uncategorized_skill_ids = uncategorized_skill_ids or []
        subtopics = subtopics or []
        skill_ids_for_diagnostic_test = []
        for subtopic in subtopics:
            skill_ids_for_diagnostic_test.extend(subtopic.skill_ids)

        topic = topic_domain.Topic(
            topic_id, name, abbreviated_name, url_fragment, thumbnail_filename,
            thumbnail_bg_color, thumbnail_size_in_bytes, description,
            canonical_story_references, additional_story_references,
            uncategorized_skill_ids, subtopics,
            feconf.CURRENT_SUBTOPIC_SCHEMA_VERSION, next_subtopic_id,
            language_code, 0, feconf.CURRENT_STORY_REFERENCE_SCHEMA_VERSION,
            meta_tag_content, practice_tab_is_displayed,
            page_title_fragment_for_web, skill_ids_for_diagnostic_test)
        topic_services.save_new_topic(owner_id, topic)  # type: ignore[no-untyped-call]
        return topic

    def save_new_topic_with_subtopic_schema_v1(
        self,
        topic_id: str,
        owner_id: str,
        name: str,
        abbreviated_name: str,
        url_fragment: str,
        canonical_name: str,
        description: str,
        thumbnail_filename: str,
        thumbnail_bg_color: str,
        canonical_story_references: List[topic_domain.StoryReference],
        additional_story_references: List[topic_domain.StoryReference],
        uncategorized_skill_ids: List[str],
        next_subtopic_id: int,
        language_code: str = constants.DEFAULT_LANGUAGE_CODE,
        meta_tag_content: str = 'topic meta tag content',
        practice_tab_is_displayed: bool = False,
        page_title_fragment_for_web: str = 'topic page title'
    ) -> None:
        """Saves a new topic with a default version 1 subtopic data dict.

        This function should only be used for creating topics in tests involving
        migration of datastore topics that use an old subtopic schema version.

        Note that it makes an explicit commit to the datastore instead of using
        the usual functions for updating and creating topics. This is because
        the latter approach would result in a topic with the *current* subtopic
        schema version.

        Args:
            topic_id: str. ID for the topic to be created.
            owner_id: str. The user_id of the creator of the topic.
            name: str. The name of the topic.
            abbreviated_name: str. The abbreviated name of the topic.
            url_fragment: str. The url fragment of the topic.
            canonical_name: str. The canonical name (lowercase) of the topic.
            description: str. The description of the topic.
            thumbnail_filename: str. The thumbnail file name of the topic.
            thumbnail_bg_color: str. The thumbnail background color of the
                topic.
            canonical_story_references: list(StoryReference). A set of story
                reference objects representing the canonical stories that are
                part of this topic.
            additional_story_references: list(StoryReference). A set of story
                reference object representing the additional stories that are
                part of this topic.
            uncategorized_skill_ids: list(str). The list of ids of skills that
                are not part of any subtopic.
            next_subtopic_id: int. The id for the next subtopic.
            language_code: str. The ISO 639-1 code for the language this topic
                is written in.
            meta_tag_content: str. The meta tag content for the topic.
            practice_tab_is_displayed: bool. Whether the practice tab should be
                displayed.
            page_title_fragment_for_web: str. The page title fragment for the
                topic.
        """
        topic_rights_model = topic_models.TopicRightsModel(
            id=topic_id, manager_ids=[], topic_is_published=True)
        topic_model = topic_models.TopicModel(
            id=topic_id, name=name, abbreviated_name=abbreviated_name,
            url_fragment=url_fragment, thumbnail_filename=thumbnail_filename,
            thumbnail_bg_color=thumbnail_bg_color,
            canonical_name=canonical_name, description=description,
            language_code=language_code,
            canonical_story_references=canonical_story_references,
            additional_story_references=additional_story_references,
            uncategorized_skill_ids=uncategorized_skill_ids,
            subtopic_schema_version=1,
            story_reference_schema_version=(
                feconf.CURRENT_STORY_REFERENCE_SCHEMA_VERSION),
            next_subtopic_id=next_subtopic_id,
            subtopics=[self.VERSION_1_SUBTOPIC_DICT],
            meta_tag_content=meta_tag_content,
            practice_tab_is_displayed=practice_tab_is_displayed,
            page_title_fragment_for_web=page_title_fragment_for_web)
        commit_message = 'New topic created with name \'%s\'.' % name
        topic_rights_model.commit(
            committer_id=owner_id,
            commit_message='Created new topic rights',
            commit_cmds=[{'cmd': topic_domain.CMD_CREATE_NEW}])
        topic_model.commit(
            owner_id, commit_message,
            [{'cmd': topic_domain.CMD_CREATE_NEW, 'name': name}])

    def save_new_question(
<<<<<<< HEAD
            self, question_id, owner_id, question_state_data,
            linked_skill_ids, next_content_id_index,
            inapplicable_skill_misconception_ids=None,
            language_code=constants.DEFAULT_LANGUAGE_CODE):
=======
        self,
        question_id: str,
        owner_id: str,
        question_state_data: state_domain.State,
        linked_skill_ids: List[str],
        inapplicable_skill_misconception_ids: Optional[List[str]] = None,
        language_code: str = constants.DEFAULT_LANGUAGE_CODE
    ) -> question_domain.Question:
>>>>>>> 7ad815df
        """Creates an Oppia Question and saves it.

        Args:
            question_id: str. ID for the question to be created.
            owner_id: str. The id of the user creating the question.
            question_state_data: State. The state data for the question.
            linked_skill_ids: list(str). List of skill IDs linked to the
                question.
            inapplicable_skill_misconception_ids: list(str). List of skill
                misconceptions ids that are not applicable to the question.
            language_code: str. The ISO 639-1 code for the language this
                question is written in.

        Returns:
            Question. A newly-created question.
        """
        # This needs to be done because default arguments can not be of list
        # type.
        question = question_domain.Question(
            question_id, question_state_data,
            feconf.CURRENT_STATE_SCHEMA_VERSION, language_code, 0,
            linked_skill_ids, inapplicable_skill_misconception_ids or [],
            next_content_id_index)
        question_services.add_question(owner_id, question)
        return question

    def save_new_question_with_state_data_schema_v27(
        self,
        question_id: str,
        owner_id: str,
        linked_skill_ids: List[str],
        inapplicable_skill_misconception_ids: Optional[List[str]] = None,
        language_code: str = constants.DEFAULT_LANGUAGE_CODE
    ) -> None:
        """Saves a new default question with a default version 27 state data
        dict.

        This function should only be used for creating questions in tests
        involving migration of datastore questions that use an old state data
        schema version.

        Note that it makes an explicit commit to the datastore instead of using
        the usual functions for updating and creating questions. This is because
        the latter approach would result in an question with the *current* state
        data schema version.

        Args:
            question_id: str. ID for the question to be created.
            owner_id: str. The id of the user creating the question.
            linked_skill_ids: list(str). The skill IDs linked to the question.
            inapplicable_skill_misconception_ids: list(str). List of skill
                misconceptions ids that are not applicable to the question.
            language_code: str. The ISO 639-1 code for the language this
                question is written in.
        """
        # This needs to be done because default arguments can not be of list
        # type.
        question_model = question_models.QuestionModel(
            id=question_id, question_state_data=self.VERSION_27_STATE_DICT,
            language_code=language_code, version=1,
            question_state_data_schema_version=27,
            linked_skill_ids=linked_skill_ids,
            inapplicable_skill_misconception_ids=(
                inapplicable_skill_misconception_ids or []))
        question_model.commit(
            owner_id, 'New question created',
            [{'cmd': question_domain.CMD_CREATE_NEW}])

    def save_new_question_suggestion_with_state_data_schema_v27(
        self,
        author_id: str,
        skill_id: str,
        suggestion_id: Optional[str] = None,
        language_code: str = constants.DEFAULT_LANGUAGE_CODE
    ) -> Optional[str]:
        """Saves a new question suggestion with a default version 27 state data
        dict.

        This function should only be used for creating question suggestion in
        tests involving migration of datastore question suggestions that use an
        old state data schema version.

        Note that it makes an explicit commit to the datastore instead of using
        the usual functions for updating and creating questions. This is because
        the latter approach would result in an question with the *current* state
        data schema version.
        """
        score_category = (
            suggestion_models.SCORE_TYPE_QUESTION +
            suggestion_models.SCORE_CATEGORY_DELIMITER + skill_id)
        change: Dict[
            str,
            Union[str, float, Dict[str, Union[Optional[Collection[str]], int]]]
        ] = {
            'cmd': (
                question_domain
                .CMD_CREATE_NEW_FULLY_SPECIFIED_QUESTION),
            'question_dict': {
                'question_state_data': self.VERSION_27_STATE_DICT,
                'question_state_data_schema_version': 27,
                'language_code': language_code,
                'linked_skill_ids': [skill_id],
                'inapplicable_skill_misconception_ids': []
            },
            'skill_id': skill_id,
            'skill_difficulty': 0.3
        }
        if suggestion_id is None:
            suggestion_id = (
                feedback_models.GeneralFeedbackThreadModel.
                generate_new_thread_id(
                    feconf.ENTITY_TYPE_SKILL, skill_id))
        suggestion_models.GeneralSuggestionModel.create(
            feconf.SUGGESTION_TYPE_ADD_QUESTION,
            feconf.ENTITY_TYPE_SKILL, skill_id, 1,
            suggestion_models.STATUS_IN_REVIEW, author_id, None, change,
            score_category, suggestion_id, language_code)

        return suggestion_id

    def save_new_skill(
        self,
        skill_id: str,
        owner_id: str,
        description: str = 'description',
        misconceptions: Optional[List[skill_domain.Misconception]] = None,
        rubrics: Optional[List[skill_domain.Rubric]] = None,
        skill_contents: Optional[skill_domain.SkillContents] = None,
        language_code: str = constants.DEFAULT_LANGUAGE_CODE,
        prerequisite_skill_ids: Optional[List[str]] = None
    ) -> skill_domain.Skill:
        """Creates an Oppia Skill and saves it.

        Args:
            skill_id: str. ID for the skill to be created.
            owner_id: str. The user_id of the creator of the skill.
            description: str. The description of the skill.
            misconceptions: list(Misconception)|None. A list of Misconception
                objects that contains the various misconceptions of the skill.
            rubrics: list(Rubric)|None. A list of Rubric objects that contain
                the rubric for each difficulty of the skill.
            skill_contents: SkillContents|None. A SkillContents object
                containing the explanation and examples of the skill.
            language_code: str. The ISO 639-1 code for the language this skill
                is written in.
            prerequisite_skill_ids: list(str)|None. The prerequisite skill IDs
                for the skill.

        Returns:
            Skill. A newly-created skill.
        """
        skill = (
            skill_domain.Skill.create_default_skill(skill_id, description, []))
        if misconceptions is not None:
            skill.misconceptions = misconceptions
            skill.next_misconception_id = len(misconceptions) + 1
        if skill_contents is not None:
            skill.skill_contents = skill_contents
        if prerequisite_skill_ids is not None:
            skill.prerequisite_skill_ids = prerequisite_skill_ids
        if rubrics is not None:
            skill.rubrics = rubrics
        else:
            skill.rubrics = [
                skill_domain.Rubric(
                    constants.SKILL_DIFFICULTIES[0], ['Explanation 1']),
                skill_domain.Rubric(
                    constants.SKILL_DIFFICULTIES[1], ['Explanation 2']),
                skill_domain.Rubric(
                    constants.SKILL_DIFFICULTIES[2], ['Explanation 3']),
            ]
        skill.language_code = language_code
        skill.version = 0
        skill_services.save_new_skill(owner_id, skill)
        return skill

    def save_new_skill_with_defined_schema_versions(
        self,
        skill_id: str,
        owner_id: str,
        description: str,
        next_misconception_id: int,
        misconceptions: Optional[List[skill_domain.Misconception]] = None,
        rubrics: Optional[List[skill_domain.Rubric]] = None,
        skill_contents: Optional[skill_domain.SkillContents] = None,
        misconceptions_schema_version: int = 1,
        rubric_schema_version: int = 1,
        skill_contents_schema_version: int = 1,
        language_code: str = constants.DEFAULT_LANGUAGE_CODE
    ) -> None:
        """Saves a new default skill with the given versions for misconceptions
        and skill contents.

        This function should only be used for creating skills in tests involving
        migration of datastore skills that use an old schema version.

        Note that it makes an explicit commit to the datastore instead of using
        the usual functions for updating and creating skills. This is because
        the latter approach would result in a skill with the *current* schema
        version.

        Args:
            skill_id: str. ID for the skill to be created.
            owner_id: str. The user_id of the creator of the skill.
            description: str. The description of the skill.
            next_misconception_id: int. The misconception id to be used by the
                next misconception added.
            misconceptions: list(Misconception.to_dict()). The list of
                misconception dicts associated with the skill.
            rubrics: list(Rubric.to_dict()). The list of rubric dicts associated
                with the skill.
            skill_contents: SkillContents.to_dict(). A SkillContents dict
                containing the explanation and examples of the skill.
            misconceptions_schema_version: int. The schema version for the
                misconceptions object.
            rubric_schema_version: int. The schema version for the rubric
                object.
            skill_contents_schema_version: int. The schema version for the
                skill_contents object.
            language_code: str. The ISO 639-1 code for the language this skill
                is written in.
        """
        skill_model = skill_models.SkillModel(
            id=skill_id, description=description, language_code=language_code,
            misconceptions=misconceptions, rubrics=rubrics,
            skill_contents=skill_contents,
            next_misconception_id=next_misconception_id,
            misconceptions_schema_version=misconceptions_schema_version,
            rubric_schema_version=rubric_schema_version,
            skill_contents_schema_version=skill_contents_schema_version,
            superseding_skill_id=None, all_questions_merged=False)
        skill_model.commit(
            owner_id, 'New skill created.',
            [{'cmd': skill_domain.CMD_CREATE_NEW}])

    def _create_valid_question_data(
        self,
        default_dest_state_name: str,
        content_id_generator: translation_domain.ContentIdGenerator
    ) -> state_domain.State:
        """Creates a valid question_data dict.

        Args:
            default_dest_state_name: str. The default destination state.

        Returns:
            dict. The default question_data dict.
        """
        state = state_domain.State.create_default_state(
            default_dest_state_name,
            content_id_generator.generate(
                translation_domain.ContentType.CONTENT),
            content_id_generator.generate(
                translation_domain.ContentType.DEFAULT_OUTCOME),
            is_initial_state=True)
        state.update_interaction_id('TextInput')
        solution_dict: state_domain.SolutionDict = {
            'answer_is_exclusive': False,
            'correct_answer': 'Solution',
            'explanation': {
                'content_id': content_id_generator.generate(
                    translation_domain.ContentType.SOLUTION),
                'html': '<p>This is a solution.</p>',
            },
        }
        hints_list = [
            state_domain.Hint(
                state_domain.SubtitledHtml(
                    content_id_generator.generate(
                        translation_domain.ContentType.HINT),
                    '<p>This is a hint.</p>')),
        ]
        # Ruling out the possibility of None for mypy type checking, because
        # we above we are already updating the value of interaction_id.
        assert state.interaction.id is not None
        solution = state_domain.Solution.from_dict(
            state.interaction.id, solution_dict)
        state.update_interaction_solution(solution)
        state.update_interaction_hints(hints_list)
        state.update_interaction_customization_args({
            'placeholder': {
                'value': {
                    'content_id': content_id_generator.generate(
                        translation_domain.ContentType.CUSTOMIZATION_ARG,
                        extra_prefix='placeholder'),
                    'unicode_str': 'Enter text here',
                },
            },
            'rows': {'value': 1}
        })
<<<<<<< HEAD
=======
        state.update_next_content_id_index(2)
        # Here, state is a State domain object and it is created using
        # 'create_default_state' method. So, 'state' is a default_state
        # and it is always going to contain a default_outcome. Thus to
        # narrow down the type from Optional[Outcome] to Outcome for
        # default_outcome, we used assert here.
        assert state.interaction.default_outcome is not None
>>>>>>> 7ad815df
        state.interaction.default_outcome.labelled_as_correct = True
        state.interaction.default_outcome.dest = None
        return state


class LinterTestBase(GenericTestBase):
    """Base class for linter tests."""

    def setUp(self) -> None:
        super().setUp()
        self.linter_stdout: List[str] = []

        def mock_print(*args: str) -> None:
            """Mock for print. Append the values to print to
            linter_stdout list.

            Args:
                *args: list(*). Variable length argument list of values to print
                    in the same line of output.
            """
            self.linter_stdout.append(' '.join(str(arg) for arg in args))

        self.print_swap = self.swap(builtins, 'print', mock_print)

    def assert_same_list_elements(
        self, phrases: List[str], stdout: List[str]
    ) -> None:
        """Checks to see if all of the phrases appear in at least one of the
        stdout outputs.

        Args:
            phrases: list(str). A list of phrases we are trying to find in one
                of the stdout outputs. For example, python linting outputs a
                success string that includes data we don't have easy access to,
                like how long the test took, so we may want to search for a
                substring of that success string in stdout.
            stdout: list(str). A list of the output results from the method's
                execution.
        """
        self.assertTrue(
            any(all(p in output for p in phrases) for output in stdout))

    def assert_failed_messages_count(
        self, stdout: List[str], expected_failed_count: int
    ) -> None:
        """Assert number of expected failed checks to actual number of failed
        checks.

        Args:
            stdout: list(str). A list of linter output messages.
            expected_failed_count: int. Expected number of failed messages.
        """
        failed_count = sum(msg.startswith('FAILED') for msg in stdout)
        self.assertEqual(failed_count, expected_failed_count)


class EmailMessageMock:
    """Mock for core.platform.models email services messages."""

    def __init__(
        self,
        sender_email: str,
        recipient_email: List[str],
        subject: str,
        plaintext_body: str,
        html_body: str,
        bcc: Optional[Sequence[str]] = None,
        reply_to: Optional[str] = None,
        recipient_variables: Optional[
            Dict[str, Dict[str, Union[str, int]]]
        ] = None
    ) -> None:
        """Inits a mock email message with all the necessary data.

        Args:
            sender_email: str. The email address of the sender. This should be
                in the form 'SENDER_NAME <SENDER_EMAIL_ADDRESS>' or
                'SENDER_EMAIL_ADDRESS'. Must be utf-8.
            recipient_email: list(str). The email addresses of the recipients.
                Must be utf-8.
            subject: str. The subject line of the email, Must be utf-8.
            plaintext_body: str. The plaintext body of the email. Must be utf-8.
            html_body: str. The HTML body of the email. Must fit in a datastore
                entity. Must be utf-8.
            bcc: list(str)|None. Optional argument. List of bcc emails. Emails
                must be utf-8.
            reply_to: str|None. Optional argument. Reply address formatted like
                “reply+<reply_id>@<incoming_email_domain_name> reply_id is the
                unique id of the sender.
            recipient_variables: dict|None. Optional argument. If batch sending
                requires differentiating each email based on the recipient, we
                assign a unique id to each recipient, including info relevant to
                that recipient so that we can reference it when composing the
                email like so:
                    recipient_variables = {
                        'bob@example.com': {'first': 'Bob', 'id': 1},
                        'alice@example.com': {'first': 'Alice', 'id': 2},
                    }
                    subject = 'Hey, %recipient.first%'
                For more information about this format, see:
                https://documentation.mailgun.com/en/latest/user_manual.html#batch-sending
        """
        self.sender = sender_email
        self.to = recipient_email
        self.subject = subject
        self.body = plaintext_body
        self.html = html_body
        self.bcc = bcc
        self.reply_to = reply_to
        self.recipient_variables = recipient_variables


class GenericEmailTestBase(GenericTestBase):
    """Base class for tests requiring email services."""

    emails_dict: Dict[
        str, List[EmailMessageMock]
    ] = collections.defaultdict(list)

    def run(self, result: Optional[unittest.TestResult] = None) -> None:
        """Adds a context swap on top of the test_utils.run() method so that
        test classes extending GenericEmailTestBase will automatically have a
        mailgun api key, mailgun domain name and mocked version of
        send_email_to_recipients().
        """
        with self.swap(
            email_services, 'send_email_to_recipients',
            self._send_email_to_recipients):
            super().run(result=result)

    def setUp(self) -> None:
        super().setUp()
        self._wipe_emails_dict()

    def _wipe_emails_dict(self) -> None:
        """Reset email dictionary for a new test."""
        self.emails_dict = collections.defaultdict(list)

    def _send_email_to_recipients(
        self,
        sender_email: str,
        recipient_emails: List[str],
        subject: str,
        plaintext_body: str,
        html_body: str,
        bcc: Optional[List[str]] = None,
        reply_to: Optional[str] = None,
        recipient_variables: Optional[
            Dict[str, Dict[str, Union[str, int]]]
        ] = None
    ) -> bool:
        """Mocks sending an email to each email in recipient_emails.

        Args:
            sender_email: str. The email address of the sender. This should be
                in the form 'SENDER_NAME <SENDER_EMAIL_ADDRESS>' or
                'SENDER_EMAIL_ADDRESS'. Must be utf-8.
            recipient_emails: list(str). The email addresses of the recipients.
                Must be utf-8.
            subject: str. The subject line of the email, Must be utf-8.
            plaintext_body: str. The plaintext body of the email. Must be utf-8.
            html_body: str. The HTML body of the email. Must fit in a datastore
                entity. Must be utf-8.
            bcc: list(str)|None. Optional argument. List of bcc emails. Must be
                utf-8.
            reply_to: str|None. Optional Argument. Reply address formatted like
                “reply+<reply_id>@<incoming_email_domain_name> reply_id is the
                unique id of the sender.
            recipient_variables: dict|None. Optional Argument. If batch sending
                requires differentiating each email based on the recipient, we
                assign a unique id to each recipient, including info relevant to
                that recipient so that we can reference it when composing the
                email like so:
                    recipient_variables = {
                        'bob@example.com': {'first': 'Bob', 'id': 1},
                        'alice@example.com': {'first': 'Alice', 'id': 2},
                    }
                    subject = 'Hey, %recipient.first%'
                For more information about this format, see:
                https://documentation.mailgun.com/en/latest/user_manual.html#batch-sending

        Returns:
            bool. Whether the emails are sent successfully.
        """
        bcc_emails = None
        if bcc:
            bcc_emails = bcc[0] if len(bcc) == 1 else bcc

        new_email = EmailMessageMock(
            sender_email, recipient_emails, subject, plaintext_body, html_body,
            bcc=bcc_emails, reply_to=(reply_to if reply_to else None),
            recipient_variables=(
                recipient_variables if recipient_variables else None))
        for recipient_email in recipient_emails:
            self.emails_dict[recipient_email].append(new_email)
        return True

    def _get_sent_email_messages(self, to: str) -> List[EmailMessageMock]:
        """Gets messages to a single recipient email.

        Args:
            to: str. The recipient email address.

        Returns:
            list(EmailMessageMock). The list of email messages corresponding to
            that recipient email.
        """
        return self.emails_dict[to] if to in self.emails_dict else []

    def _get_all_sent_email_messages(self) -> Dict[str, List[EmailMessageMock]]:
        """Gets the entire messages dictionary.

        Returns:
            dict(str, list(EmailMessageMock)). The dict keyed by recipient
            email. Each value contains a list of EmailMessageMock objects
            corresponding to that recipient email; in other words, all
            individual emails sent to that specific recipient email.
        """
        return self.emails_dict


EmailTestBase = GenericEmailTestBase


class ClassifierTestBase(GenericEmailTestBase):
    """Base class for classifier test classes that need common functions
    for related to reading classifier data and mocking the flow of the
    storing the trained models through post request.

    This class is derived from GenericEmailTestBase because the
    TrainedClassifierHandlerTests test suite requires email services test
    functions in addition to the classifier functions defined below.
    """

    def post_blob(
        self, url: str, payload: bytes, expected_status_int: int = 200
    ) -> Dict[str, Any]:
        """Post a BLOB object to the server; return the received object.

        Note that this method should only be used for
        classifier.TrainedClassifierHandler handler and for no one else. The
        reason being, we don't have any general mechanism for security for
        transferring binary data. TrainedClassifierHandler implements a
        specific mechanism which is restricted to the handler.

        Args:
            url: str. The URL to which BLOB object in payload should be sent
                through a post request.
            payload: bytes. Binary data which needs to be sent.
            expected_status_int: int. The status expected as a response of post
                request.

        Returns:
            dict. Parsed JSON response received upon invoking the post request.
        """
        data = payload

        expect_errors = False
        if expected_status_int >= 400:
            expect_errors = True
        response = self._send_post_request(
            self.testapp, url, data,
            expect_errors, expected_status_int=expected_status_int,
            headers={'content-type': 'application/octet-stream'})
        # Testapp takes in a status parameter which is the expected status of
        # the response. However this expected status is verified only when
        # expect_errors=False. For other situations we need to explicitly check
        # the status.
        # Reference URL:
        # https://github.com/Pylons/webtest/blob/
        # bf77326420b628c9ea5431432c7e171f88c5d874/webtest/app.py#L1119 .

        self.assertEqual(response.status_int, expected_status_int)
        result: Dict[str, Any] = self._parse_json_response(
            response,
            expect_errors
        )
        return result

    # TODO(#15451): Add stubs for protobuf once we have enough type info
    # regarding protobuf's library. Because currently, the stubs of protobuf
    # in typeshed is not fully type annotated yet and the main repository is
    # also not type annotated yet, because of this MyPy is not able to fetch
    # the return type of this method and assuming it as Any type.
    def _get_classifier_data_from_classifier_training_job(
        self, classifier_training_job: classifier_domain.ClassifierTrainingJob
    ) -> Any:
        """Retrieves classifier training job from GCS using metadata stored in
        classifier_training_job.

        Args:
            classifier_training_job: ClassifierTrainingJob. Domain object
                containing metadata of the training job which is used to
                retrieve the trained model.

        Returns:
            FrozenModel. Protobuf object containing classifier data.
        """
        filename = classifier_training_job.classifier_data_filename
        fs = fs_services.GcsFileSystem(
            feconf.ENTITY_TYPE_EXPLORATION, classifier_training_job.exp_id)
        classifier_data = utils.decompress_from_zlib(fs.get(filename))
        classifier_data_proto = text_classifier_pb2.TextClassifierFrozenModel()
        classifier_data_proto.ParseFromString(classifier_data)
        return classifier_data_proto


class FunctionWrapper:
    """A utility for making function wrappers. Create a subclass and override
    any or both of the pre_call_hook and post_call_hook methods. See these
    methods for more info.
    """

    # Here we use type Any because argument 'func' can accept any kind of
    # function signature. So, to allow every function signature we used
    # Callable[..., Any] type here.
    def __init__(self, func: Callable[..., Any]) -> None:
        """Creates a new FunctionWrapper instance.

        Args:
            func: a callable, or data descriptor. If it's a descriptor, then
                __get__ should return a bound method. For example, func can be
                a function, a method, a static or class method, but not a
                @property.
        """
        self._func = func
        self._instance: Optional[object] = None

    def __call__(self, *args: Any, **kwargs: Any) -> Any:
        """Overrides the call method for the function to call pre_call_hook
        method which would be called before the function is executed and
        post_call_hook which would be called after the function is executed.
        """
        if self._instance is not None:
            args = tuple([self._instance] + list(args))

        # Creates a mapping from positional and keyword arguments to parameters
        # and binds them to the call signature of the method. Serves as a
        # replacement for inspect.getcallargs() in python versions >= 3.5.
        sig = inspect.signature(self._func)
        args_dict = sig.bind_partial(*args, **kwargs).arguments

        self.pre_call_hook(args_dict)

        result = self._func(*args, **kwargs)

        self.post_call_hook(args_dict, result)

        return result

    def __get__(self, instance: object, owner: str) -> FunctionWrapper:
        # We have to implement __get__ because otherwise, we don't have a chance
        # to bind to the instance self._func was bound to. See the following SO
        # answer: https://stackoverflow.com/a/22555978/675311
        self._instance = instance
        return self

    # Here we use type Any because argument 'args' can accept arbitrary number
    # of function's arguments and these arguments can be of any type.
    def pre_call_hook(self, args: OrderedDict[str, Any]) -> None:
        """Override this to do tasks that should be executed before the actual
        function call.

        Args:
            args: OrderedDict. Set of arguments that the function accepts.
        """
        pass

    # Here we use type Any because argument 'args' can accept arbitrary number
    # of function's arguments and these arguments can be of any type.
    def post_call_hook(self, args: OrderedDict[str, Any], result: str) -> None:
        """Override this to do tasks that should be executed after the actual
        function call.

        Args:
            args: OrderedDict. Set of arguments that the function accepts.
            result: *. Result returned from the function.
        """
        pass


class CallCounter(FunctionWrapper):
    """A function wrapper that keeps track of how often the function is called.
    Note that the counter is incremented before each call, so it is also
    increased when the function raises an exception.
    """

    # Here we use type Any because argument 'f' can accept any kind of
    # function signature. So, to allow every function signature we used
    # Callable[..., Any] type here.
    def __init__(self, f: Callable[..., Any]) -> None:
        """Counts the number of times the given function has been called. See
        FunctionWrapper for arguments.
        """
        super().__init__(f)
        self._times_called = 0

    @property
    def times_called(self) -> int:
        """Property that returns the number of times the wrapped function has
        been called.

        Returns:
            int. The number of times the wrapped function has been called.
        """
        return self._times_called

    # Here we use type Any because argument 'args' can accept arbitrary number
    # of function's arguments and these arguments can be of any type.
    def pre_call_hook(self, args: OrderedDict[str, Any]) -> None:
        """Method that is called before each function call to increment the
        counter tracking the number of times a function is called. This will
        also be called even when the function raises an exception.

        Args:
            args: OrderedDict. Set of arguments that the function accepts.
        """
        self._times_called += 1


class FailingFunction(FunctionWrapper):
    """A function wrapper that makes a function fail, raising a given exception.
    It can be set to succeed after a given number of calls.
    """

    INFINITY: Final = math.inf

    # Here we use type Any because argument 'f' can accept any kind of
    # function signature. So, to allow every function signature we used
    # Callable[..., Any] type here.
    def __init__(
        self,
        f: Callable[..., Any],
        exception: Union[Type[BaseException], BaseException],
        num_tries_before_success: float
    ) -> None:
        """Create a new Failing function.

        Args:
            f: func. See FunctionWrapper.
            exception: Exception. The exception to be raised.
            num_tries_before_success: float. The number of times to raise an
                exception, before a call succeeds. If this is 0, all calls will
                succeed, if it is FailingFunction. INFINITY, all calls will
                fail.

        Raises:
            ValueError. The number of times to raise an exception before a call
                succeeds should be a non-negative interger or INFINITY.
        """
        super().__init__(f)
        self._exception = exception
        self._num_tries_before_success = num_tries_before_success
        self._always_fail = (
            self._num_tries_before_success == FailingFunction.INFINITY)
        self._times_called = 0

        if not self._always_fail and self._num_tries_before_success < 0:
            raise ValueError(
                'num_tries_before_success should either be an '
                'integer greater than or equal to 0, '
                'or FailingFunction.INFINITY')

    # Here we use type Any because argument 'args' can accept arbitrary number
    # of function's arguments and these arguments can be of any type.
    def pre_call_hook(self, args: OrderedDict[str, Any]) -> None:
        """Method that is called each time before the actual function call to
        check if the exception is to be raised based on the number of tries
        before success.

        Args:
            args: OrderedDict. Set of arguments that the function accepts.
        """
        self._times_called += 1
        call_should_fail = (
            self._always_fail or
            self._num_tries_before_success >= self._times_called)
        if call_should_fail:
            raise self._exception<|MERGE_RESOLUTION|>--- conflicted
+++ resolved
@@ -3000,12 +3000,9 @@
         return exploration
 
     def set_interaction_for_state(
-<<<<<<< HEAD
-            self, state, interaction_id, content_id_generator):
-=======
-        self, state: state_domain.State, interaction_id: str
+            self, state: state_domain.State, interaction_id: str,
+            content_id_generator: translation_domain.ContentIdGenerator
     ) -> None:
->>>>>>> 7ad815df
         """Sets the interaction_id, sets the fully populated default interaction
         customization arguments, and increments next_content_id_index as needed.
 
@@ -3016,23 +3013,9 @@
             content_id_generator: ContentIdGenerator. A ContentIdGenerator
                 object to be used for generating content Ids.
         """
-<<<<<<< HEAD
-        def traverse_schema_and_assign_content_ids(value, schema, ca_name):
-=======
-
-        # We wrap next_content_id_index in a dict so that modifying it in the
-        # inner function modifies the value.
-        next_content_id_index_dict = {'value': state.next_content_id_index}
-
-        # Here, argument 'value' is annotated with Any type because it can
-        # accept values of customization args and customization args can have
-        # int, str, bool and other types too. Also, Any is used for schema
-        # because values in schema dictionary can be of type str, List, Dict
-        # and other types too.
         def traverse_schema_and_assign_content_ids(
             value: Any, schema: Dict[str, Any], contentId: str
         ) -> None:
->>>>>>> 7ad815df
             """Generates content_id from recursively traversing the schema, and
             assigning to the current value.
 
@@ -3217,17 +3200,8 @@
                 zip(state_names[:-1], state_names[1:])):
             from_state = exploration.states[from_state_name]
             self.set_interaction_for_state(
-<<<<<<< HEAD
-                from_state, next(interaction_ids), content_id_generator)
-=======
-                from_state, next(iterable_interaction_ids))
-            # Here, from_state is a State domain object and it is created using
-            # 'create_default_state' method. So, 'from_state' is a default_state
-            # and it is always going to contain a default_outcome. Thus to
-            # narrow down the type from Optional[Outcome] to Outcome for
-            # default_outcome, we used assert here.
-            assert from_state.interaction.default_outcome is not None
->>>>>>> 7ad815df
+                from_state, next(iterable_interaction_ids),
+                content_id_generator)
             from_state.interaction.default_outcome.dest = dest_state_name
             if correctness_feedback_enabled:
                 from_state.interaction.default_outcome.labelled_as_correct = (
@@ -3242,62 +3216,7 @@
         exp_services.save_new_exploration(owner_id, exploration)
         return exploration
 
-<<<<<<< HEAD
-    def publish_exploration(self, owner_id, exploration_id):
-=======
-    def save_new_exp_with_custom_states_schema_version(
-        self,
-        exp_id: str,
-        user_id: str,
-        states_dict: state_domain.StateDict,
-        version: int
-    ) -> None:
-        """Saves a new default exploration with the given version of state dict.
-
-        This function should only be used for creating explorations in tests
-        involving migration of datastore explorations that use an old states
-        schema version.
-
-        Note that it makes an explicit commit to the datastore instead of using
-        the usual functions for updating and creating explorations. This is
-        because the latter approach would result in an exploration with the
-        *current* states schema version.
-
-        Args:
-            exp_id: str. The exploration ID.
-            user_id: str. The user_id of the creator.
-            states_dict: dict. The dict representation of all the states.
-            version: int. Custom states schema version.
-        """
-        exp_model = exp_models.ExplorationModel(
-            id=exp_id, category='category', title='title',
-            objective='Old objective', language_code='en', tags=[], blurb='',
-            author_notes='', states_schema_version=version,
-            init_state_name=feconf.DEFAULT_INIT_STATE_NAME, states=states_dict,
-            param_specs={}, param_changes=[])
-        rights_manager.create_new_exploration_rights(exp_id, user_id)
-
-        commit_message = 'New exploration created with title \'title\'.'
-        exp_model.commit(user_id, commit_message, [{
-            'cmd': 'create_new',
-            'title': 'title',
-            'category': 'category',
-        }])
-        exp_rights = exp_models.ExplorationRightsModel.get_by_id(exp_id)
-        exp_summary_model = exp_models.ExpSummaryModel(
-            id=exp_id, title='title', category='category',
-            objective='Old objective', language_code='en', tags=[],
-            ratings=feconf.get_empty_ratings(),
-            scaled_average_rating=feconf.EMPTY_SCALED_AVERAGE_RATING,
-            status=exp_rights.status,
-            community_owned=exp_rights.community_owned,
-            owner_ids=exp_rights.owner_ids, contributor_ids=[],
-            contributors_summary={})
-        exp_summary_model.update_timestamps()
-        exp_summary_model.put()
-
-    def publish_exploration(self, owner_id: str, exploration_id: str) -> None:
->>>>>>> 7ad815df
+    def publish_exploration(self,  owner_id: str, exploration_id: str) -> None:
         """Publish the exploration with the given exploration_id.
 
         Args:
@@ -3820,21 +3739,15 @@
             [{'cmd': topic_domain.CMD_CREATE_NEW, 'name': name}])
 
     def save_new_question(
-<<<<<<< HEAD
-            self, question_id, owner_id, question_state_data,
-            linked_skill_ids, next_content_id_index,
-            inapplicable_skill_misconception_ids=None,
-            language_code=constants.DEFAULT_LANGUAGE_CODE):
-=======
         self,
         question_id: str,
         owner_id: str,
         question_state_data: state_domain.State,
         linked_skill_ids: List[str],
+        next_content_id_index: int,
         inapplicable_skill_misconception_ids: Optional[List[str]] = None,
         language_code: str = constants.DEFAULT_LANGUAGE_CODE
     ) -> question_domain.Question:
->>>>>>> 7ad815df
         """Creates an Oppia Question and saves it.
 
         Args:
@@ -4125,16 +4038,12 @@
             },
             'rows': {'value': 1}
         })
-<<<<<<< HEAD
-=======
-        state.update_next_content_id_index(2)
         # Here, state is a State domain object and it is created using
         # 'create_default_state' method. So, 'state' is a default_state
         # and it is always going to contain a default_outcome. Thus to
         # narrow down the type from Optional[Outcome] to Outcome for
         # default_outcome, we used assert here.
         assert state.interaction.default_outcome is not None
->>>>>>> 7ad815df
         state.interaction.default_outcome.labelled_as_correct = True
         state.interaction.default_outcome.dest = None
         return state
