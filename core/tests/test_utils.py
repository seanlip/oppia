# coding: utf-8
#
# Copyright 2014 The Oppia Authors. All Rights Reserved.
#
# Licensed under the Apache License, Version 2.0 (the "License");
# you may not use this file except in compliance with the License.
# You may obtain a copy of the License at
#
#      http://www.apache.org/licenses/LICENSE-2.0
#
# Unless required by applicable law or agreed to in writing, software
# distributed under the License is distributed on an "AS-IS" BASIS,
# WITHOUT WARRANTIES OR CONDITIONS OF ANY KIND, either express or implied.
# See the License for the specific language governing permissions and
# limitations under the License.

"""Common utilities for test classes."""

from __future__ import annotations

import builtins
import collections
import contextlib
import copy
import datetime
import functools
import inspect
import itertools
import json
import logging
import math
import os
import random
import re
import string
from types import TracebackType
import unittest

from core import feconf
from core import schema_utils
from core import utils
from core.constants import constants
from core.controllers import base
from core.domain import auth_domain
from core.domain import caching_domain
from core.domain import classifier_domain
from core.domain import collection_domain
from core.domain import collection_services
from core.domain import config_domain
from core.domain import exp_domain
from core.domain import exp_fetchers
from core.domain import exp_services
from core.domain import fs_services
from core.domain import interaction_registry
from core.domain import object_registry
from core.domain import param_domain
from core.domain import question_domain
from core.domain import question_services
from core.domain import rights_manager
from core.domain import skill_domain
from core.domain import skill_services
from core.domain import state_domain
from core.domain import story_domain
from core.domain import story_services
from core.domain import subtopic_page_domain
from core.domain import subtopic_page_services
from core.domain import topic_domain
from core.domain import topic_services
from core.domain import user_services
from core.platform import models
from core.platform.search import elastic_search_services
from core.platform.taskqueue import cloud_tasks_emulator
import main
from proto_files import text_classifier_pb2

import elasticsearch
import requests_mock
from typing import (
    IO, Any, Callable, Collection, Dict, Iterable, Iterator, List, Mapping,
    Optional, OrderedDict, Pattern, Sequence, Set, Tuple, Type,
    Union, cast, overload
)
from typing_extensions import Final, Literal, TypedDict
import webapp2
import webtest


MYPY = False
if MYPY:  # pragma: no cover
    from mypy_imports import auth_models
    from mypy_imports import base_models
    from mypy_imports import datastore_services
    from mypy_imports import email_services
    from mypy_imports import exp_models
    from mypy_imports import feedback_models
    from mypy_imports import memory_cache_services
    from mypy_imports import platform_auth_services
    from mypy_imports import platform_taskqueue_services
    from mypy_imports import question_models
    from mypy_imports import skill_models
    from mypy_imports import storage_services
    from mypy_imports import story_models
    from mypy_imports import suggestion_models
    from mypy_imports import topic_models

(
    auth_models, base_models, exp_models,
    feedback_models, question_models, skill_models,
    story_models, suggestion_models, topic_models
) = models.Registry.import_models([
    models.NAMES.auth, models.NAMES.base_model, models.NAMES.exploration,
    models.NAMES.feedback, models.NAMES.question, models.NAMES.skill,
    models.NAMES.story, models.NAMES.suggestion, models.NAMES.topic
])

datastore_services = models.Registry.import_datastore_services()
storage_services = models.Registry.import_storage_services()
email_services = models.Registry.import_email_services()
memory_cache_services = models.Registry.import_cache_services()
platform_auth_services = models.Registry.import_auth_services()
platform_taskqueue_services = models.Registry.import_taskqueue_services()

# Prefix to append to all lines printed by tests to the console.
# We are using the b' prefix as all the stdouts are in bytes.
LOG_LINE_PREFIX: Final = b'LOG_INFO_TEST: '

# List of model classes that don't have Wipeout or Takeout, related class
# methods defined because they're not used directly but only as
# base classes for the other models.
BASE_MODEL_CLASSES_WITHOUT_DATA_POLICIES: Final = (
    'BaseCommitLogEntryModel',
    'BaseHumanMaintainedModel',
    'BaseMapReduceBatchResultsModel',
    'BaseModel',
    'BaseSnapshotContentModel',
    'BaseSnapshotMetadataModel',
    'VersionedModel',
)


class NewIndexDict(TypedDict):
    """Type for the the newly created index with the given name."""

    index: str
    acknowledged: bool
    shards_acknowledged: bool


class ExistingIndexDict(TypedDict):
    """Type for the dictionary that adds a document to the existing index."""

    _index: str
    _shards: Dict[str, int]
    _seq_no: int
    _primary_term: int
    result: str
    _id: Optional[str]
    _version: int
    _type: str


class DeletedDocumentDict(TypedDict):
    """Type for the dictionary representing documents deleted from an index."""

    took: int
    version_conflicts: int
    noops: int
    throttled_until_millis: int
    failures: List[str]
    throttled_millis: int
    total: int
    batches: int
    requests_per_second: Union[float, int]
    retries: Dict[str, int]
    timed_out: bool
    deleted: int


class SearchDocumentDict(TypedDict):
    """Dictionary representing documents that matches the given query."""

    timed_out: bool
    _shards: Dict[str, int]
    took: int
    hits: Dict[str, List[ResultDocumentDict]]
    total: Dict[str, Union[str, int]]
    max_score: float


class ResultDocumentDict(TypedDict):
    """Type for the result document dictionary that matches the given query."""

    _id: str
    _score: float
    _type: str
    _index: str
    _source: Dict[str, str]


def get_filepath_from_filename(filename: str, rootdir: str) -> Optional[str]:
    """Returns filepath using the filename. Different files are present in
    different subdirectories in the rootdir. So, we walk through the rootdir and
    match the all the filenames with the given filename.  When a match is found
    the function returns the complete path of the filename by using
    os.path.join(root, filename).

    For example exploration-editor-page.mainpage.html is present in
    core/templates/pages/exploration-editor-page and error-page.mainpage.html
    is present in core/templates/pages/error-pages. So we walk through
    core/templates/pages and a match for exploration-editor-page.component.html
    is found in exploration-editor-page subdirectory and a match for
    error-page.directive.html is found in error-pages subdirectory.

    Args:
        filename: str. The name of the file.
        rootdir: str. The directory to search the file in.

    Returns:
        str | None. The path of the file if file is found otherwise
        None.

    Raises:
        Exception. Multiple files found with given file name.
    """
    # This is required since error files are served according to error status
    # code. The file served is error-page.mainpage.html but it is compiled and
    # stored as error-page-{status_code}.mainpage.html.  So, we need to swap the
    # name here to obtain the correct filepath.
    if filename.startswith('error-page'):
        filename = 'error-page.mainpage.html'
    matches = list(itertools.chain.from_iterable(
        (os.path.join(subdir, f) for f in filenames if f == filename)
        for subdir, _, filenames in os.walk(rootdir)))
    if len(matches) > 1:
        raise Exception('Multiple files found with name: %s' % filename)
    return matches[0] if matches else None


def mock_load_template(filename: str) -> str:
    """Mock for load_template function. This mock is required for backend tests
    since we do not have webpack compilation before backend tests. The folder to
    search templates is webpack_bundles which is generated after webpack
    compilation. Since this folder will be missing, load_template function will
    return an error. So, we use a mock for load_template which returns the html
    file from the source directory instead.

    Args:
        filename: str. The name of the file for which template is to be
            returned.

    Returns:
        str. The contents of the given file.

    Raises:
        Exception. No file exists for the given file name.
    """
    filepath = get_filepath_from_filename(
        filename, os.path.join('core', 'templates', 'pages'))
    if filepath is None:
        raise Exception(
            'No file exists for the given file name.'
        )
    with utils.open_file(filepath, 'r') as f:
        return f.read()


def check_image_png_or_webp(image_string: str) -> bool:
    """Checks if the image is in png or webp format only.

    Args:
        image_string: str. Image url in base64 format.

    Returns:
        bool. Returns true if image is in WebP format.
    """
    return image_string.startswith(('data:image/png', 'data:image/webp'))


def get_storage_model_module_names() -> Iterator[models.NAMES]:
    """Get all module names in storage."""
    # As models.NAMES is an enum, it cannot be iterated over. So we use the
    # __dict__ property which can be iterated over.
    for name in models.NAMES:
        yield name


def get_storage_model_classes() -> Iterator[base_models.BaseModel]:
    """Get all model classes in storage."""
    for module_name in get_storage_model_module_names():
        (module,) = models.Registry.import_models([module_name])
        for member_name, member_obj in inspect.getmembers(module):
            if inspect.isclass(member_obj):
                clazz: base_models.BaseModel = getattr(module, member_name)
                all_base_classes = [
                    base_class.__name__ for base_class in inspect.getmro(
                        clazz)]
                if 'Model' in all_base_classes:
                    yield clazz


def generate_random_hexa_str() -> str:
    """Generate 32 character random string that looks like hex number.

    Returns:
        str. A random string.
    """
    uppercase = 'ABCDEF'
    lowercase = 'abcdef'
    return ''.join(random.choices(uppercase + lowercase + string.digits, k=32))


class ElasticSearchStub:
    """This stub class mocks the functionality of ES in
    elastic_search_services.py.

    IMPORTANT NOTE TO DEVELOPERS: These mock functions are NOT guaranteed to
    be exact implementations of elasticsearch functionality. If the results of
    this mock and the local dev elasticsearch instance differ, the mock
    functions should be updated so that their behaviour matches what a local
    dev instance would return. (For example, this mock always has a 'version'
    of 1 in the return dict and an arbitrary '_seq_no', although the version
    number increments with every PUT in the elasticsearch Python client
    library and the '_seq_no' increments with every operation.)
    """

    _DB: Dict[str, List[Dict[str, str]]] = {}

    def reset(self) -> None:
        """Helper method that clears the mock database."""
        self._DB.clear()

    def _generate_index_not_found_error(self, index_name: str) -> None:
        """Helper method that generates an elasticsearch 'index not found' 404
        error.

        Args:
            index_name: str. The index that was not found.

        Returns:
            elasticsearch.NotFoundError. A manually-constructed error
            indicating that the index was not found.
        """
        raise elasticsearch.NotFoundError(
            404, 'index_not_found_exception', {
                'status': 404,
                'error': {
                    'reason': 'no such index [%s]' % index_name,
                    'root_cause': [{
                        'reason': 'no such index [%s]' % index_name,
                        'index': index_name,
                        'index_uuid': '_na_',
                        'type': 'index_not_found_exception',
                        'resource.type': 'index_or_alias',
                        'resource.id': index_name
                    }],
                    'index': index_name,
                    'index_uuid': '_na_',
                    'type': 'index_not_found_exception',
                    'resource.type': 'index_or_alias',
                    'resource.id': index_name
                }
            }
        )

    def mock_create_index(self, index_name: str) -> NewIndexDict:
        """Creates an index with the given name.

        Args:
            index_name: str. The name of the index to create.

        Returns:
            dict. A dict representing the ElasticSearch API response.

        Raises:
            elasticsearch.RequestError. An index with the given name already
                exists.
        """
        if index_name in self._DB:
            raise elasticsearch.RequestError(
                400, 'resource_already_exists_exception',
                'index [%s/RaNdOmStRiNgOfAlPhAs] already exists' % index_name)
        self._DB[index_name] = []
        return {
            'index': index_name,
            'acknowledged': True,
            'shards_acknowledged': True
        }

    def mock_index(
        self,
        index_name: str,
        document: Dict[str, str],
        id: Optional[str] = None  # pylint: disable=redefined-builtin
    ) -> ExistingIndexDict:
        """Adds a document with the given ID to the index.

        Note that, unfortunately, we have to keep the name of "id" for the
        last kwarg, although it conflicts with a Python builtin. This is
        because the name is an existing part of the API defined at
        https://elasticsearch-py.readthedocs.io/en/v7.10.1/api.html

        Args:
            index_name: str. The name of the index to create.
            document: dict. The document to store.
            id: str. The unique identifier of the document.

        Returns:
            dict. A dict representing the ElasticSearch API response.

        Raises:
            elasticsearch.RequestError. An index with the given name already
                exists.
        """
        if index_name not in self._DB:
            self._generate_index_not_found_error(index_name)
        self._DB[index_name] = [
            d for d in self._DB[index_name] if d['id'] != id]
        self._DB[index_name].append(document)
        return {
            '_index': index_name,
            '_shards': {
                'total': 2,
                'successful': 1,
                'failed': 0,
            },
            '_seq_no': 96,
            '_primary_term': 1,
            'result': 'created',
            '_id': id,
            '_version': 1,
            '_type': '_doc',
        }

    def mock_exists(self, index_name: str, doc_id: str) -> bool:
        """Checks whether a document with the given ID exists in the mock
        database.

        Args:
            index_name: str. The name of the index to check.
            doc_id: str. The document id to check.

        Returns:
            bool. Whether the document exists in the index.

        Raises:
            elasticsearch.NotFoundError: The given index name was not found.
        """
        if index_name not in self._DB:
            self._generate_index_not_found_error(index_name)
        return any(d['id'] == doc_id for d in self._DB[index_name])

    def mock_delete(self, index_name: str, doc_id: str) -> ExistingIndexDict:
        """Deletes a document from an index in the mock database. Does nothing
        if the document is not in the index.

        Args:
            index_name: str. The name of the index to delete the document from.
            doc_id: str. The document id to be deleted from the index.

        Returns:
            dict. A dict representing the ElasticSearch API response.

        Raises:
            Exception. The document does not exist in the index.
            elasticsearch.NotFoundError. The given index name was not found, or
                the given doc_id was not found in the given index.
        """
        if index_name not in self._DB:
            self._generate_index_not_found_error(index_name)
        docs = [d for d in self._DB[index_name] if d['id'] != doc_id]
        if len(self._DB[index_name]) != len(docs):
            self._DB[index_name] = docs
            return {
                '_type': '_doc',
                '_seq_no': 99,
                '_shards': {
                    'total': 2,
                    'successful': 1,
                    'failed': 0
                },
                'result': 'deleted',
                '_primary_term': 1,
                '_index': index_name,
                '_version': 4,
                '_id': '0'
            }

        raise elasticsearch.NotFoundError(
            404, {
                '_index': index_name,
                '_type': '_doc',
                '_id': doc_id,
                '_version': 1,
                'result': 'not_found',
                '_shards': {
                    'total': 2,
                    'successful': 1,
                    'failed': 0
                },
                '_seq_no': 103,
                '_primary_term': 1
            })

    def mock_delete_by_query(
        self, index_name: str, query: Dict[str, Dict[str, Dict[str, str]]]
    ) -> DeletedDocumentDict:
        """Deletes documents from an index based on the given query.

        Note that this mock only supports a specific for the query, i.e. the
        one which clears the entire index. It asserts that all calls to this
        function use that query format.

        Args:
            index_name: str. The name of the index to delete the documents from.
            query: dict. The query that defines which documents to delete.

        Returns:
            dict. A dict representing the ElasticSearch response.

        Raises:
            AssertionError. The query is not in the correct form.
            elasticsearch.NotFoundError. The given index name was not found.
        """
        assert list(query.keys()) == ['query']
        assert query['query'] == {
            'match_all': {}
        }
        if index_name not in self._DB:
            self._generate_index_not_found_error(index_name)
        index_size = len(self._DB[index_name])
        del self._DB[index_name][:]
        return {
            'took': 72,
            'version_conflicts': 0,
            'noops': 0,
            'throttled_until_millis': 0,
            'failures': [],
            'throttled_millis': 0,
            'total': index_size,
            'batches': 1,
            'requests_per_second': -1.0,
            'retries': {u'search': 0, u'bulk': 0},
            'timed_out': False,
            'deleted': index_size
        }

    # Here Any type is used because argument 'body' can accept dictionaries
    # that can possess different types of values like int, List[...]. nested
    # dictionary and other types too.
    def mock_search(
        self,
        body: Optional[Dict[str, Dict[str, Dict[str, Any]]]] = None,
        index: Optional[str] = None,
        params: Optional[Dict[str, int]] = None
    ) -> SearchDocumentDict:
        """Searches and returns documents that match the given query.

        Args:
            body: dict|None. A dictionary search definition that uses Query DSL.
            index: str|None. The name of the index to search.
            params: dict|None. A dict with two keys: `size` and `from`. The
                corresponding values are ints which represent the number of
                results to fetch, and the offset from which to fetch them,
                respectively.

        Returns:
            dict. A dict representing the ElasticSearch response.

        Raises:
            AssertionError. The given arguments are not supported by this mock.
            elasticsearch.NotFoundError. The given index name was not found.
        """
        assert body is not None
        # "_all" and "" are special index names that are used to search across
        # all indexes. We do not allow their use.
        assert index not in ['_all', '']
        assert index is not None
        assert params is not None
        assert sorted(params.keys()) == ['from', 'size']

        if index not in self._DB:
            self._generate_index_not_found_error(index)

        result_docs = []
        result_doc_ids = set([])
        for doc in self._DB[index]:
            if not doc['id'] in result_doc_ids:
                result_docs.append(doc)
                result_doc_ids.add(doc['id'])

        filters = body['query']['bool']['filter']
        terms = body['query']['bool']['must']

        for f in filters:
            for k, v in f['match'].items():
                result_docs = [doc for doc in result_docs if doc[k] in v]

        if terms:
            filtered_docs = []
            for term in terms:
                for _, v in term.items():
                    values = v['query'].split(' ')
                    for doc in result_docs:
                        strs = [
                            val for val in doc.values() if isinstance(val, str)
                        ]
                        words = []
                        for s in strs:
                            words += s.split(' ')
                        if all(value in words for value in values):
                            filtered_docs.append(doc)
            result_docs = filtered_docs

        formatted_result_docs: List[ResultDocumentDict] = [{
            '_id': doc['id'],
            '_score': 0.0,
            '_type': '_doc',
            '_index': index,
            '_source': doc
        } for doc in result_docs[
            params['from']: params['from'] + params['size']
        ]]

        return {
            'timed_out': False,
            '_shards': {
                'failed': 0,
                'total': 1,
                'successful': 1,
                'skipped': 0
            },
            'took': 4,
            'hits': {
                'hits': formatted_result_docs
            },
            'total': {
                'value': len(formatted_result_docs),
                'relation': 'eq'
            },
            'max_score': max(
                [0.0] + [d['_score'] for d in formatted_result_docs]),
        }


class AuthServicesStub:
    """Test-only implementation of the public API in core.platform.auth."""

    class AuthUser:
        """Authentication user with ID and deletion status."""

        def __init__(
            self, user_id: str, deleted: bool = False
        ) -> None:
            self.id = user_id
            self.deleted = deleted

        def mark_as_deleted(self) -> None:
            """Marks the user as deleted."""
            self.deleted = True

    def __init__(self) -> None:
        """Initializes a new instance that emulates an empty auth server."""
        self._user_id_by_auth_id: Dict[str, AuthServicesStub.AuthUser] = {}
        self._external_user_id_associations: Set[str] = set()

    @classmethod
    def install_stub(cls, test: GenericTestBase) -> Callable[..., None]:
        """Installs a new instance of the stub onto the given test instance.

        Args:
            test: GenericTestBase. The test instance to install the stub on.

        Returns:
            callable. A function that will uninstall the stub when called.
        """
        with contextlib.ExitStack() as stack:
            stub = cls()

            stack.enter_context(test.swap(
                platform_auth_services, 'establish_auth_session',
                stub.establish_auth_session))
            stack.enter_context(test.swap(
                platform_auth_services, 'destroy_auth_session',
                stub.destroy_auth_session))
            stack.enter_context(test.swap(
                platform_auth_services, 'get_auth_claims_from_request',
                stub.get_auth_claims_from_request))
            stack.enter_context(test.swap(
                platform_auth_services, 'mark_user_for_deletion',
                stub.mark_user_for_deletion))
            stack.enter_context(test.swap(
                platform_auth_services, 'delete_external_auth_associations',
                stub.delete_external_auth_associations))
            stack.enter_context(test.swap(
                platform_auth_services,
                'verify_external_auth_associations_are_deleted',
                stub.verify_external_auth_associations_are_deleted))
            stack.enter_context(test.swap(
                platform_auth_services, 'get_auth_id_from_user_id',
                stub.get_auth_id_from_user_id))
            stack.enter_context(test.swap(
                platform_auth_services, 'get_user_id_from_auth_id',
                stub.get_user_id_from_auth_id))
            stack.enter_context(test.swap(
                platform_auth_services, 'get_multi_user_ids_from_auth_ids',
                stub.get_multi_user_ids_from_auth_ids))
            stack.enter_context(test.swap(
                platform_auth_services, 'get_multi_auth_ids_from_user_ids',
                stub.get_multi_auth_ids_from_user_ids))
            stack.enter_context(test.swap(
                platform_auth_services, 'associate_auth_id_with_user_id',
                stub.associate_auth_id_with_user_id))
            stack.enter_context(test.swap(
                platform_auth_services,
                'associate_multi_auth_ids_with_user_ids',
                stub.associate_multi_auth_ids_with_user_ids))

            # Standard usage of ExitStack: enter a bunch of context managers
            # from the safety of an ExitStack's context. Once they've all been
            # opened, pop_all() of them off of the original context so they can
            # *stay* open. Calling the function returned will exit all of them
            # in reverse order.
            # https://docs.python.org/3/library/contextlib.html#cleaning-up-in-an-enter-implementation
            close = stack.pop_all().close
        return close

    @classmethod
    def establish_auth_session(
        cls, _: webapp2.Request, __: webapp2.Response
    ) -> None:
        """Sets login cookies to maintain a user's sign-in session.

        Args:
            _: webapp2.Request. Unused because os.environ handles
                sessions.
            __: webapp2.Response. Unused because os.environ handles
                sessions.
        """
        pass

    @classmethod
    def destroy_auth_session(cls, _: webapp2.Response) -> None:
        """Clears login cookies from the given response headers.

        Args:
            _: webapp2.Response. Unused because os.environ handles
                sessions.
        """
        pass

    @classmethod
    def get_auth_claims_from_request(
        cls, _: webapp2.Request
    ) -> Optional[auth_domain.AuthClaims]:
        """Authenticates the request and returns claims about its authorizer.

        This stub obtains authorization information from os.environ. To make the
        operation more authentic, this method also creates a new "external"
        association for the user to simulate a genuine "provided" value.

        Args:
            _: webapp2.Request. The HTTP request to authenticate.
                Unused because auth-details are extracted from environment
                variables.

        Returns:
            AuthClaims|None. Claims about the currently signed in user. If no
            user is signed in, then returns None.
        """
        auth_id = os.environ.get('USER_ID', '')
        email = os.environ.get('USER_EMAIL', '')
        role_is_super_admin = os.environ.get('USER_IS_ADMIN', '0') == '1'
        if auth_id:
            return auth_domain.AuthClaims(auth_id, email, role_is_super_admin)
        return None

    def mark_user_for_deletion(self, user_id: str) -> None:
        """Marks the user, and all of their auth associations, as deleted.

        Since the stub does not use models, this operation actually deletes the
        user's association. The "external" associations, however, are not
        deleted yet.

        Args:
            user_id: str. The unique ID of the user whose associations should be
                deleted.
        """
        for user in self._user_id_by_auth_id.values():
            if user.id == user_id:
                user.mark_as_deleted()

    def delete_external_auth_associations(self, user_id: str) -> None:
        """Deletes all associations that refer to the user outside of Oppia.

        Args:
            user_id: str. The unique ID of the user whose associations should be
                deleted.
        """
        self._external_user_id_associations.discard(user_id)

    def verify_external_auth_associations_are_deleted(
        self, user_id: str
    ) -> bool:
        """Returns true if and only if we have successfully verified that all
        external associations have been deleted.

        Args:
            user_id: str. The unique ID of the user whose associations should be
                checked.

        Returns:
            bool. True if and only if we have successfully verified that all
            external associations have been deleted.
        """
        return user_id not in self._external_user_id_associations

    def get_auth_id_from_user_id(self, user_id: str) -> Optional[str]:
        """Returns the auth ID associated with the given user ID.

        Args:
            user_id: str. The user ID.

        Returns:
            str|None. The auth ID associated with the given user ID, or None if
            no association exists.
        """
        return next((
            auth_id for auth_id, user in self._user_id_by_auth_id.items()
            if user.id == user_id and not user.deleted
        ), None)

    def get_user_id_from_auth_id(
        self, auth_id: str, include_deleted: bool = False
    ) -> Optional[str]:
        """Returns the user ID associated with the given auth ID.

        Args:
            auth_id: str. The auth ID.
            include_deleted: bool. Whether to return the ID of models marked for
                deletion.

        Returns:
            str|None. The user ID associated with the given auth ID, or None if
            no association exists.
        """
        user = self._user_id_by_auth_id.get(auth_id, None)
        if user is None:
            return None

        if include_deleted or not user.deleted:
            return user.id

        return None

    def get_multi_user_ids_from_auth_ids(
        self, auth_ids: List[str]
    ) -> List[Optional[str]]:
        """Returns the user IDs associated with the given auth IDs.

        Args:
            auth_ids: list(str). The auth IDs.

        Returns:
            list(str|None). The user IDs associated with each of the given auth
            IDs, or None for associations which don't exist.
        """
        return [self.get_user_id_from_auth_id(auth_id) for auth_id in auth_ids]

    def get_multi_auth_ids_from_user_ids(
        self, user_ids: List[str]
    ) -> List[Optional[str]]:
        """Returns the auth IDs associated with the given user IDs.

        Args:
            user_ids: list(str). The user IDs.

        Returns:
            list(str|None). The auth IDs associated with each of the given user
            IDs, or None for associations which don't exist.
        """
        auth_id_by_user_id = {
            user.id: auth_id
            for auth_id, user in self._user_id_by_auth_id.items()
        }
        return [auth_id_by_user_id.get(user_id, None) for user_id in user_ids]

    def associate_auth_id_with_user_id(
        self, auth_id_user_id_pair: auth_domain.AuthIdUserIdPair
    ) -> None:
        """Commits the association between auth ID and user ID.

        This method also adds the user to the "external" set of associations.

        Args:
            auth_id_user_id_pair: auth_domain.AuthIdUserIdPair. The association
                to commit.

        Raises:
            Exception. The IDs are already associated with a value.
        """
        auth_id, user_id = auth_id_user_id_pair
        if auth_id in self._user_id_by_auth_id:
            raise Exception(
                'auth_id=%r is already associated with user_id=%r' % (
                    auth_id, self._user_id_by_auth_id[auth_id].id))
        auth_models.UserAuthDetailsModel(
            id=user_id, firebase_auth_id=auth_id).put()
        self._external_user_id_associations.add(user_id)
        self._user_id_by_auth_id[auth_id] = AuthServicesStub.AuthUser(user_id)

    def associate_multi_auth_ids_with_user_ids(
        self, auth_id_user_id_pairs: List[auth_domain.AuthIdUserIdPair]
    ) -> None:
        """Commits the associations between auth IDs and user IDs.

        This method also adds the users to the "external" set of associations.

        Args:
            auth_id_user_id_pairs: list(auth_domain.AuthIdUserIdPair). The
                associations to commit.

        Raises:
            Exception. One or more auth associations already exist.
        """
        collisions = ', '.join(
            '{auth_id=%r: user_id=%r}' % (a, self._user_id_by_auth_id[a].id)
            for a, _ in auth_id_user_id_pairs if a in self._user_id_by_auth_id)
        if collisions:
            raise Exception('already associated: %s' % collisions)
        datastore_services.put_multi(
            [auth_models.UserAuthDetailsModel(
                id=user_id, firebase_auth_id=auth_id)
             for auth_id, user_id in auth_id_user_id_pairs])
        external_user_ids: Set[str] = {u for _, u in auth_id_user_id_pairs}
        self._external_user_id_associations.update(external_user_ids)
        auth_id_user_id_pairs_with_deletion = {
            auth_id: AuthServicesStub.AuthUser(user_id)
            for auth_id, user_id in auth_id_user_id_pairs
        }
        self._user_id_by_auth_id.update(auth_id_user_id_pairs_with_deletion)


class TaskqueueServicesStub:
    """The stub class that mocks the API functionality offered by the platform
    layer, namely the platform.taskqueue taskqueue services API.
    """

    def __init__(self, test_base: GenericTestBase) -> None:
        """Initializes a taskqueue services stub that replaces the API
        functionality of core.platform.taskqueue.

        Args:
            test_base: GenericTestBase. The current test base.
        """
        self._test_base = test_base
        self._client = cloud_tasks_emulator.Emulator(
            task_handler=self._task_handler, automatic_task_handling=False)

    def _task_handler(
        self,
        url: str,
        payload: Dict[str, str],
        queue_name: str,
        task_name: Optional[str] = None
    ) -> None:
        """Makes a POST request to the task URL in the test app.

        Args:
            url: str. URL of the handler function.
            payload: dict(str : *). Payload to pass to the request. Defaults
                to None if no payload is required.
            queue_name: str. The name of the queue to add the task to.
            task_name: str|None. Optional. The name of the task.
        """
        # Header values need to be bytes, thus we encode our strings to bytes.
        headers = {
            'X-AppEngine-Fake-Is-Admin': b'1',
            'X-Appengine-QueueName': queue_name.encode('utf-8'),
            # Maps empty strings to None so the output can become 'None'.
            'X-Appengine-TaskName': (
                task_name.encode('utf-8') if task_name else b'None')
        }
        csrf_token = self._test_base.get_new_csrf_token()
        self._test_base.post_task(url, payload, headers, csrf_token=csrf_token)

    def create_http_task(
        self,
        queue_name: str,
        url: str,
        payload: Optional[Dict[str, str]] = None,
        scheduled_for: Optional[datetime.datetime] = None,
        task_name: Optional[str] = None
    ) -> None:
        """Creates a Task in the corresponding queue that will be executed when
        the 'scheduled_for' countdown expires using the cloud tasks emulator.

        Args:
            queue_name: str. The name of the queue to add the task to.
            url: str. URL of the handler function.
            payload: dict(str : *). Payload to pass to the request. Defaults to
                None if no payload is required.
            scheduled_for: datetime|None. The naive datetime object for the time
                to execute the task. Ignored by this stub.
            task_name: str|None. Optional. The name of the task.
        """
        # Causes the task to execute immediately by setting the scheduled_for
        # time to 0. If we allow scheduled_for to be non-zero, then tests that
        # rely on the actions made by the task will become unreliable.
        scheduled_for = None
        self._client.create_task(
            queue_name, url, payload, scheduled_for=scheduled_for,
            task_name=task_name)

    def count_jobs_in_taskqueue(self, queue_name: Optional[str] = None) -> int:
        """Returns the total number of tasks in a single queue if a queue name
        is specified or the entire taskqueue if no queue name is specified.

        Args:
            queue_name: str|None. Name of the queue. Pass in None if no specific
                queue is designated.

        Returns:
            int. The total number of tasks in a single queue or in the entire
            taskqueue.
        """
        return self._client.get_number_of_tasks(queue_name=queue_name)

    def process_and_flush_tasks(self, queue_name: Optional[str] = None) -> None:
        """Executes all of the tasks in a single queue if a queue name is
        specified or all of the tasks in the taskqueue if no queue name is
        specified.

        Args:
            queue_name: str|None. Name of the queue. Pass in None if no specific
                queue is designated.
        """
        self._client.process_and_flush_tasks(queue_name=queue_name)

    def get_pending_tasks(
        self, queue_name: Optional[str] = None
    ) -> List[cloud_tasks_emulator.Task]:
        """Returns a list of the tasks in a single queue if a queue name is
        specified or a list of all of the tasks in the taskqueue if no queue
        name is specified.

        Args:
            queue_name: str|None. Name of the queue. Pass in None if no specific
                queue is designated.

        Returns:
            list(Task). List of tasks in a single queue or in the entire
            taskqueue.
        """
        return self._client.get_tasks(queue_name=queue_name)


class MemoryCacheServicesStub:
    """The stub class that mocks the API functionality offered by the platform
    layer, namely the platform.cache cache services API.
    """

    _CACHE_DICT: Dict[str, str] = {}

    def get_memory_cache_stats(self) -> caching_domain.MemoryCacheStats:
        """Returns a mock profile of the cache dictionary. This mock does not
        have the functionality to test for peak memory usage and total memory
        usage so the values for those attributes will be 0.

        Returns:
            MemoryCacheStats. MemoryCacheStats object containing the total
            number of keys in the cache dictionary.
        """
        return caching_domain.MemoryCacheStats(0, 0, len(self._CACHE_DICT))

    def flush_caches(self) -> None:
        """Wipes the cache dictionary clean."""
        self._CACHE_DICT.clear()

    def get_multi(self, keys: List[str]) -> List[Optional[str]]:
        """Looks up a list of keys in cache dictionary.

        Args:
            keys: list(str). A list of keys (strings) to look up.

        Returns:
            list(str). A list of values in the cache dictionary corresponding to
            the keys that are passed in.
        """
        assert isinstance(keys, list)
        return [self._CACHE_DICT.get(key, None) for key in keys]

    def set_multi(self, key_value_mapping: Dict[str, str]) -> bool:
        """Sets multiple keys' values at once in the cache dictionary.

        Args:
            key_value_mapping: dict(str, str). Both the key and value are
                strings. The value can either be a primitive binary-safe string
                or the JSON-encoded string version of the object.

        Returns:
            bool. Whether the set action succeeded.
        """
        assert isinstance(key_value_mapping, dict)
        self._CACHE_DICT.update(key_value_mapping)
        return True

    def delete_multi(self, keys: List[str]) -> int:
        """Deletes multiple keys in the cache dictionary.

        Args:
            keys: list(str). The keys to delete.

        Returns:
            int. Number of successfully deleted keys.
        """
        assert all(isinstance(key, str) for key in keys)
        keys_to_delete = [key for key in keys if key in self._CACHE_DICT]
        for key in keys_to_delete:
            del self._CACHE_DICT[key]
        return len(keys_to_delete)


class TestBase(unittest.TestCase):
    """Base class for all tests."""

    maxDiff: int = 2500

    # A test unicode string.
    UNICODE_TEST_STRING: Final = 'unicode ¡马!'

    @property
    def namespace(self) -> str:
        """Returns a namespace for isolating the NDB operations of each test.

        Returns:
            str. The namespace.
        """
        return self.id()[-100:]

    def run(self, result: Optional[unittest.TestResult] = None) -> None:
        """Run the test, collecting the result into the specified TestResult.

        Reference URL:
        https://docs.python.org/3/library/unittest.html#unittest.TestCase.run

        GenericTestBase's override of run() wraps super().run() in swap
        contexts to mock out the cache and taskqueue services.

        Args:
            result: TestResult | None. Holds onto the results of each test. If
                None, a temporary result object is created (by calling the
                defaultTestResult() method) and used instead.
        """

        with datastore_services.get_ndb_context(namespace=self.namespace):
            super().run(result=result)

    def _get_unicode_test_string(self, suffix: str) -> str:
        """Returns a string that contains unicode characters and ends with the
        given suffix. This is used to test that functions behave correctly when
        handling strings with unicode characters.

        Args:
            suffix: str. The suffix to append to the UNICODE_TEST_STRING.

        Returns:
            str. A string that contains unicode characters and ends with the
            given suffix.
        """
        return '%s%s' % (self.UNICODE_TEST_STRING, suffix)

    # Here we used Any type because argument 'item' can accept any kind of
    # object to validate.
    def _assert_validation_error(
        self, item: Any, error_substring: str
    ) -> None:
        """Checks that the given item passes default validation."""
        with self.assertRaisesRegex(utils.ValidationError, error_substring):
            item.validate()

    def log_line(self, line: str) -> None:
        """Print the line with a prefix that can be identified by the script
        that calls the test.
        """
        # We are using the b' prefix as all the stdouts are in bytes.
        print(b'%s%s' % (LOG_LINE_PREFIX, line.encode()))

    def shortDescription(self) -> None:
        """Additional information logged during unit test invocation."""
        # Suppress default logging of docstrings.
        return None

    def get_updated_param_dict(
        self,
        param_dict: Dict[str, str],
        param_changes: List[param_domain.ParamChange],
        exp_param_specs: Dict[str, param_domain.ParamSpec]
    ) -> Dict[str, str]:
        """Updates a param dict using the given list of param_changes.

        Note that the list of parameter changes is ordered. Parameter changes
        later in the list may depend on parameter changes that have been set
        earlier in the same list.
        """
        new_param_dict = copy.deepcopy(param_dict)
        for param_change in param_changes:
            try:
                obj_type = exp_param_specs[param_change.name].obj_type
            except Exception as e:
                raise Exception(
                    'Parameter %s not found' % param_change.name) from e

            raw_value = param_change.get_value(new_param_dict)
            new_param_dict[param_change.name] = (
                object_registry.Registry.get_object_class_by_type(  # type: ignore[no-untyped-call]
                    obj_type).normalize(raw_value))
        return new_param_dict

    def get_static_asset_filepath(self) -> str:
        """Returns filepath to the static files on disk ('' or 'build/')."""
        return '' if constants.DEV_MODE else os.path.join('build')

    def get_static_asset_url(self, asset_suffix: str) -> str:
        """Returns the relative path for the asset, appending it to the
        corresponding cache slug. asset_suffix should have a leading slash.
        """
        return '/assets%s%s' % (utils.get_asset_dir_prefix(), asset_suffix)

    @contextlib.contextmanager
    def capture_logging(
        self, min_level: int = logging.NOTSET
    ) -> Iterator[List[str]]:
        """Context manager that captures logs into a list.

        Strips whitespace from messages for convenience.

        https://docs.python.org/3/howto/logging-cookbook.html#using-a-context-manager-for-selective-logging

        Args:
            min_level: int. The minimum logging level captured by the context
                manager. By default, all logging levels are captured. Values
                should be one of the following values from the logging module:
                NOTSET, DEBUG, INFO, WARNING, ERROR, CRITICAL.

        Yields:
            list(str). A live-feed of the logging messages captured so-far.
        """
        captured_logs: List[str] = []

        class ListStream(IO[str]):
            """Stream-like object that appends writes to the captured logs."""

            # We have ignored [override] here because the signature of this
            # method doesn't match with IO's write().
            def write(self, msg: str) -> None:  # type: ignore[override]
                """Appends stripped messages to captured logs."""
                captured_logs.append(msg.strip())

            def flush(self) -> None:
                """Does nothing."""
                pass

            # Here, class ListStream inherits from IO and making an instance
            # below but due to the absence of some methods MyPy throws an error
            # that 'Cannot instantiate abstract class 'ListStream' with abstract
            # attributes'. So, to suppress the error, we defined all the methods
            # that was present in super class.
            @property
            def mode(self) -> str:
                pass

            @property
            def name(self) -> str:
                pass

            def close(self) -> None:
                pass

            @property
            def closed(self) -> bool:
                pass

            def fileno(self) -> int:
                pass

            def isatty(self) -> bool:
                pass

            def read(self, n: int = -1) -> str:
                pass

            def readable(self) -> bool:
                pass

            def readline(self, limit: int = -1) -> str:
                pass

            def readlines(self, hint: int = -1) -> List[str]:
                pass

            def seek(self, offset: int, whence: int = 0) -> int:
                pass

            def seekable(self) -> bool:
                pass

            def tell(self) -> int:
                pass

            def truncate(self, size: Optional[int] = None) -> int:
                pass

            def writable(self) -> bool:
                pass

            def writelines(self, lines: Iterable[str]) -> None:
                pass

            def __enter__(self) -> IO[str]:
                pass

            def __exit__(
                self,
                type: Optional[Type[BaseException]], # pylint: disable=redefined-builtin
                value: Optional[BaseException],
                traceback: Optional[TracebackType]
            ) -> None:
                pass

            def __iter__(self) -> Iterator[str]:
                pass

            def __next__(self) -> str:
                pass

        list_stream_handler = logging.StreamHandler(ListStream())

        logger = logging.getLogger()
        old_level = logger.level
        logger.addHandler(list_stream_handler)
        logger.setLevel(min_level)
        try:
            yield captured_logs
        finally:
            logger.setLevel(old_level)
            logger.removeHandler(list_stream_handler)

    # Here, we used Any type for arguments because 'obj' can accept any kind
    # of object on which attribute needs to be replaced and 'newvalue' can
    # accept any type of value to replace it with the old value.
    @contextlib.contextmanager
    def swap(self, obj: Any, attr: str, newvalue: Any) -> Iterator[None]:
        """Swap an object's attribute value within the context of a 'with'
        statement. The object can be anything that supports getattr and setattr,
        such as class instances, modules, etc.

        Example usage:

            import math
            with self.swap(math, 'sqrt', lambda x: 42):
                print math.sqrt(16.0) # prints 42
            print math.sqrt(16.0) # prints 4 as expected.

        To mock class methods, pass the function to the classmethod decorator
        first, for example:

            import types
            with self.swap(
                SomePythonClass, 'some_classmethod',
                classmethod(new_classmethod)):

        NOTE: self.swap and other context managers that are created using
        contextlib.contextmanager use generators that yield exactly once. This
        means that you can only use them once after construction, otherwise,
        the generator will immediately raise StopIteration, and contextlib will
        raise a RuntimeError.
        """
        original = getattr(obj, attr)
        setattr(obj, attr, newvalue)
        try:
            yield
        finally:
            setattr(obj, attr, original)

    # Here, we used Any type for arguments because 'obj' can accept any kind
    # of object on which attribute needs to be replaced and 'newvalue' can
    # accept any type of value to replace it with the old value.
    @contextlib.contextmanager
    def swap_to_always_return(
        self, obj: Any, attr: str, value: Optional[Any] = None
    ) -> Iterator[None]:
        """Swap obj.attr with a function that always returns the given value."""
        def function_that_always_returns(*_: str, **__: str) -> Any:
            """Returns the input value."""
            return value
        with self.swap(obj, attr, function_that_always_returns):
            yield

    # Here, we used Any type for argument 'obj' because it can accept any kind
    # of object on which attribute needs to be replaced.
    @contextlib.contextmanager
    def swap_to_always_raise(
        self,
        obj: Any,
        attr: str,
        error: Union[Exception, Type[Exception]] = Exception
    ) -> Iterator[None]:
        """Swap obj.attr with a function that always raises the given error."""
        def function_that_always_raises(*_: str, **__: str) -> None:
            """Raises the input exception."""
            raise error
        with self.swap(obj, attr, function_that_always_raises):
            yield

    # Here, we used Any type for arguments because 'obj' can accept any kind
    # of object on which attribute needs to be replaced and 'returns' can accept
    # any type of value to replace it with the old function's return value.
    @contextlib.contextmanager
    def swap_with_call_counter(
        self,
        obj: Any,
        attr: str,
        raises: Optional[Exception] = None,
        returns: Any = None,
        call_through: bool = False
    ) -> Iterator[CallCounter]:
        """Swap obj.attr with a CallCounter instance.

        Args:
            obj: *. The Python object whose attribute you want to swap.
            attr: str. The name of the function to be swapped.
            raises: Exception|None. The exception raised by the swapped
                function. If None, then no exception is raised.
            returns: *. The return value of the swapped function.
            call_through: bool. Whether to call through to the real function,
                rather than use a stub implementation. If True, the `raises` and
                `returns` arguments will be ignored.

        Yields:
            CallCounter. A CallCounter instance that's installed as obj.attr's
            implementation while within the context manager returned.
        """
        if call_through:
            impl = obj.attr
        else:
            def impl(*_: str, **__: str) -> Any:
                """Behaves according to the given values."""
                if raises is not None:
                    # Pylint thinks we're trying to raise `None` even though
                    # we've explicitly checked for it above.
                    raise raises # pylint: disable=raising-bad-type
                return returns
        call_counter = CallCounter(impl)
        with self.swap(obj, attr, call_counter):
            yield call_counter

    # Here, we used Any type for argument 'obj' because it can accept any kind
    # of object on which attribute needs to be replaced.
    @contextlib.contextmanager
    def swap_with_checks(
        self,
        obj: Any,
        attr: str,
        new_function: Callable[..., Any],
        expected_args: Optional[Sequence[Tuple[Any, ...]]] = None,
        expected_kwargs: Optional[Sequence[Dict[str, Any]]] = None,
        called: bool = True
    ) -> Iterator[None]:
        """Swap an object's function value within the context of a 'with'
        statement. The object can be anything that supports getattr and setattr,
        such as class instances, modules, etc.

        Examples:
            If you want to check subprocess.Popen is invoked twice like
            `subprocess.Popen(['python'], shell=True)` and
            `subprocess.Popen(['python2], shell=False), you can first define the
            mock function, then the swap, and just run the target function in
            context, as follows:

                def mock_popen(command, shell):
                    return

                popen_swap = self.swap_with_checks(
                    subprocess, 'Popen', mock_popen,
                    expected_args=[(['python'],), (['python2'],)],
                    expected_kwargs=[{'shell': True}, {'shell': False}])
                with popen_swap:
                    function_that_invokes_popen()

        Args:
            obj: *. The Python object whose attribute you want to swap.
            attr: str. The name of the function to be swapped.
            new_function: function. The new function you want to use.
            expected_args: None|list(tuple). The expected args that you want
                this function to be invoked with. When its value is None, args
                will not be checked. If the value type is list, the function
                will check whether the called args is the first element in the
                list. If matched, this tuple will be removed from the list.
            expected_kwargs: None|list(dict). The expected keyword args you want
                this function to be invoked with. Similar to expected_args.
            called: bool. Whether the function is expected to be invoked. This
                will always be checked.

        Yields:
            context. The context with function replaced.
        """
        original_function = getattr(obj, attr)
        original_long_message_value = self.longMessage
        msg = '%s.%s() failed the expectations of swap_with_checks()' % (
            obj.__name__, attr)

        expected_args_iter = iter(expected_args or ())
        expected_kwargs_iter = iter(expected_kwargs or ())

        # Here, args and kwargs are the arguments for new function and new
        # function can have arbitrary number of arguments with different types.
        @functools.wraps(original_function)
        def new_function_with_checks(*args: Any, **kwargs: Any) -> Any:
            """Wrapper function for the new value which keeps track of how many
            times this function is invoked.

            Args:
                *args: list(*). The args passed into `attr` function.
                **kwargs: dict. The key word args passed into `attr` function.

            Returns:
                *. Result of `new_function`.
            """
            # Here we are defining new attribute 'call_num' on a function and
            # MyPy does not allow addition of new attributes on a function ( or
            # a function class ), so because of this MyPy throws an '"Callable"
            # has no attribute "call_num"' error. Thus to avoid the error, we
            # used ignore here.
            new_function_with_checks.call_num += 1  # type: ignore[attr-defined]

            # Includes assertion error information in addition to the message.
            self.longMessage = True

            # Here we are defining new attribute 'call_num' on a function and
            # MyPy does not allow addition of new attributes on a function ( or
            # a function class ), so because of this MyPy throws an '"Callable"
            # has no attribute "call_num"' error. Thus to avoid the error, we
            # used ignore here.
            if expected_args:
                next_args = next(expected_args_iter, None)
                self.assertEqual(
                    args, next_args, msg='*args to call #%d of %s' % (
                        new_function_with_checks.call_num, msg))  # type: ignore[attr-defined]

            if expected_kwargs:
                next_kwargs = next(expected_kwargs_iter, None)
                self.assertEqual(
                    kwargs, next_kwargs, msg='**kwargs to call #%d of %s' % (
                        new_function_with_checks.call_num, msg))  # type: ignore[attr-defined]

            # Reset self.longMessage just in case `new_function()` raises.
            self.longMessage = original_long_message_value

            return new_function(*args, **kwargs)

        # Here we are defining new attribute 'call_num' on a function and
        # MyPy does not allow addition of new attributes on a function ( or
        # a function class ), so because of this MyPy throws an '"Callable"
        # has no attribute "call_num"' error. Thus to avoid the error, we
        # used ignore here.
        new_function_with_checks.call_num = 0  # type: ignore[attr-defined]
        setattr(obj, attr, new_function_with_checks)

        try:
            yield
            # Includes assertion error information in addition to the message.
            self.longMessage = True
            # Here we are defining new attribute 'call_num' on a function and
            # MyPy does not allow addition of new attributes on a function ( or
            # a function class ), so because of this MyPy throws an '"Callable"
            # has no attribute "call_num"' error. Thus to avoid the error, we
            # used ignore here.
            self.assertEqual(
                new_function_with_checks.call_num > 0, called, msg=msg)  # type: ignore[attr-defined]
            pretty_unused_args = [
                ', '.join(itertools.chain(
                    (repr(a) for a in args),
                    ('%s=%r' % kwarg for kwarg in kwargs.items())))
                for args, kwargs in itertools.zip_longest(
                    expected_args_iter, expected_kwargs_iter, fillvalue={})
            ]

            # Here we are defining new attribute 'call_num' on a function and
            # MyPy does not allow addition of new attributes on a function ( or
            # a function class ), so because of this MyPy throws an '"Callable"
            # has no attribute "call_num"' error. Thus to avoid the error, we
            # used ignore here.
            if pretty_unused_args:
                num_expected_calls = (
                    new_function_with_checks.call_num + len(pretty_unused_args))  # type: ignore[attr-defined]
                missing_call_summary = '\n'.join(
                    '\tCall %d of %d: %s(%s)' % (
                        i, num_expected_calls, attr, call_args)
                    for i, call_args in enumerate(
                        pretty_unused_args,
                        start=new_function_with_checks.call_num + 1))  # type: ignore[attr-defined]
                self.fail(
                    msg='Only %d of the %d expected calls were made.\n'
                    '\n'
                    'Missing:\n'
                    '%s : %s' % (
                        new_function_with_checks.call_num, num_expected_calls,  # type: ignore[attr-defined]
                        missing_call_summary, msg))
        finally:
            self.longMessage = original_long_message_value
            setattr(obj, attr, original_function)

    # We have ignored [override] here because the signature of this method
    # doesn't match with TestCase's assertRaises().
    def assertRaises(self, *args: Any, **kwargs: Any) -> None:  # type: ignore[override]
        raise NotImplementedError(
            'self.assertRaises should not be used in these tests. Please use '
            'self.assertRaisesRegex instead.')

    # We have ignored [override] here because the signature of this method
    # doesn't match with TestCase's assertRaisesRegex().
    def assertRaisesRegex(  # type: ignore[override]
        self,
        expected_exception: Union[
            Type[BaseException],
            Tuple[Type[BaseException], ...]
        ],
        expected_regex: Union[str, Pattern[str]],
    ) -> unittest.case._AssertRaisesContext[BaseException]:
        """Asserts that the message in a raised exception matches a regex.
        This is a wrapper around assertRaisesRegex in unittest that enforces
        strong regex.

        Args:
            expected_exception: Exception. Exception class expected
                to be raised.
            expected_regex: re.Pattern|str. Regex expected to be found in
                error message.

        Returns:
            bool. Whether the code raised exception in the expected format.

        Raises:
            Exception. No Regex given.
        """
        if not expected_regex:
            raise Exception(
                'Please provide a sufficiently strong regexp string to '
                'validate that the correct error is being raised.')

        return super().assertRaisesRegex(
            expected_exception, expected_regex)

    # Here we used Mapping[str, Any] because, in Oppia codebase TypedDict is
    # used to define strict dictionaries and those strict dictionaries are not
    # compatible with Dict[str, Any] type because of the invariant property of
    # Dict type. Also, here value of Mapping is annotated as Any because this
    # method can accept any kind of dictionaries for testing purposes. So, to
    # make this method generalized for all test cases, we used Any here.
    def assertDictEqual(
        self,
        dict_one: Mapping[str, Any],
        dict_two: Mapping[str, Any],
        msg: Optional[str] = None
    ) -> None:
        """Checks whether the given two dictionaries are populated with same
        key-value pairs or not. If any difference occurred then the Assertion
        error is raised.

        Args:
            dict_one: Mapping[Any, Any]. A dictionary which we have to check
                against.
            dict_two: Mapping[Any, Any]. A dictionary which we have to check
                for.
            msg: Optional[str]. Message displayed when test fails.

        Raises:
            AssertionError. When dictionaries doesn't match.
        """
        # Here, assertDictEqual's argument can only accept Dict[Any, Any] type
        # but to allow both Dict and TypedDict type we used Mapping here which
        # causes MyPy to throw `incompatible argument type` error. Thus to avoid
        # the error, we used ignore here.
        super().assertDictEqual(dict_one, dict_two, msg=msg)  # type: ignore[arg-type]

    def assertItemsEqual(  # pylint: disable=invalid-name
        self, *args: Iterable[Any], **kwargs: Iterable[Any]
    ) -> None:
        """Compares unordered sequences if they contain the same elements,
        regardless of order. If the same element occurs more than once,
        it verifies that the elements occur the same number of times.

        Returns:
            bool. Whether the items are equal.
        """
        return super().assertCountEqual(*args, **kwargs)

    def assert_matches_regexps(
        self,
        items: List[str],
        regexps: Sequence[Union[str, Pattern[str]]],
        full_match: bool = False
    ) -> None:
        """Asserts that each item matches the corresponding regexp.

        If there are any missing or extra items that do not correspond to a
        regexp element, then the assertion fails.

        Args:
            items: list(str). The string elements being matched.
            regexps: list(str|RegexObject). The patterns that each item is
                expected to match.
            full_match: bool. Whether to require items to match exactly with the
                corresponding pattern.

        Raises:
            AssertionError. At least one item does not match its corresponding
                pattern, or the number of items does not match the number of
                regexp patterns.
        """
        get_match = re.match if full_match else re.search
        differences = [
            '~ [i=%d]:\t%r does not match: %r' % (i, item, regexp)
            for i, (regexp, item) in enumerate(zip(regexps, items))
            if get_match(regexp, item, flags=re.DOTALL) is None
        ]
        if len(items) < len(regexps):
            extra_regexps = regexps[len(items):]
            differences.extend(
                '- [i=%d]:\tmissing item expected to match: %r' % (i, regexp)
                for i, regexp in enumerate(extra_regexps, start=len(items)))
        if len(regexps) < len(items):
            extra_items = items[len(regexps):]
            differences.extend(
                '+ [i=%d]:\textra item %r' % (i, item)
                for i, item in enumerate(extra_items, start=len(regexps)))

        if differences:
            error_message = 'Lists differ:\n\t%s' % '\n\t'.join(differences)
            raise AssertionError(error_message)


class AppEngineTestBase(TestBase):
    """Minimal base class for tests that need Google App Engine functionality.

    This class is primarily designed for unit tests in core.platform, where we
    write adapters around Oppia's third-party dependencies. Generally, our unit
    tests depend on stub implementations of these adapters to protect them from
    platform-specific behavior. Such stubs are installed in the
    GenericTestBase.run() method.

    Most of the unit tests in our code base do, and should, inherit from
    `GenericTestBase` to stay platform-agnostic. The platform layer itself,
    however, can _not_ mock out platform-specific behavior. Those unit tests
    need to interact with a real implementation. This base class provides the
    bare-minimum functionality and stubs necessary to do so.
    """

    # Environment values that our tests depend on.
    AUTH_DOMAIN: Final = 'example.com'
    HTTP_HOST: Final = 'localhost'
    SERVER_NAME: Final = 'localhost'
    SERVER_PORT: Final = '8080'
    DEFAULT_VERSION_HOSTNAME: Final = '%s:%s' % (HTTP_HOST, SERVER_PORT)

    def __init__(self, *args: Any, **kwargs: Any) -> None:
        super().__init__(*args, **kwargs)
        # Defined outside of setUp() because we access it from methods, but can
        # only install it during the run() method. Defining it in __init__
        # satisfies pylint's attribute-defined-outside-init warning.
        # TODO(#15922): TaskqueueServicesStub can only accept 'GenericTestBase'
        # class but here we are providing super class (AppEngineTestBase) which
        # causes MyPy to throw `incompatible argument type` error. Thus to avoid
        # the error, we used cast here.
        self._platform_taskqueue_services_stub = TaskqueueServicesStub(
            cast(GenericTestBase, self)
        )

    def setUp(self) -> None:
        super().setUp()
        # Initialize namespace for the storage emulator.
        storage_services.CLIENT.namespace = self.id()
        # Set up apps for testing.
        self.testapp = webtest.TestApp(main.app_without_context)

    def tearDown(self) -> None:
        datastore_services.delete_multi(
            list(datastore_services.query_everything().iter(keys_only=True)))
        storage_services.CLIENT.reset()
        super().tearDown()

    def run(self, result: Optional[unittest.TestResult] = None) -> None:
        """Run the test, collecting the result into the specified TestResult.

        Reference URL:
        https://docs.python.org/3/library/unittest.html#unittest.TestCase.run

        AppEngineTestBase's override of run() wraps super().run() in "swap"
        contexts which stub out the platform taskqueue services.

        Args:
            result: TestResult | None. Holds onto the results of each test. If
                None, a temporary result object is created (by calling the
                defaultTestResult() method) and used instead.
        """
        platform_taskqueue_services_swap = self.swap(
            platform_taskqueue_services, 'create_http_task',
            self._platform_taskqueue_services_stub.create_http_task)
        with platform_taskqueue_services_swap:
            super().run(result=result)

    def count_jobs_in_taskqueue(self, queue_name: Optional[str]) -> int:
        """Returns the total number of tasks in a single queue if a queue name
        is specified or the entire taskqueue if no queue name is specified.

        Args:
            queue_name: str|None. Name of the queue. Pass in None if no specific
                queue is designated.

        Returns:
            int. The total number of tasks in a single queue or in the entire
            taskqueue.
        """
        return self._platform_taskqueue_services_stub.count_jobs_in_taskqueue(
            queue_name=queue_name)

    def process_and_flush_pending_tasks(
        self, queue_name: Optional[str] = None
    ) -> None:
        """Executes all of the tasks in a single queue if a queue name is
        specified or all of the tasks in the taskqueue if no queue name is
        specified.

        Args:
            queue_name: str|None. Name of the queue. Pass in None if no specific
                queue is designated.
        """
        self._platform_taskqueue_services_stub.process_and_flush_tasks(
            queue_name=queue_name)

    def get_pending_tasks(
        self, queue_name: Optional[str] = None
    ) -> List[cloud_tasks_emulator.Task]:
        """Returns a list of the tasks in a single queue if a queue name is
        specified or a list of all of the tasks in the taskqueue if no queue
        name is specified.

        Args:
            queue_name: str|None. Name of the queue. Pass in None if no specific
                queue is designated.

        Returns:
            list(Task). List of tasks in a single queue or in the entire
            taskqueue.
        """
        return self._platform_taskqueue_services_stub.get_pending_tasks(
            queue_name=queue_name)


class GenericTestBase(AppEngineTestBase):
    """Base test class with common/generic helper methods.

    Unless a class is testing for "platform"-specific behavior (e.g., testing
    third-party library code or database model implementations), always inherit
    from this base class. Otherwise, inherit from unittest.TestCase (preferred)
    or AppEngineTestBase if Google App Engine services/behavior is needed.

    TODO(#12135): Split this enormous test base into smaller, focused pieces.
    """

    # NOTE: For tests that do not/can not use the default super admin, authors
    # can override the following class-level constant.
    AUTO_CREATE_DEFAULT_SUPERADMIN_USER: bool = True

    SUPER_ADMIN_EMAIL: Final = 'tmpsuperadmin@example.com'
    SUPER_ADMIN_USERNAME: Final = 'tmpsuperadm1n'

    # Dummy strings representing user attributes. Note that it is up to the
    # individual test to actually register these users as editors, admins, etc.
    CURRICULUM_ADMIN_EMAIL: Final = 'admin@example.com'
    # Usernames containing the string 'admin' are reserved, so we use 'adm'
    # instead.
    CURRICULUM_ADMIN_USERNAME: Final = 'adm'
    BLOG_ADMIN_EMAIL: Final = 'blogadmin@example.com'
    BLOG_ADMIN_USERNAME: Final = 'blogadm'
    BLOG_EDITOR_EMAIL: Final = 'blogeditor@example.com'
    BLOG_EDITOR_USERNAME: Final = 'blogeditor'
    MODERATOR_EMAIL: Final = 'moderator@example.com'
    MODERATOR_USERNAME: Final = 'moderator'
    RELEASE_COORDINATOR_EMAIL: Final = 'releasecoordinator@example.com'
    RELEASE_COORDINATOR_USERNAME: Final = 'releasecoordinator'
    OWNER_EMAIL: Final = 'owner@example.com'
    OWNER_USERNAME: Final = 'owner'
    EDITOR_EMAIL: Final = 'editor@example.com'
    EDITOR_USERNAME: Final = 'editor'
    TOPIC_MANAGER_EMAIL: Final = 'topicmanager@example.com'
    TOPIC_MANAGER_USERNAME: Final = 'topicmanager'
    VOICE_ARTIST_EMAIL: Final = 'voiceartist@example.com'
    VOICE_ARTIST_USERNAME: Final = 'voiceartist'
    VOICEOVER_ADMIN_EMAIL: Final = 'voiceoveradm@example.com'
    VOICEOVER_ADMIN_USERNAME: Final = 'voiceoveradm'
    VIEWER_EMAIL: Final = 'viewer@example.com'
    VIEWER_USERNAME: Final = 'viewer'
    NEW_USER_EMAIL: Final = 'new.user@example.com'
    NEW_USER_USERNAME: Final = 'newuser'
    DEFAULT_END_STATE_NAME: Final = 'End'

    PSEUDONYMOUS_ID: Final = 'pid_%s' % ('a' * 32)

    VERSION_0_STATES_DICT: Final = {
        feconf.DEFAULT_INIT_STATE_NAME: {
            'content': [{'type': 'text', 'value': ''}],
            'param_changes': [],
            'interaction': {
                'customization_args': {},
                'id': 'Continue',
                'handlers': [{
                    'name': 'submit',
                    'rule_specs': [{
                        'dest': 'END',
                        'feedback': [],
                        'param_changes': [],
                        'definition': {'rule_type': 'default'},
                    }],
                }],
            },
        },
    }

    VERSION_27_STATE_DICT: Final = {
        'content': {'content_id': 'content', 'html': ''},
        'param_changes': [],
        'content_ids_to_audio_translations': {
            'content': {},
            'default_outcome': {},
            'hint_1': {},
            'solution': {},
        },
        'written_translations': {
            'translations_mapping': {
                'content': {},
                'default_outcome': {},
                'hint_1': {},
                'solution': {},
            },
        },
        'interaction': {
            'solution': {
                'correct_answer': 'Solution',
                'explanation': {
                    'content_id': 'solution',
                    'html': '<p>Solution explanation</p>',
                },
                'answer_is_exclusive': False,
            },
            'answer_groups': [],
            'default_outcome': {
                'param_changes': [],
                'feedback': {
                    'content_id': 'default_outcome',
                    'html': '',
                },
                'dest': None,
                'dest_if_really_stuck': None,
                'refresher_exploration_id': None,
                'missing_prerequisite_skill_id': None,
                'labelled_as_correct': True,
            },
            'customization_args': {
                'rows': {'value': 1},
                'placeholder': {'value': 'Enter text here'}
            },
            'confirmed_unclassified_answers': [],
            'id': 'TextInput',
            'hints': [{
                'hint_content': {
                    'content_id': 'hint_1',
                    'html': '<p>Hint 1</p>',
                },
            }],
        },
        'classifier_model_id': None,
    }

    VERSION_1_STORY_CONTENTS_DICT: Final = {
        'nodes': [{
            'outline': (
                '<p>Value</p>'
                '<oppia-noninteractive-math '
                'raw_latex-with-value="&amp;quot;+,-,-,+&amp;quot;">'
                '</oppia-noninteractive-math>'),
            'exploration_id': None,
            'destination_node_ids': [],
            'outline_is_finalized': False,
            'acquired_skill_ids': [],
            'id': 'node_1',
            'title': 'Chapter 1',
            'prerequisite_skill_ids': [],
        }],
        'initial_node_id': 'node_1',
        'next_node_id': 'node_2',
    }

    VERSION_2_STORY_CONTENTS_DICT: Final = {
        'nodes': [{
            'outline': (
                '<p>Value</p>'
                '<oppia-noninteractive-math '
                'raw_latex-with-value="&amp;quot;+,-,-,+&amp;quot;">'
                '</oppia-noninteractive-math>'),
            'exploration_id': None,
            'destination_node_ids': [],
            'outline_is_finalized': False,
            'acquired_skill_ids': [],
            'id': 'node_1',
            'title': 'Chapter 1',
            'prerequisite_skill_ids': [],
            'thumbnail_filename': None,
            'thumbnail_bg_color': None,
        }],
        'initial_node_id': 'node_1',
        'next_node_id': 'node_2',
    }

    VERSION_3_STORY_CONTENTS_DICT: Final = {
        'nodes': [{
            'outline': (
                '<p>Value</p>'
                '<oppia-noninteractive-math '
                'raw_latex-with-value="&amp;quot;+,-,-,+&amp;quot;">'
                '</oppia-noninteractive-math>'),
            'exploration_id': None,
            'destination_node_ids': [],
            'outline_is_finalized': False,
            'acquired_skill_ids': [],
            'id': 'node_1',
            'title': 'Chapter 1',
            'description': '',
            'prerequisite_skill_ids': [],
            'thumbnail_filename': None,
            'thumbnail_bg_color': None,
        }],
        'initial_node_id': 'node_1',
        'next_node_id': 'node_2',
    }

    VERSION_4_STORY_CONTENTS_DICT: Final = {
        'nodes': [{
            'outline': (
                '<p>Value</p>'
                '<oppia-noninteractive-math math_content-with-value="{'
                '&amp;quot;raw_latex&amp;quot;: &amp;quot;+,-,-,+&amp;quot;, '
                '&amp;quot;svg_filename&amp;quot;: &amp;quot;&amp;quot;'
                '}">'
                '</oppia-noninteractive-math>'),
            'exploration_id': None,
            'destination_node_ids': [],
            'outline_is_finalized': False,
            'acquired_skill_ids': [],
            'id': 'node_1',
            'title': 'Chapter 1',
            'description': '',
            'prerequisite_skill_ids': [],
            'thumbnail_filename': None,
            'thumbnail_bg_color': None,
        }],
        'initial_node_id': 'node_1',
        'next_node_id': 'node_2',
    }

    VERSION_5_STORY_CONTENTS_DICT: Final = {
        'nodes': [{
            'outline': (
                '<p>Value</p>'
                '<oppia-noninteractive-math math_content-with-value="{'
                '&amp;quot;raw_latex&amp;quot;: &amp;quot;+,-,-,+&amp;quot;, '
                '&amp;quot;svg_filename&amp;quot;: &amp;quot;&amp;quot;'
                '}">'
                '</oppia-noninteractive-math>'),
            'exploration_id': None,
            'destination_node_ids': [],
            'outline_is_finalized': False,
            'acquired_skill_ids': [],
            'id': 'node_1',
            'title': 'Chapter 1',
            'description': '',
            'prerequisite_skill_ids': [],
            'thumbnail_filename': None,
            'thumbnail_bg_color': None,
            'thumbnail_size_in_bytes': None,
        }],
        'initial_node_id': 'node_1',
        'next_node_id': 'node_2',
    }

    VERSION_1_SUBTOPIC_DICT: Final = {
        'skill_ids': ['skill_1'],
        'id': 1,
        'title': 'A subtitle',
    }

    # Dictionary-like data structures within sample YAML must be formatted
    # alphabetically to match string equivalence with YAML generation tests. The
    # indentations are also important, since it is used to define nesting (just
    # like Python).
    #
    # If evaluating differences in YAML, conversion to dict form via
    # utils.dict_from_yaml can isolate differences quickly.

    SAMPLE_YAML_CONTENT: Final = (
        """author_notes: ''
auto_tts_enabled: false
blurb: ''
category: Category
correctness_feedback_enabled: true
edits_allowed: true
init_state_name: %s
language_code: en
objective: ''
param_changes: []
param_specs: {}
schema_version: %d
states:
  %s:
    card_is_checkpoint: true
    classifier_model_id: null
    content:
      content_id: content
      html: ''
    interaction:
      answer_groups: []
      confirmed_unclassified_answers: []
      customization_args: {}
      default_outcome:
        dest: %s
        dest_if_really_stuck: null
        feedback:
          content_id: default_outcome
          html: ''
        labelled_as_correct: false
        missing_prerequisite_skill_id: null
        param_changes: []
        refresher_exploration_id: null
      hints: []
      id: null
      solution: null
    linked_skill_id: null
    next_content_id_index: 0
    param_changes: []
    recorded_voiceovers:
      voiceovers_mapping:
        content: {}
        default_outcome: {}
    solicit_answer_details: false
    written_translations:
      translations_mapping:
        content: {}
        default_outcome: {}
  New state:
    card_is_checkpoint: false
    classifier_model_id: null
    content:
      content_id: content
      html: ''
    interaction:
      answer_groups: []
      confirmed_unclassified_answers: []
      customization_args: {}
      default_outcome:
        dest: New state
        dest_if_really_stuck: null
        feedback:
          content_id: default_outcome
          html: ''
        labelled_as_correct: false
        missing_prerequisite_skill_id: null
        param_changes: []
        refresher_exploration_id: null
      hints: []
      id: null
      solution: null
    linked_skill_id: null
    next_content_id_index: 0
    param_changes: []
    recorded_voiceovers:
      voiceovers_mapping:
        content: {}
        default_outcome: {}
    solicit_answer_details: false
    written_translations:
      translations_mapping:
        content: {}
        default_outcome: {}
states_schema_version: %d
tags: []
title: Title
""") % (
    feconf.DEFAULT_INIT_STATE_NAME,
    exp_domain.Exploration.CURRENT_EXP_SCHEMA_VERSION,
    feconf.DEFAULT_INIT_STATE_NAME, feconf.DEFAULT_INIT_STATE_NAME,
    feconf.CURRENT_STATE_SCHEMA_VERSION)

    def run(self, result: Optional[unittest.TestResult] = None) -> None:
        """Run the test, collecting the result into the specified TestResult.

        Reference URL:
        https://docs.python.org/3/library/unittest.html#unittest.TestCase.run

        GenericTestBase's override of run() wraps super().run() in swap
        contexts to mock out the cache and taskqueue services.

        Args:
            result: TestResult | None. Holds onto the results of each test. If
                None, a temporary result object is created (by calling the
                defaultTestResult() method) and used instead.
        """
        memory_cache_services_stub = MemoryCacheServicesStub()
        memory_cache_services_stub.flush_caches()
        es_stub = ElasticSearchStub()
        es_stub.reset()

        with contextlib.ExitStack() as stack:
            stack.callback(AuthServicesStub.install_stub(self))
            stack.enter_context(self.swap(
                elastic_search_services.ES.indices, 'create',
                es_stub.mock_create_index))
            stack.enter_context(self.swap(
                elastic_search_services.ES, 'index',
                es_stub.mock_index))
            stack.enter_context(self.swap(
                elastic_search_services.ES, 'exists',
                es_stub.mock_exists))
            stack.enter_context(self.swap(
                elastic_search_services.ES, 'delete',
                es_stub.mock_delete))
            stack.enter_context(self.swap(
                elastic_search_services.ES, 'delete_by_query',
                es_stub.mock_delete_by_query))
            stack.enter_context(self.swap(
                elastic_search_services.ES, 'search',
                es_stub.mock_search))
            stack.enter_context(self.swap(
                memory_cache_services, 'flush_caches',
                memory_cache_services_stub.flush_caches))
            stack.enter_context(self.swap(
                memory_cache_services, 'get_multi',
                memory_cache_services_stub.get_multi))
            stack.enter_context(self.swap(
                memory_cache_services, 'set_multi',
                memory_cache_services_stub.set_multi))
            stack.enter_context(self.swap(
                memory_cache_services, 'get_memory_cache_stats',
                memory_cache_services_stub.get_memory_cache_stats))
            stack.enter_context(self.swap(
                memory_cache_services, 'delete_multi',
                memory_cache_services_stub.delete_multi))

            super().run(result=result)

    def setUp(self) -> None:
        super().setUp()
        if self.AUTO_CREATE_DEFAULT_SUPERADMIN_USER:
            self.signup_superadmin_user()

    def login(self, email: str, is_super_admin: Optional[bool] = False) -> None:
        """Sets the environment variables to simulate a login.

        Args:
            email: str. The email of the user who is to be logged in.
            is_super_admin: bool. Whether the user is a super admin.
        """
        os.environ['USER_ID'] = self.get_auth_id_from_email(email)
        os.environ['USER_EMAIL'] = email
        os.environ['USER_IS_ADMIN'] = ('1' if is_super_admin else '0')

    def logout(self) -> None:
        """Simulates a logout by resetting the environment variables."""
        os.environ['USER_ID'] = ''
        os.environ['USER_EMAIL'] = ''
        os.environ['USER_IS_ADMIN'] = '0'

    @contextlib.contextmanager
    def mock_datetime_utcnow(
        self, mocked_now: datetime.datetime
    ) -> Iterator[None]:
        """Mocks parts of the datastore to accept a fake datetime type that
        always returns the same value for utcnow.

        Example:
            import datetime
            mocked_now = datetime.datetime.utcnow() - datetime.timedelta(days=1)
            with mock_datetime_utcnow(mocked_now):
                self.assertEqual(datetime.datetime.utcnow(), mocked_now)
            actual_now = datetime.datetime.utcnow() # Returns actual time.

        Args:
            mocked_now: datetime.datetime. The datetime which will be used
                instead of the current UTC datetime.

        Yields:
            None. Empty yield statement.

        Raises:
            Exception. Given argument is not a datetime.
        """
        if not isinstance(mocked_now, datetime.datetime):
            raise Exception('mocked_now must be datetime, got: %r' % mocked_now)

        old_datetime = datetime.datetime

        class MockDatetimeType(type):
            """Overrides isinstance() behavior."""

            @classmethod
            def __instancecheck__(cls, instance: datetime.datetime) -> bool:
                return isinstance(instance, old_datetime)

        class MockDatetime(datetime.datetime, metaclass=MockDatetimeType):
            """Always returns mocked_now as the current UTC time."""

            # We have ignored [override] here because the signature of this
            # method doesn't match with datetime.datetime's utcnow().
            @classmethod
            def utcnow(cls) -> datetime.datetime:  # type: ignore[override]
                """Returns the mocked datetime."""
                return mocked_now

        setattr(datetime, 'datetime', MockDatetime)
        try:
            yield
        finally:
            setattr(datetime, 'datetime', old_datetime)

    @contextlib.contextmanager
    def login_context(
        self, email: str, is_super_admin: bool = False
    ) -> Iterator[Optional[str]]:
        """Log in with the given email under the context of a 'with' statement.

        Args:
            email: str. An email associated with a user account.
            is_super_admin: bool. Whether the user is a super admin.

        Yields:
            str. The id of the user associated with the given email, who is now
            'logged in', or None if no user_id exists.
        """
        self.login(email, is_super_admin=is_super_admin)
        try:
            yield self.get_user_id_from_email(email, strict=False)
        finally:
            self.logout()

    @contextlib.contextmanager
    def super_admin_context(self) -> Iterator[Optional[str]]:
        """Log in as a global admin under the context of a 'with' statement.

        Yields:
            str. The id of the user associated with the given email, who is now
            'logged in'.
        """
        email = self.SUPER_ADMIN_EMAIL
        with self.login_context(email, is_super_admin=True) as user_id:
            yield user_id

    def signup(
        self,
        email: str,
        username: str,
        is_super_admin: bool = False
    ) -> None:
        """Complete the signup process for the user with the given username.

        Args:
            email: str. Email of the given user.
            username: str. Username of the given user.
            is_super_admin: bool. Whether the user is a super admin.
        """
        user_services.create_new_user(self.get_auth_id_from_email(email), email)

        login_context = self.login_context(email, is_super_admin=is_super_admin)

        with login_context, requests_mock.Mocker() as m:
            # We mock out all HTTP requests while trying to signup to avoid
            # calling out to real backend services.
            m.request(requests_mock.ANY, requests_mock.ANY)

            response = self.get_html_response(feconf.SIGNUP_URL)
            self.assertEqual(response.status_int, 200)
            self.assertNotIn('<oppia-maintenance-page>', response)

            response = self.testapp.post(feconf.SIGNUP_DATA_URL, params={
                'csrf_token': self.get_new_csrf_token(),
                'payload': json.dumps({
                    'username': username,
                    'agreed_to_terms': True,
                    'default_dashboard': constants.DASHBOARD_TYPE_LEARNER
                    }),
                })
            self.assertEqual(response.status_int, 200)

    def signup_superadmin_user(self) -> None:
        """Signs up a superadmin user. Must be called at the end of setUp()."""
        self.signup(self.SUPER_ADMIN_EMAIL, self.SUPER_ADMIN_USERNAME)

    def set_config_property(
        self, config_obj: config_domain.ConfigProperty, new_config_value: str
    ) -> None:
        """Sets a given configuration object's value to the new value specified
        using a POST request.
        """
        with self.super_admin_context():
            self.post_json('/adminhandler', {
                'action': 'save_config_properties',
                'new_config_property_values': {
                    config_obj.name: new_config_value,
                },
            }, csrf_token=self.get_new_csrf_token())

    def add_user_role(self, username: str, user_role: str) -> None:
        """Adds the given role to the user account with the given username.

        Args:
            username: str. Username of the given user.
            user_role: str. Role of the given user.
        """
        with self.super_admin_context():
            self.put_json('/adminrolehandler', {
                'username': username,
                'role': user_role
            }, csrf_token=self.get_new_csrf_token())

    def set_curriculum_admins(
        self, curriculum_admin_usernames: List[str]
    ) -> None:
        """Sets role of given users as CURRICULUM_ADMIN.

        Args:
            curriculum_admin_usernames: list(str). List of usernames.
        """
        for name in curriculum_admin_usernames:
            self.add_user_role(name, feconf.ROLE_ID_CURRICULUM_ADMIN)

    def set_topic_managers(
        self, topic_manager_usernames: List[str], topic_id: str
    ) -> None:
        """Sets role of given users as TOPIC_MANAGER.

        Args:
            topic_manager_usernames: list(str). List of usernames.
            topic_id: str. The topic Id.
        """
        with self.super_admin_context():
            for username in topic_manager_usernames:
                self.put_json('/topicmanagerrolehandler', {
                    'username': username,
                    'action': 'assign',
                    'topic_id': topic_id
                }, csrf_token=self.get_new_csrf_token())

    def set_moderators(self, moderator_usernames: List[str]) -> None:
        """Sets role of given users as MODERATOR.

        Args:
            moderator_usernames: list(str). List of usernames.
        """
        for name in moderator_usernames:
            self.add_user_role(name, feconf.ROLE_ID_MODERATOR)

    def set_voiceover_admin(self, voiceover_admin_username: List[str]) -> None:
        """Sets role of given users as VOICEOVER ADMIN.

        Args:
            voiceover_admin_username: list(str). List of usernames.
        """
        for name in voiceover_admin_username:
            self.add_user_role(name, feconf.ROLE_ID_VOICEOVER_ADMIN)

    def mark_user_banned(self, username: str) -> None:
        """Marks a user banned.

        Args:
            username: str. The username of the user to ban.
        """
        with self.super_admin_context():
            self.put_json('/bannedusershandler', {
                'username': username
            }, csrf_token=self.get_new_csrf_token())

    def set_collection_editors(
        self, collection_editor_usernames: List[str]
    ) -> None:
        """Sets role of given users as COLLECTION_EDITOR.

        Args:
            collection_editor_usernames: list(str). List of usernames.
        """
        for name in collection_editor_usernames:
            self.add_user_role(name, feconf.ROLE_ID_COLLECTION_EDITOR)

    @overload
    def get_user_id_from_email(self, email: str) -> str: ...

    @overload
    def get_user_id_from_email(
        self, email: str, *, strict: Literal[True]
    ) -> str: ...

    @overload
    def get_user_id_from_email(
        self, email: str, *, strict: Literal[False]
    ) -> Optional[str]: ...

    def get_user_id_from_email(
        self, email: str, strict: bool = True
    ) -> Optional[str]:
        """Gets the user ID corresponding to the given email.

        Args:
            email: str. A valid email stored in the App Engine database.
            strict: bool. Whether to fail noisily if no user ID corresponding
                to the given email exists in the datastore.

        Returns:
            str|None. ID of the user possessing the given email, or None if
            the user does not exist.

        Raises:
            Exception. No user_id found for the given email address.
        """
        user_settings = user_services.get_user_settings_by_auth_id(
            self.get_auth_id_from_email(email))
        if user_settings is None:
            if not strict:
                return None
            raise Exception(
                'No user_id found for the given email address: %s' % email
            )

        return user_settings.user_id

    @classmethod
    def get_auth_id_from_email(cls, email: str) -> str:
        """Returns a mock auth ID corresponding to the given email.

        This method can use any algorithm to produce results as long as, during
        the runtime of each test case/method, it is:
        1.  Pure (same input always returns the same output).
        2.  One-to-one (no two distinct inputs return the same output).
        3.  An integer byte-string (integers are always valid in auth IDs).

        Args:
            email: str. The email address of the user.

        Returns:
            str. The mock auth ID of a user possessing the given email.
        """
        # Although the hash function doesn't guarantee a one-to-one mapping, in
        # practice it is sufficient for our tests. We make it a positive integer
        # because those are always valid auth IDs.
        return str(abs(hash(email)))

    def get_all_python_files(self) -> List[str]:
        """Recursively collects all Python files in the core/ and extensions/
        directory.

        Returns:
            list(str). A list of Python files.
        """
        current_dir = os.getcwd()
        files_in_directory = []
        for _dir, _, files in os.walk(current_dir):
            for file_name in files:
                filepath = os.path.relpath(
                    os.path.join(_dir, file_name), start=current_dir)
                if (
                        filepath.endswith('.py') and
                        filepath.startswith(('core/', 'extensions/')) and
                        not filepath.startswith('core/tests')
                ):
                    module = filepath[:-3].replace('/', '.')
                    files_in_directory.append(module)
        return files_in_directory

    def _get_response(
        self,
        url: str,
        expected_content_type: str,
        params: Optional[Dict[str, str]] = None,
        expected_status_int: int = 200
    ) -> webtest.TestResponse:
        """Get a response, transformed to a Python object.

        Args:
            url: str. The URL to fetch the response.
            expected_content_type: str. The content type to expect.
            params: dict. A dictionary that will be encoded into a query string.
            expected_status_int: int. The integer status code to expect. Will be
                200 if not specified.

        Returns:
            webtest.TestResponse. The test response.
        """
        if params is not None:
            self.assertIsInstance(params, dict)

        expect_errors = expected_status_int >= 400

        # This swap is required to ensure that the templates are fetched from
        # source directory instead of webpack_bundles since webpack_bundles is
        # only produced after webpack compilation which is not performed during
        # backend tests.
        with self.swap(base, 'load_template', mock_load_template):
            response = self.testapp.get(
                url,
                params=params,
                expect_errors=expect_errors,
                status=expected_status_int
            )

        if expect_errors:
            self.assertTrue(response.status_int >= 400)
        else:
            self.assertTrue(200 <= response.status_int < 400)

        # Testapp takes in a status parameter which is the expected status of
        # the response. However this expected status is verified only when
        # expect_errors=False. For other situations we need to explicitly check
        # the status.
        #
        # Reference URL:
        # https://github.com/Pylons/webtest/blob/bf77326420b628c9ea5431432c7e171f88c5d874/webtest/app.py#L1119
        self.assertEqual(response.status_int, expected_status_int)

        self.assertEqual(response.content_type, expected_content_type)

        return response

    def get_html_response(
        self, url: str,
        params: Optional[Dict[str, str]] = None,
        expected_status_int: int = 200
    ) -> webtest.TestResponse:
        """Get a HTML response, transformed to a Python object.

        Args:
            url: str. The URL to fetch the response.
            params: dict. A dictionary that will be encoded into a query string.
            expected_status_int: int. The integer status code to expect. Will
                be 200 if not specified.

        Returns:
            webtest.TestResponse. The test response.
        """
        return self._get_response(
            url, 'text/html', params=params,
            expected_status_int=expected_status_int)

    def get_custom_response(
        self,
        url: str,
        expected_content_type: str,
        params: Optional[Dict[str, str]] = None,
        expected_status_int: int = 200
    ) -> webtest.TestResponse:
        """Get a response other than HTML or JSON as a Python object.

        Args:
            url: str. The URL to fetch the response.
            expected_content_type: str. The content type to expect.
            params: dict. A dictionary that will be encoded into a query string.
            expected_status_int: int. The integer status code to expect. Will be
                200 if not specified.

        Returns:
            webtest.TestResponse. The test response.
        """
        self.assertNotIn(
            expected_content_type, ['text/html', 'application/json'])

        return self._get_response(
            url, expected_content_type, params=params,
            expected_status_int=expected_status_int)

    def get_response_without_checking_for_errors(
        self,
        url: str,
        expected_status_int_list: List[int],
        params: Optional[Dict[str, str]] = None
    ) -> webtest.TestResponse:
        """Get a response, transformed to a Python object and checks for a list
        of status codes.

        Args:
            url: str. The URL to fetch the response.
            expected_status_int_list: list(int). A list of integer status code
                to expect.
            params: dict. A dictionary that will be encoded into a query string.

        Returns:
            webtest.TestResponse. The test response.
        """
        if params is not None:
            self.assertIsInstance(
                params, dict,
                msg='Expected params to be a dict, received %s' % params)

        # This swap is required to ensure that the templates are fetched from
        # source directory instead of webpack_bundles since webpack_bundles is
        # only produced after webpack compilation which is not performed during
        # backend tests.
        with self.swap(base, 'load_template', mock_load_template):
            response = self.testapp.get(url, params=params, expect_errors=True)

        self.assertIn(response.status_int, expected_status_int_list)

        return response

    # Here we use type Any because this method can return any python object
    # that was parsed from json response.
    def _parse_json_response(
        self, json_response: webtest.TestResponse, expect_errors: bool
    ) -> Any:
        """Convert a JSON server response to an object (such as a dict)."""
        if expect_errors:
            self.assertTrue(json_response.status_int >= 400)
        else:
            self.assertTrue(200 <= json_response.status_int < 400)

        self.assertEqual(json_response.content_type, 'application/json')
        self.assertTrue(json_response.body.startswith(feconf.XSSI_PREFIX))

        return json.loads(json_response.body[len(feconf.XSSI_PREFIX):])

    # Here we use type Any because this method can return JSON response Dict
    # whose values can contain any type of values, like int, bool, str and
    # other types too.
    def get_json(
        self,
        url: str,
        params: Optional[Dict[str, str]] = None,
        expected_status_int: int = 200,
        headers: Optional[Dict[str, str]] = None
    ) -> Dict[str, Any]:
        """Get a JSON response, transformed to a Python object."""
        if params is not None:
            self.assertIsInstance(params, dict)

        expect_errors = expected_status_int >= 400

        json_response = self.testapp.get(
            url, params=params, expect_errors=expect_errors,
            status=expected_status_int, headers=headers
        )

        # Testapp takes in a status parameter which is the expected status of
        # the response. However this expected status is verified only when
        # expect_errors=False. For other situations we need to explicitly check
        # the status.
        #
        # Reference URL:
        # https://github.com/Pylons/webtest/blob/bf77326420b628c9ea5431432c7e171f88c5d874/webtest/app.py#L1119
        self.assertEqual(json_response.status_int, expected_status_int)

        # Here we use type Any because response is a JSON response dict
        # which can contain different types of values. So, to allow every
        # type of value we used Any here.
        response: Dict[str, Any] = self._parse_json_response(
            json_response,
            expect_errors
        )
        return response

    # Here we use type Any because this method can return JSON response Dict
    # whose values can contain different types of values, like int, bool,
    # str and other types too.
    def post_json(
        self,
        url: str,
        data: Dict[str, Any],
        headers: Optional[Dict[str, str]] = None,
        csrf_token: Optional[str] = None,
        expected_status_int: int = 200,
        upload_files: Optional[List[Tuple[str, ...]]] = None,
        use_payload: bool = True,
        source: Optional[str] = None
    ) -> Dict[str, Any]:
        """Post an object to the server by JSON; return the received object.

        Args:
            url: str. The URL to send the POST request to.
            data: dict. The dictionary that acts as the body of the request.
            headers: dict. The headers set in the request.
            csrf_token: str. The csrf token to identify the user.
            expected_status_int: int. Expected return status of the POST
                request.
            upload_files: list(tuple). List of
                (fieldname, filename, file_content) tuples. Can also provide
                just (fieldname, filename) to have the file contents be
                read from disk.
            use_payload: bool. If true, a new dict is created (which is sent as
                the body of the POST request) with one key - 'payload' - and the
                dict passed in 'data' is used as the value for that key. If
                false, the dict in 'data' is directly passed as the body of the
                request. For all requests called from the frontend, this should
                be set to 'true'.
            source: unicode. The url from which the post call is requested.

        Returns:
            dict. The JSON response for the request in dict form.
        """
        if use_payload:
            data = {'payload': json.dumps(data)}
        if csrf_token:
            data['csrf_token'] = csrf_token
        if source:
            data['source'] = source

        expect_errors = expected_status_int >= 400

        json_response = self._send_post_request(
            self.testapp, url, data, expect_errors,
            expected_status_int=expected_status_int, upload_files=upload_files,
            headers=headers)

        # Testapp takes in a status parameter which is the expected status of
        # the response. However this expected status is verified only when
        # expect_errors=False. For other situations we need to explicitly check
        # the status.
        #
        # Reference URL:
        # https://github.com/Pylons/webtest/blob/bf77326420b628c9ea5431432c7e171f88c5d874/webtest/app.py#L1119
        self.assertEqual(json_response.status_int, expected_status_int)

        # Here we use type Any because response is a JSON response dict
        # which can contain different types of values. So, to allow every
        # type of value we used Any here.
        response: Dict[str, Any] = self._parse_json_response(
            json_response,
            expect_errors
        )
        return response

    # Here we use type Any because this method can return JSON response Dict
    # whose values can contain different types of values, like int, bool,
    # str and other types too.
    def delete_json(
        self,
        url: str,
        params: str = '',
        expected_status_int: int = 200
    ) -> Dict[str, Any]:
        """Delete object on the server using a JSON call."""
        if params:
            self.assertIsInstance(
                params, dict,
                msg='Expected params to be a dict, received %s' % params)

        expect_errors = expected_status_int >= 400
        json_response = self.testapp.delete(
            url, params=params, expect_errors=expect_errors,
            status=expected_status_int)

        # Testapp takes in a status parameter which is the expected status of
        # the response. However this expected status is verified only when
        # expect_errors=False. For other situations we need to explicitly check
        # the status.
        #
        # Reference URL:
        # https://github.com/Pylons/webtest/blob/bf77326420b628c9ea5431432c7e171f88c5d874/webtest/app.py#L1119
        self.assertEqual(json_response.status_int, expected_status_int)

        # Here we use type Any because response is a JSON response dict
        # which can contain different types of values. So, to allow every
        # type of value we used Any here.
        response: Dict[str, Any] = self._parse_json_response(
            json_response,
            expect_errors
        )
        return response

    def _send_post_request(
        self,
        app: webtest.TestApp,
        url: str,
        data: Union[Dict[str, str], bytes],
        expect_errors: bool,
        expected_status_int: int = 200,
        upload_files: Optional[
            Union[List[Tuple[str, ...]],
            Tuple[Tuple[bytes, ...], ...]]
        ] = None,
        headers: Optional[Dict[str, str]] = None
    ) -> webtest.TestResponse:
        """Sends a post request with the data provided to the url specified.

        Args:
            app: TestApp. The WSGI application which receives the request and
                produces response.
            url: str. The URL to send the POST request to.
            data: *. To be put in the body of the request. If params is an
                iterator, it will be urlencoded. If it is a string, it will not
                be encoded, but placed in the body directly. Can be a
                collections.OrderedDict with webtest.forms.Upload fields
                included.
            expect_errors: bool. Whether errors are expected.
            expected_status_int: int. The expected status code.
            upload_files: list(tuple). List of
                (fieldname, filename, file_content) tuples. Can also provide
                just (fieldname, filename) to have the file contents will be
                read from disk.
            headers: dict(str, *). Extra headers to send.

        Returns:
            webtest.TestResponse. The response of the POST request.
        """
        # Convert the files to bytes.
        if upload_files is not None:
            upload_files = tuple(
                tuple(
                    f.encode('utf-8') if isinstance(f, str) else f
                    for f in upload_file
                ) for upload_file in upload_files
            )

        return app.post(
            url, params=data, headers=headers, status=expected_status_int,
            upload_files=upload_files, expect_errors=expect_errors)

    def post_task(
        self,
        url: str,
        payload: Dict[str, str],
        headers: Dict[str, bytes],
        csrf_token: Optional[str] = None,
        expect_errors: bool = False,
        expected_status_int: int = 200
    ) -> webtest.TestApp:
        """Posts an object to the server by JSON with the specific headers
        specified; return the received object.
        """
        if csrf_token:
            payload['csrf_token'] = csrf_token
        return self.testapp.post(
            url, params=json.dumps(payload), headers=headers,
            status=expected_status_int, expect_errors=expect_errors,
            content_type='application/json')

    # Here we use type Any because this method can return JSON response Dict
    # whose values can contain different types of values, like int, bool,
    # str and other types too.
    def put_json(
        self,
        url: str,
        payload: Mapping[str, Union[str, int]],
        csrf_token: Optional[str] = None,
        expected_status_int: int = 200
    ) -> Dict[str, Any]:
        """PUT an object to the server with JSON and return the response."""
        params = {'payload': json.dumps(payload)}
        if csrf_token:
            params['csrf_token'] = csrf_token

        expect_errors = expected_status_int >= 400

        json_response = self.testapp.put(
            url, params=params, expect_errors=expect_errors)

        # Testapp takes in a status parameter which is the expected status of
        # the response. However this expected status is verified only when
        # expect_errors=False. For other situations we need to explicitly check
        # the status.
        #
        # Reference URL:
        # https://github.com/Pylons/webtest/blob/bf77326420b628c9ea5431432c7e171f88c5d874/webtest/app.py#L1119
        self.assertEqual(json_response.status_int, expected_status_int)

        response: Dict[str, Any] = self._parse_json_response(
            json_response,
            expect_errors
        )
        return response

    def get_new_csrf_token(self) -> str:
        """Generates CSRF token for test."""
        response: Dict[str, str] = self.get_json('/csrfhandler')
        return response['token']

    def save_new_default_exploration(
        self,
        exploration_id: str,
        owner_id: str,
        title: str = 'A title'
    ) -> exp_domain.Exploration:
        """Saves a new default exploration written by owner_id.

        Args:
            exploration_id: str. The id of the new validated exploration.
            owner_id: str. The user_id of the creator of the exploration.
            title: str. The title of the exploration.

        Returns:
            Exploration. The exploration domain object.
        """
        exploration = exp_domain.Exploration.create_default_exploration(
            exploration_id, title=title, category='Algebra')
        exp_services.save_new_exploration(owner_id, exploration)  # type: ignore[no-untyped-call]
        return exploration

    def set_interaction_for_state(
        self, state: state_domain.State, interaction_id: str
    ) -> None:
        """Sets the interaction_id, sets the fully populated default interaction
        customization arguments, and increments next_content_id_index as needed.

        Args:
            state: State. The state domain object to set the interaction for.
            interaction_id: str. The interaction id to set. Also sets the
                default customization args for the given interaction id.
        """

        # We wrap next_content_id_index in a dict so that modifying it in the
        # inner function modifies the value.
        next_content_id_index_dict = {'value': state.next_content_id_index}

        # Here, argument 'value' is annotated with Any type because it can
        # accept values of customization args and customization args can have
        # int, str, bool and other types too. Also, Any is used for schema
        # because values in schema dictionary can be of type str, List, Dict
        # and other types too.
        def traverse_schema_and_assign_content_ids(
            value: Any, schema: Dict[str, Any], contentId: str
        ) -> None:
            """Generates content_id from recursively traversing the schema, and
            assigning to the current value.

            Args:
                value: *. The current traversed value in customization
                    arguments.
                schema: dict. The current traversed schema.
                contentId: str. The content_id generated so far.
            """
            is_subtitled_html_spec = (
                schema['type'] == schema_utils.SCHEMA_TYPE_CUSTOM and
                schema['obj_type'] ==
                schema_utils.SCHEMA_OBJ_TYPE_SUBTITLED_HTML)
            is_subtitled_unicode_spec = (
                schema['type'] == schema_utils.SCHEMA_TYPE_CUSTOM and
                schema['obj_type'] ==
                schema_utils.SCHEMA_OBJ_TYPE_SUBTITLED_UNICODE)

            if is_subtitled_html_spec or is_subtitled_unicode_spec:
                value['content_id'] = '%s_%i' % (
                    contentId, next_content_id_index_dict['value'])
                next_content_id_index_dict['value'] += 1
            elif schema['type'] == schema_utils.SCHEMA_TYPE_LIST:
                for x in value:
                    traverse_schema_and_assign_content_ids(
                        x, schema['items'], contentId)
            elif schema['type'] == schema_utils.SCHEMA_TYPE_DICT:
                for schema_property in schema['properties']:
                    traverse_schema_and_assign_content_ids(
                        schema['properties'][schema_property.name],
                        schema_property['schema'],
                        '%s_%s' % (contentId, schema_property.name))

        interaction = (
            interaction_registry.Registry.get_interaction_by_id(interaction_id))
        ca_specs = interaction.customization_arg_specs
        customization_args = {}

        for ca_spec in ca_specs:
            ca_name = ca_spec.name
            ca_value = ca_spec.default_value
            traverse_schema_and_assign_content_ids(
                ca_value, ca_spec.schema, 'ca_%s' % ca_name)
            customization_args[ca_name] = {'value': ca_value}

        state.update_interaction_id(interaction_id)  # type: ignore[no-untyped-call]
        state.update_interaction_customization_args(customization_args)  # type: ignore[no-untyped-call]
        state.update_next_content_id_index(next_content_id_index_dict['value'])  # type: ignore[no-untyped-call]

    def save_new_valid_exploration(
        self,
        exploration_id: str,
        owner_id: str,
        title: str = 'A title',
        category: str = 'Algebra',
        objective: str = 'An objective',
        language_code: str = constants.DEFAULT_LANGUAGE_CODE,
        end_state_name: Optional[str] = None,
        interaction_id: str = 'TextInput',
        correctness_feedback_enabled: bool = False
    ) -> exp_domain.Exploration:
        """Saves a new strictly-validated exploration.

        Args:
            exploration_id: str. The id of the new validated exploration.
            owner_id: str. The user_id of the creator of the exploration.
            title: str. The title of the exploration.
            category: str. The category this exploration belongs to.
            objective: str. The objective of this exploration.
            language_code: str. The language_code of this exploration.
            end_state_name: str. The name of the end state for the exploration.
            interaction_id: str. The id of the interaction.
            correctness_feedback_enabled: bool. Whether correctness feedback is
                enabled for the exploration.

        Returns:
            Exploration. The exploration domain object.
        """
        exploration = exp_domain.Exploration.create_default_exploration(
            exploration_id, title=title, category=category,
            language_code=language_code)
        self.set_interaction_for_state(
            exploration.states[exploration.init_state_name], interaction_id)

        exploration.objective = objective
        exploration.correctness_feedback_enabled = correctness_feedback_enabled

        # If an end state name is provided, add terminal node with that name.
        if end_state_name is not None:
            exploration.add_states([end_state_name])
            end_state = exploration.states[end_state_name]
            self.set_interaction_for_state(end_state, 'EndExploration')
            end_state.update_interaction_default_outcome(None)  # type: ignore[no-untyped-call]

            # Link first state to ending state (to maintain validity).
            init_state = exploration.states[exploration.init_state_name]
            init_interaction = init_state.interaction
            init_interaction.default_outcome.dest = end_state_name
            if correctness_feedback_enabled:
                init_interaction.default_outcome.labelled_as_correct = True

        exp_services.save_new_exploration(owner_id, exploration)  # type: ignore[no-untyped-call]
        return exploration

    def save_new_linear_exp_with_state_names_and_interactions(
        self,
        exploration_id: str,
        owner_id: str,
        state_names: List[str],
        interaction_ids: List[str],
        title: str = 'A title',
        category: str = 'A category',
        objective: str = 'An objective',
        language_code: str = constants.DEFAULT_LANGUAGE_CODE,
        correctness_feedback_enabled: bool = False
    ) -> exp_domain.Exploration:
        """Saves a new strictly-validated exploration with a sequence of states.

        Args:
            exploration_id: str. The id of the new validated exploration.
            owner_id: str. The user_id of the creator of the exploration.
            state_names: list(str). The names of states to be linked
                sequentially in the exploration. Must be a non-empty list and
                contain no duplicates.
            interaction_ids: list(str). The names of the interaction ids to be
                assigned to each state. Values will be cycled, so it doesn't
                need to be the same size as state_names, but it must be
                non-empty.
            title: str. The title of the exploration.
            category: str. The category this exploration belongs to.
            objective: str. The objective of this exploration.
            language_code: str. The language_code of this exploration.
            correctness_feedback_enabled: bool. Whether the correctness feedback
                is enabled or not for the exploration.

        Returns:
            Exploration. The exploration domain object.

        Raises:
            ValueError. Given list of state names is empty.
            ValueError. Given list of interaction ids is empty.
        """
        if not state_names:
            raise ValueError('must provide at least one state name')
        if not interaction_ids:
            raise ValueError('must provide at least one interaction type')
        iterable_interaction_ids = itertools.cycle(interaction_ids)

        exploration = exp_domain.Exploration.create_default_exploration(
            exploration_id, title=title, init_state_name=state_names[0],
            category=category, objective=objective, language_code=language_code)

        exploration.correctness_feedback_enabled = correctness_feedback_enabled
        exploration.add_states(state_names[1:])
        for from_state_name, dest_state_name in (
                zip(state_names[:-1], state_names[1:])):
            from_state = exploration.states[from_state_name]
            self.set_interaction_for_state(
                from_state, next(iterable_interaction_ids))
            from_state.interaction.default_outcome.dest = dest_state_name
            if correctness_feedback_enabled:
                from_state.interaction.default_outcome.labelled_as_correct = (
                    True)
        end_state = exploration.states[state_names[-1]]
        self.set_interaction_for_state(end_state, 'EndExploration')
        end_state.update_interaction_default_outcome(None)  # type: ignore[no-untyped-call]

        exp_services.save_new_exploration(owner_id, exploration)  # type: ignore[no-untyped-call]
        return exploration

    def save_new_exp_with_custom_states_schema_version(
        self,
        exp_id: str,
        user_id: str,
        states_dict: state_domain.StateDict,
        version: int
    ) -> None:
        """Saves a new default exploration with the given version of state dict.

        This function should only be used for creating explorations in tests
        involving migration of datastore explorations that use an old states
        schema version.

        Note that it makes an explicit commit to the datastore instead of using
        the usual functions for updating and creating explorations. This is
        because the latter approach would result in an exploration with the
        *current* states schema version.

        Args:
            exp_id: str. The exploration ID.
            user_id: str. The user_id of the creator.
            states_dict: dict. The dict representation of all the states.
            version: int. Custom states schema version.
        """
        exp_model = exp_models.ExplorationModel(
            id=exp_id, category='category', title='title',
            objective='Old objective', language_code='en', tags=[], blurb='',
            author_notes='', states_schema_version=version,
            init_state_name=feconf.DEFAULT_INIT_STATE_NAME, states=states_dict,
            param_specs={}, param_changes=[])
        rights_manager.create_new_exploration_rights(exp_id, user_id)

        commit_message = 'New exploration created with title \'title\'.'
        exp_model.commit(user_id, commit_message, [{
            'cmd': 'create_new',
            'title': 'title',
            'category': 'category',
        }])
        exp_rights = exp_models.ExplorationRightsModel.get_by_id(exp_id)
        exp_summary_model = exp_models.ExpSummaryModel(
            id=exp_id, title='title', category='category',
            objective='Old objective', language_code='en', tags=[],
            ratings=feconf.get_empty_ratings(),
            scaled_average_rating=feconf.EMPTY_SCALED_AVERAGE_RATING,
            status=exp_rights.status,
            community_owned=exp_rights.community_owned,
            owner_ids=exp_rights.owner_ids, contributor_ids=[],
            contributors_summary={})
        exp_summary_model.update_timestamps()
        exp_summary_model.put()

    def publish_exploration(self, owner_id: str, exploration_id: str) -> None:
        """Publish the exploration with the given exploration_id.

        Args:
            owner_id: str. The user_id of the owner of the exploration.
            exploration_id: str. The ID of the new exploration.
        """
        committer = user_services.get_user_actions_info(owner_id)
        rights_manager.publish_exploration(committer, exploration_id)

    def save_new_default_collection(
        self,
        collection_id: str,
        owner_id: str,
        title: str = 'A title',
        category: str = 'A category',
        objective: str = 'An objective',
        language_code: str = constants.DEFAULT_LANGUAGE_CODE
    ) -> collection_domain.Collection:
        """Saves a new default collection written by owner_id.

        Args:
            collection_id: str. The id of the new default collection.
            owner_id: str. The user_id of the creator of the collection.
            title: str. The title of the collection.
            category: str. The category this collection belongs to.
            objective: str. The objective of this collection.
            language_code: str. The language_code of this collection.

        Returns:
            Collection. The collection domain object.
        """
        collection = collection_domain.Collection.create_default_collection(
            collection_id, title=title, category=category, objective=objective,
            language_code=language_code)
        collection_services.save_new_collection(owner_id, collection)
        return collection

    def save_new_valid_collection(
        self,
        collection_id: str,
        owner_id: str,
        title: str = 'A title',
        category: str = 'A category',
        objective: str = 'An objective',
        language_code: str = constants.DEFAULT_LANGUAGE_CODE,
        exploration_id: str = 'an_exploration_id',
        end_state_name: str = DEFAULT_END_STATE_NAME
    ) -> collection_domain.Collection:
        """Creates an Oppia collection and adds a node saving the exploration
        details.

        Args:
            collection_id: str. ID for the collection to be created.
            owner_id: str. The user_id of the creator of the collection.
            title: str. Title for the collection.
            category: str. The category of the exploration.
            objective: str. Objective for the exploration.
            language_code: str. The language code for the exploration.
            exploration_id: str. The exploration_id for the Oppia exploration.
            end_state_name: str. The name of the end state for the exploration.

        Returns:
            Collection. A newly-created collection containing the corresponding
            exploration details.
        """
        collection = collection_domain.Collection.create_default_collection(
            collection_id, title=title, category=category, objective=objective,
            language_code=language_code)

        # Check whether exploration with given exploration_id exists or not.
        exploration = (
            exp_fetchers.get_exploration_by_id(exploration_id, strict=False))
        if exploration is None:
            exploration = self.save_new_valid_exploration(
                exploration_id, owner_id, title=title, category=category,
                objective=objective, end_state_name=end_state_name)
        collection.add_node(exploration.id)

        collection_services.save_new_collection(owner_id, collection)
        return collection

    def publish_collection(self, owner_id: str, collection_id: str) -> None:
        """Publish the collection with the given collection_id.

        Args:
            owner_id: str. The user_id of the owner of the collection.
            collection_id: str. ID of the collection to be published.
        """
        committer = user_services.get_user_actions_info(owner_id)
        rights_manager.publish_collection(committer, collection_id)

    def create_story_for_translation_opportunity(
        self,
        owner_id: str,
        admin_id: str,
        story_id: str,
        topic_id: str,
        exploration_id: str
    ) -> None:
        """Creates a story and links it to the supplied topic and exploration.

        Args:
            owner_id: str. User ID of the story owner.
            admin_id: str. User ID of the admin that will publish the story.
            story_id: str. The ID of new story.
            topic_id: str. The ID of the topic for which to link the story.
            exploration_id: str. The ID of the exploration that will be added
                as a node to the story.
        """
        story = story_domain.Story.create_default_story(
            story_id,
            'title %s' % story_id,
            'description',
            topic_id,
            'url-fragment')

        story.language_code = 'en'
        story_services.save_new_story(owner_id, story)
        topic_services.add_canonical_story(  # type: ignore[no-untyped-call]
            owner_id, topic_id, story.id)
        topic_services.publish_story(  # type: ignore[no-untyped-call]
            topic_id, story.id, admin_id)
        story_services.update_story(
            owner_id, story.id, [story_domain.StoryChange({
                'cmd': 'add_story_node',
                'node_id': 'node_1',
                'title': 'Node1',
            }), story_domain.StoryChange({
                'cmd': 'update_story_node_property',
                'property_name': 'exploration_id',
                'node_id': 'node_1',
                'old_value': None,
                'new_value': exploration_id
            })], 'Changes.')

    def save_new_story(
        self,
        story_id: str,
        owner_id: str,
        corresponding_topic_id: str,
        title: str = 'Title',
        description: str = 'Description',
        notes: str = 'Notes',
        language_code: str = constants.DEFAULT_LANGUAGE_CODE,
        url_fragment: str = 'title',
        meta_tag_content: str = 'story meta tag content'
    ) -> story_domain.Story:
        """Creates an Oppia Story and saves it.

        NOTE: Callers are responsible for ensuring that the
        'corresponding_topic_id' provided is valid, unless a test explicitly
        requires it to be invalid.

        Args:
            story_id: str. ID for the story to be created.
            owner_id: str. The user_id of the creator of the story.
            title: str. The title of the story.
            description: str. The high level description of the story.
            notes: str. A set of notes, that describe the characters,
                main storyline, and setting.
            corresponding_topic_id: str. The id of the topic to which the story
                belongs.
            language_code: str. The ISO 639-1 code for the language this story
                is written in.
            url_fragment: str. The url fragment of the story.
            meta_tag_content: str. The meta tag content of the story.

        Returns:
            Story. A newly-created story.
        """
        story = story_domain.Story.create_default_story(
            story_id, title, description, corresponding_topic_id, url_fragment)
        story.title = title
        story.description = description
        story.notes = notes
        story.language_code = language_code
        story.url_fragment = url_fragment
        story.meta_tag_content = meta_tag_content
        story_services.save_new_story(owner_id, story)
        return story

    def save_new_story_with_story_contents_schema_v1(
        self,
        story_id: str,
        thumbnail_filename: Optional[str],
        thumbnail_bg_color: Optional[str],
        thumbnail_size_in_bytes: Optional[int],
        owner_id: str,
        title: str,
        description: str,
        notes: str,
        corresponding_topic_id: str,
        language_code: str = constants.DEFAULT_LANGUAGE_CODE,
        url_fragment: str = 'story-frag',
        meta_tag_content: str = 'story meta tag content'
    ) -> None:
        """Saves a new story with a default version 1 story contents data dict.

        This function should only be used for creating stories in tests
        involving migration of datastore stories that use an old story contents
        schema version.

        Note that it makes an explicit commit to the datastore instead of using
        the usual functions for updating and creating stories. This is because
        the latter approach would result in a story with the *current* story
        contents schema version.

        Args:
            story_id: str. ID for the story to be created.
            thumbnail_filename: str|None. Thumbnail filename for the story.
            thumbnail_bg_color: str|None. Thumbnail background color for the
                story.
            thumbnail_size_in_bytes: int|None. The thumbnail size in bytes of
                the story.
            owner_id: str. The user_id of the creator of the story.
            title: str. The title of the story.
            description: str. The high level description of the story.
            notes: str. A set of notes, that describe the characters, main
                storyline, and setting.
            corresponding_topic_id: str. The id of the topic to which the story
                belongs.
            language_code: str. The ISO 639-1 code for the language this story
                is written in.
            url_fragment: str. The URL fragment for the story.
            meta_tag_content: str. The meta tag content of the story.
        """
        story_model = story_models.StoryModel(
            id=story_id, thumbnail_filename=thumbnail_filename,
            thumbnail_bg_color=thumbnail_bg_color,
            thumbnail_size_in_bytes=thumbnail_size_in_bytes,
            description=description, title=title,
            language_code=language_code,
            story_contents_schema_version=1, notes=notes,
            corresponding_topic_id=corresponding_topic_id,
            story_contents=self.VERSION_1_STORY_CONTENTS_DICT,
            url_fragment=url_fragment, meta_tag_content=meta_tag_content)
        commit_message = 'New story created with title \'%s\'.' % title
        story_model.commit(
            owner_id, commit_message,
            [{'cmd': story_domain.CMD_CREATE_NEW, 'title': title}])

    def save_new_story_with_story_contents_schema_v5(
        self,
        story_id: str,
        thumbnail_filename: Optional[str],
        thumbnail_bg_color: Optional[str],
        thumbnail_size_in_bytes: Optional[int],
        owner_id: str,
        title: str,
        description: str,
        notes: str,
        corresponding_topic_id: str,
        language_code: str = constants.DEFAULT_LANGUAGE_CODE,
        url_fragment: str = 'story-frag',
        meta_tag_content: str = 'story meta tag content'
    ) -> None:
        """Saves a new story with a default version 1 story contents data dict.

        This function should only be used for creating stories in tests
        involving migration of datastore stories that use an old story contents
        schema version.

        Note that it makes an explicit commit to the datastore instead of using
        the usual functions for updating and creating stories. This is because
        the latter approach would result in a story with the *current* story
        contents schema version.

        Args:
            story_id: str. ID for the story to be created.
            thumbnail_filename: str|None. Thumbnail filename for the story.
            thumbnail_bg_color: str|None. Thumbnail background color for the
                story.
            thumbnail_size_in_bytes: int|None. The thumbnail size in bytes of
                the story.
            owner_id: str. The user_id of the creator of the story.
            title: str. The title of the story.
            description: str. The high level description of the story.
            notes: str. A set of notes, that describe the characters, main
                storyline, and setting.
            corresponding_topic_id: str. The id of the topic to which the story
                belongs.
            language_code: str. The ISO 639-1 code for the language this story
                is written in.
            url_fragment: str. The URL fragment for the story.
            meta_tag_content: str. The meta tag content of the story.
        """
        story_content_v5 = {
            'nodes': [{
                'outline': (
                    '<p>Value</p>'
                    '<oppia-noninteractive-math math_content-with-value="{'
                    '&amp;quot;raw_latex&amp;quot;: &amp;quot;+,-,-,+&amp;quot;, ' # pylint: disable=line-too-long
                    '&amp;quot;svg_filename&amp;quot;: &amp;quot;&amp;quot;'
                    '}">'
                    '</oppia-noninteractive-math>'),
                'exploration_id': None,
                'destination_node_ids': [],
                'outline_is_finalized': False,
                'acquired_skill_ids': [],
                'id': 'node_1',
                'title': 'Chapter 1',
                'description': '',
                'prerequisite_skill_ids': [],
                'thumbnail_filename': 'image.svg',
                'thumbnail_bg_color': None,
                'thumbnail_size_in_bytes': 21131,
            }],
            'initial_node_id': 'node_1',
            'next_node_id': 'node_2',
        }
        story_model = story_models.StoryModel(
            id=story_id, thumbnail_filename=thumbnail_filename,
            thumbnail_bg_color=thumbnail_bg_color,
            thumbnail_size_in_bytes=thumbnail_size_in_bytes,
            description=description, title=title,
            language_code=language_code,
            story_contents_schema_version=5, notes=notes,
            corresponding_topic_id=corresponding_topic_id,
            story_contents=story_content_v5,
            url_fragment=url_fragment, meta_tag_content=meta_tag_content)
        commit_message = 'New story created with title \'%s\'.' % title
        story_model.commit(
            owner_id, commit_message,
            [{'cmd': story_domain.CMD_CREATE_NEW, 'title': title}])
        story_services.create_story_summary(story_id)

    def save_new_subtopic(
        self, subtopic_id: int, owner_id: str, topic_id: str
    ) -> subtopic_page_domain.SubtopicPage:
        """Creates an Oppia subtopic and saves it.

        Args:
            subtopic_id: int. ID for the subtopic to be created.
            owner_id: str. The user_id of the creator of the topic.
            topic_id: str. ID for the topic that the subtopic belongs to.

        Returns:
            SubtopicPage. A newly-created subtopic.
        """
        subtopic_page = (
            subtopic_page_domain.SubtopicPage.create_default_subtopic_page(
                subtopic_id, topic_id))
        subtopic_changes = [
            subtopic_page_domain.SubtopicPageChange({
                'cmd': subtopic_page_domain.CMD_CREATE_NEW,
                'topic_id': topic_id,
                'subtopic_id': subtopic_id,
            })
        ]
        subtopic_page_services.save_subtopic_page(
            owner_id, subtopic_page, 'Create new subtopic', subtopic_changes)
        return subtopic_page

    def save_new_topic(
        self,
        topic_id: str,
        owner_id: str,
        name: str = 'topic',
        abbreviated_name: str = 'topic',
        url_fragment: str = 'topic',
        thumbnail_filename: Optional[str] = 'topic.svg',
        thumbnail_bg_color: Optional[str] = (
            constants.ALLOWED_THUMBNAIL_BG_COLORS['topic'][0]),
<<<<<<< HEAD
        thumbnail_size_in_bytes: int = 21131,
        description: str = 'description',
        canonical_story_ids: List[str] = None,
        additional_story_ids: List[str] = None,
        uncategorized_skill_ids: List[str] = None,
        subtopics: List[topic_domain.Subtopic] = None,
=======
        thumbnail_size_in_bytes: Optional[int] = 21131,
        description: str = 'description',
        canonical_story_ids: Optional[List[str]] = None,
        additional_story_ids: Optional[List[str]] = None,
        uncategorized_skill_ids: Optional[List[str]] = None,
        subtopics: Optional[List[topic_domain.Subtopic]] = None,
>>>>>>> 0d5814ec
        next_subtopic_id: int = 0,
        language_code: str = constants.DEFAULT_LANGUAGE_CODE,
        meta_tag_content: str = 'topic meta tag content',
        practice_tab_is_displayed: bool = False,
        page_title_fragment_for_web: str = 'topic page title'
    ) -> topic_domain.Topic:
        """Creates an Oppia Topic and saves it.

        Args:
            topic_id: str. ID for the topic to be created.
            owner_id: str. The user_id of the creator of the topic.
            name: str. The name of the topic.
            abbreviated_name: str. The abbreviated name of the topic.
            url_fragment: str. The url fragment of the topic.
            thumbnail_filename: str|None. The thumbnail filename of the topic.
            thumbnail_bg_color: str|None. The thumbnail background color of the
                topic.
            thumbnail_size_in_bytes: int|None. The thumbnail size in bytes of
                the topic.
            description: str. The description of the topic.
            canonical_story_ids: list(str). The list of ids of canonical stories
                that are part of the topic.
            additional_story_ids: list(str). The list of ids of additional
                stories that are part of the topic.
            uncategorized_skill_ids: list(str). The list of ids of skills that
                are not part of any subtopic.
            subtopics: list(Subtopic). The different subtopics that are part of
                this topic.
            next_subtopic_id: int. The id for the next subtopic.
            language_code: str. The ISO 639-1 code for the language this topic
                is written in.
            meta_tag_content: str. The meta tag content for the topic.
            practice_tab_is_displayed: bool. Whether the practice tab should be
                displayed.
            page_title_fragment_for_web: str. The page title fragment for the
                topic.

        Returns:
            Topic. A newly-created topic.
        """
        canonical_story_references = [
            topic_domain.StoryReference.create_default_story_reference(story_id)
            for story_id in (canonical_story_ids or [])
        ]
        additional_story_references = [
            topic_domain.StoryReference.create_default_story_reference(story_id)
            for story_id in (additional_story_ids or [])
        ]
        uncategorized_skill_ids = uncategorized_skill_ids or []
        subtopics = subtopics or []
        skill_ids_for_diagnostic_test = []
        for subtopic in subtopics:
            skill_ids_for_diagnostic_test.extend(subtopic.skill_ids)

        topic = topic_domain.Topic(
            topic_id, name, abbreviated_name, url_fragment, thumbnail_filename,
            thumbnail_bg_color, thumbnail_size_in_bytes, description,
            canonical_story_references, additional_story_references,
            uncategorized_skill_ids, subtopics,
            feconf.CURRENT_SUBTOPIC_SCHEMA_VERSION, next_subtopic_id,
            language_code, 0, feconf.CURRENT_STORY_REFERENCE_SCHEMA_VERSION,
            meta_tag_content, practice_tab_is_displayed,
            page_title_fragment_for_web, skill_ids_for_diagnostic_test)
        topic_services.save_new_topic(owner_id, topic)  # type: ignore[no-untyped-call]
        return topic

    def save_new_topic_with_subtopic_schema_v1(
        self,
        topic_id: str,
        owner_id: str,
        name: str,
        abbreviated_name: str,
        url_fragment: str,
        canonical_name: str,
        description: str,
        thumbnail_filename: str,
        thumbnail_bg_color: str,
        canonical_story_references: List[topic_domain.StoryReference],
        additional_story_references: List[topic_domain.StoryReference],
        uncategorized_skill_ids: List[str],
        next_subtopic_id: int,
        language_code: str = constants.DEFAULT_LANGUAGE_CODE,
        meta_tag_content: str = 'topic meta tag content',
        practice_tab_is_displayed: bool = False,
        page_title_fragment_for_web: str = 'topic page title'
    ) -> None:
        """Saves a new topic with a default version 1 subtopic data dict.

        This function should only be used for creating topics in tests involving
        migration of datastore topics that use an old subtopic schema version.

        Note that it makes an explicit commit to the datastore instead of using
        the usual functions for updating and creating topics. This is because
        the latter approach would result in a topic with the *current* subtopic
        schema version.

        Args:
            topic_id: str. ID for the topic to be created.
            owner_id: str. The user_id of the creator of the topic.
            name: str. The name of the topic.
            abbreviated_name: str. The abbreviated name of the topic.
            url_fragment: str. The url fragment of the topic.
            canonical_name: str. The canonical name (lowercase) of the topic.
            description: str. The description of the topic.
            thumbnail_filename: str. The thumbnail file name of the topic.
            thumbnail_bg_color: str. The thumbnail background color of the
                topic.
            canonical_story_references: list(StoryReference). A set of story
                reference objects representing the canonical stories that are
                part of this topic.
            additional_story_references: list(StoryReference). A set of story
                reference object representing the additional stories that are
                part of this topic.
            uncategorized_skill_ids: list(str). The list of ids of skills that
                are not part of any subtopic.
            next_subtopic_id: int. The id for the next subtopic.
            language_code: str. The ISO 639-1 code for the language this topic
                is written in.
            meta_tag_content: str. The meta tag content for the topic.
            practice_tab_is_displayed: bool. Whether the practice tab should be
                displayed.
            page_title_fragment_for_web: str. The page title fragment for the
                topic.
        """
        topic_rights_model = topic_models.TopicRightsModel(
            id=topic_id, manager_ids=[], topic_is_published=True)
        topic_model = topic_models.TopicModel(
            id=topic_id, name=name, abbreviated_name=abbreviated_name,
            url_fragment=url_fragment, thumbnail_filename=thumbnail_filename,
            thumbnail_bg_color=thumbnail_bg_color,
            canonical_name=canonical_name, description=description,
            language_code=language_code,
            canonical_story_references=canonical_story_references,
            additional_story_references=additional_story_references,
            uncategorized_skill_ids=uncategorized_skill_ids,
            subtopic_schema_version=1,
            story_reference_schema_version=(
                feconf.CURRENT_STORY_REFERENCE_SCHEMA_VERSION),
            next_subtopic_id=next_subtopic_id,
            subtopics=[self.VERSION_1_SUBTOPIC_DICT],
            meta_tag_content=meta_tag_content,
            practice_tab_is_displayed=practice_tab_is_displayed,
            page_title_fragment_for_web=page_title_fragment_for_web)
        commit_message = 'New topic created with name \'%s\'.' % name
        topic_rights_model.commit(
            committer_id=owner_id,
            commit_message='Created new topic rights',
            commit_cmds=[{'cmd': topic_domain.CMD_CREATE_NEW}])
        topic_model.commit(
            owner_id, commit_message,
            [{'cmd': topic_domain.CMD_CREATE_NEW, 'name': name}])

    def save_new_question(
        self,
        question_id: str,
        owner_id: str,
        question_state_data: state_domain.State,
        linked_skill_ids: List[str],
        inapplicable_skill_misconception_ids: Optional[List[str]] = None,
        language_code: str = constants.DEFAULT_LANGUAGE_CODE
    ) -> question_domain.Question:
        """Creates an Oppia Question and saves it.

        Args:
            question_id: str. ID for the question to be created.
            owner_id: str. The id of the user creating the question.
            question_state_data: State. The state data for the question.
            linked_skill_ids: list(str). List of skill IDs linked to the
                question.
            inapplicable_skill_misconception_ids: list(str). List of skill
                misconceptions ids that are not applicable to the question.
            language_code: str. The ISO 639-1 code for the language this
                question is written in.

        Returns:
            Question. A newly-created question.
        """
        # This needs to be done because default arguments can not be of list
        # type.
        question = question_domain.Question(
            question_id, question_state_data,
            feconf.CURRENT_STATE_SCHEMA_VERSION, language_code, 0,
            linked_skill_ids, inapplicable_skill_misconception_ids or [])
        question_services.add_question(owner_id, question)
        return question

    def save_new_question_with_state_data_schema_v27(
        self,
        question_id: str,
        owner_id: str,
        linked_skill_ids: List[str],
        inapplicable_skill_misconception_ids: Optional[List[str]] = None,
        language_code: str = constants.DEFAULT_LANGUAGE_CODE
    ) -> None:
        """Saves a new default question with a default version 27 state data
        dict.

        This function should only be used for creating questions in tests
        involving migration of datastore questions that use an old state data
        schema version.

        Note that it makes an explicit commit to the datastore instead of using
        the usual functions for updating and creating questions. This is because
        the latter approach would result in an question with the *current* state
        data schema version.

        Args:
            question_id: str. ID for the question to be created.
            owner_id: str. The id of the user creating the question.
            linked_skill_ids: list(str). The skill IDs linked to the question.
            inapplicable_skill_misconception_ids: list(str). List of skill
                misconceptions ids that are not applicable to the question.
            language_code: str. The ISO 639-1 code for the language this
                question is written in.
        """
        # This needs to be done because default arguments can not be of list
        # type.
        question_model = question_models.QuestionModel(
            id=question_id, question_state_data=self.VERSION_27_STATE_DICT,
            language_code=language_code, version=1,
            question_state_data_schema_version=27,
            linked_skill_ids=linked_skill_ids,
            inapplicable_skill_misconception_ids=(
                inapplicable_skill_misconception_ids or []))
        question_model.commit(
            owner_id, 'New question created',
            [{'cmd': question_domain.CMD_CREATE_NEW}])

    def save_new_question_suggestion_with_state_data_schema_v27(
        self,
        author_id: str,
        skill_id: str,
        suggestion_id: Optional[str] = None,
        language_code: str = constants.DEFAULT_LANGUAGE_CODE
    ) -> Optional[str]:
        """Saves a new question suggestion with a default version 27 state data
        dict.

        This function should only be used for creating question suggestion in
        tests involving migration of datastore question suggestions that use an
        old state data schema version.

        Note that it makes an explicit commit to the datastore instead of using
        the usual functions for updating and creating questions. This is because
        the latter approach would result in an question with the *current* state
        data schema version.
        """
        score_category = (
            suggestion_models.SCORE_TYPE_QUESTION +
            suggestion_models.SCORE_CATEGORY_DELIMITER + skill_id)
        change: Dict[
            str,
            Union[str, float, Dict[str, Union[Optional[Collection[str]], int]]]
        ] = {
            'cmd': (
                question_domain
                .CMD_CREATE_NEW_FULLY_SPECIFIED_QUESTION),
            'question_dict': {
                'question_state_data': self.VERSION_27_STATE_DICT,
                'question_state_data_schema_version': 27,
                'language_code': language_code,
                'linked_skill_ids': [skill_id],
                'inapplicable_skill_misconception_ids': []
            },
            'skill_id': skill_id,
            'skill_difficulty': 0.3
        }
        if suggestion_id is None:
            suggestion_id = (
                feedback_models.GeneralFeedbackThreadModel.
                generate_new_thread_id(
                    feconf.ENTITY_TYPE_SKILL, skill_id))
        suggestion_models.GeneralSuggestionModel.create(
            feconf.SUGGESTION_TYPE_ADD_QUESTION,
            feconf.ENTITY_TYPE_SKILL, skill_id, 1,
            suggestion_models.STATUS_IN_REVIEW, author_id, None, change,
            score_category, suggestion_id, language_code)

        return suggestion_id

    def save_new_skill(
        self,
        skill_id: str,
        owner_id: str,
        description: str = 'description',
        misconceptions: Optional[List[skill_domain.Misconception]] = None,
        rubrics: Optional[List[skill_domain.Rubric]] = None,
        skill_contents: Optional[skill_domain.SkillContents] = None,
        language_code: str = constants.DEFAULT_LANGUAGE_CODE,
        prerequisite_skill_ids: Optional[List[str]] = None
    ) -> skill_domain.Skill:
        """Creates an Oppia Skill and saves it.

        Args:
            skill_id: str. ID for the skill to be created.
            owner_id: str. The user_id of the creator of the skill.
            description: str. The description of the skill.
            misconceptions: list(Misconception)|None. A list of Misconception
                objects that contains the various misconceptions of the skill.
            rubrics: list(Rubric)|None. A list of Rubric objects that contain
                the rubric for each difficulty of the skill.
            skill_contents: SkillContents|None. A SkillContents object
                containing the explanation and examples of the skill.
            language_code: str. The ISO 639-1 code for the language this skill
                is written in.
            prerequisite_skill_ids: list(str)|None. The prerequisite skill IDs
                for the skill.

        Returns:
            Skill. A newly-created skill.
        """
        skill = (
            skill_domain.Skill.create_default_skill(skill_id, description, []))
        if misconceptions is not None:
            skill.misconceptions = misconceptions
            skill.next_misconception_id = len(misconceptions) + 1
        if skill_contents is not None:
            skill.skill_contents = skill_contents
        if prerequisite_skill_ids is not None:
            skill.prerequisite_skill_ids = prerequisite_skill_ids
        if rubrics is not None:
            skill.rubrics = rubrics
        else:
            skill.rubrics = [
                skill_domain.Rubric(
                    constants.SKILL_DIFFICULTIES[0], ['Explanation 1']),
                skill_domain.Rubric(
                    constants.SKILL_DIFFICULTIES[1], ['Explanation 2']),
                skill_domain.Rubric(
                    constants.SKILL_DIFFICULTIES[2], ['Explanation 3']),
            ]
        skill.language_code = language_code
        skill.version = 0
        skill_services.save_new_skill(owner_id, skill)  # type: ignore[no-untyped-call]
        return skill

    def save_new_skill_with_defined_schema_versions(
        self,
        skill_id: str,
        owner_id: str,
        description: str,
        next_misconception_id: int,
        misconceptions: Optional[List[skill_domain.Misconception]] = None,
        rubrics: Optional[List[skill_domain.Rubric]] = None,
        skill_contents: Optional[skill_domain.SkillContents] = None,
        misconceptions_schema_version: int = 1,
        rubric_schema_version: int = 1,
        skill_contents_schema_version: int = 1,
        language_code: str = constants.DEFAULT_LANGUAGE_CODE
    ) -> None:
        """Saves a new default skill with the given versions for misconceptions
        and skill contents.

        This function should only be used for creating skills in tests involving
        migration of datastore skills that use an old schema version.

        Note that it makes an explicit commit to the datastore instead of using
        the usual functions for updating and creating skills. This is because
        the latter approach would result in a skill with the *current* schema
        version.

        Args:
            skill_id: str. ID for the skill to be created.
            owner_id: str. The user_id of the creator of the skill.
            description: str. The description of the skill.
            next_misconception_id: int. The misconception id to be used by the
                next misconception added.
            misconceptions: list(Misconception.to_dict()). The list of
                misconception dicts associated with the skill.
            rubrics: list(Rubric.to_dict()). The list of rubric dicts associated
                with the skill.
            skill_contents: SkillContents.to_dict(). A SkillContents dict
                containing the explanation and examples of the skill.
            misconceptions_schema_version: int. The schema version for the
                misconceptions object.
            rubric_schema_version: int. The schema version for the rubric
                object.
            skill_contents_schema_version: int. The schema version for the
                skill_contents object.
            language_code: str. The ISO 639-1 code for the language this skill
                is written in.
        """
        skill_model = skill_models.SkillModel(
            id=skill_id, description=description, language_code=language_code,
            misconceptions=misconceptions, rubrics=rubrics,
            skill_contents=skill_contents,
            next_misconception_id=next_misconception_id,
            misconceptions_schema_version=misconceptions_schema_version,
            rubric_schema_version=rubric_schema_version,
            skill_contents_schema_version=skill_contents_schema_version,
            superseding_skill_id=None, all_questions_merged=False)
        skill_model.commit(
            owner_id, 'New skill created.',
            [{'cmd': skill_domain.CMD_CREATE_NEW}])

    def _create_valid_question_data(
        self, default_dest_state_name: str
    ) -> state_domain.State:
        """Creates a valid question_data dict.

        Args:
            default_dest_state_name: str. The default destination state.

        Returns:
            dict. The default question_data dict.
        """
        state = state_domain.State.create_default_state(
            default_dest_state_name, is_initial_state=True)
        state.update_interaction_id('TextInput')  # type: ignore[no-untyped-call]
        solution_dict: state_domain.SolutionDict = {
            'answer_is_exclusive': False,
            'correct_answer': 'Solution',
            'explanation': {
                'content_id': 'solution',
                'html': '<p>This is a solution.</p>',
            },
        }
        hints_list = [
            state_domain.Hint(
                state_domain.SubtitledHtml('hint_1', '<p>This is a hint.</p>')),
        ]
        # Ruling out the possibility of None for mypy type checking, because
        # we above we are already updating the value of interaction_id.
        assert state.interaction.id is not None
        solution = state_domain.Solution.from_dict(
            state.interaction.id, solution_dict)
        state.update_interaction_solution(solution)  # type: ignore[no-untyped-call]
        state.update_interaction_hints(hints_list)  # type: ignore[no-untyped-call]
        state.update_interaction_customization_args({  # type: ignore[no-untyped-call]
            'placeholder': {
                'value': {
                    'content_id': 'ca_placeholder',
                    'unicode_str': 'Enter text here',
                },
            },
            'rows': {'value': 1}
        })
        state.update_next_content_id_index(2)  # type: ignore[no-untyped-call]
        state.interaction.default_outcome.labelled_as_correct = True
        # Here, dest can only accept string values but here we are providing
        # None which causes MyPy to throw an error. Thus to avoid the error,
        # we used ignore here.
        state.interaction.default_outcome.dest = None  # type: ignore[assignment]
        return state


class LinterTestBase(GenericTestBase):
    """Base class for linter tests."""

    def setUp(self) -> None:
        super().setUp()
        self.linter_stdout: List[str] = []

        def mock_print(*args: str) -> None:
            """Mock for print. Append the values to print to
            linter_stdout list.

            Args:
                *args: list(*). Variable length argument list of values to print
                    in the same line of output.
            """
            self.linter_stdout.append(' '.join(str(arg) for arg in args))

        self.print_swap = self.swap(builtins, 'print', mock_print)

    def assert_same_list_elements(
        self, phrases: List[str], stdout: List[str]
    ) -> None:
        """Checks to see if all of the phrases appear in at least one of the
        stdout outputs.

        Args:
            phrases: list(str). A list of phrases we are trying to find in one
                of the stdout outputs. For example, python linting outputs a
                success string that includes data we don't have easy access to,
                like how long the test took, so we may want to search for a
                substring of that success string in stdout.
            stdout: list(str). A list of the output results from the method's
                execution.
        """
        self.assertTrue(
            any(all(p in output for p in phrases) for output in stdout))

    def assert_failed_messages_count(
        self, stdout: List[str], expected_failed_count: int
    ) -> None:
        """Assert number of expected failed checks to actual number of failed
        checks.

        Args:
            stdout: list(str). A list of linter output messages.
            expected_failed_count: int. Expected number of failed messages.
        """
        failed_count = sum(msg.startswith('FAILED') for msg in stdout)
        self.assertEqual(failed_count, expected_failed_count)


class EmailMessageMock:
    """Mock for core.platform.models email services messages."""

    def __init__(
        self,
        sender_email: str,
        recipient_email: List[str],
        subject: str,
        plaintext_body: str,
        html_body: str,
        bcc: Optional[Sequence[str]] = None,
        reply_to: Optional[str] = None,
        recipient_variables: Optional[
            Dict[str, Dict[str, Union[str, int]]]
        ] = None
    ) -> None:
        """Inits a mock email message with all the necessary data.

        Args:
            sender_email: str. The email address of the sender. This should be
                in the form 'SENDER_NAME <SENDER_EMAIL_ADDRESS>' or
                'SENDER_EMAIL_ADDRESS'. Must be utf-8.
            recipient_email: list(str). The email addresses of the recipients.
                Must be utf-8.
            subject: str. The subject line of the email, Must be utf-8.
            plaintext_body: str. The plaintext body of the email. Must be utf-8.
            html_body: str. The HTML body of the email. Must fit in a datastore
                entity. Must be utf-8.
            bcc: list(str)|None. Optional argument. List of bcc emails. Emails
                must be utf-8.
            reply_to: str|None. Optional argument. Reply address formatted like
                “reply+<reply_id>@<incoming_email_domain_name> reply_id is the
                unique id of the sender.
            recipient_variables: dict|None. Optional argument. If batch sending
                requires differentiating each email based on the recipient, we
                assign a unique id to each recipient, including info relevant to
                that recipient so that we can reference it when composing the
                email like so:
                    recipient_variables = {
                        'bob@example.com': {'first': 'Bob', 'id': 1},
                        'alice@example.com': {'first': 'Alice', 'id': 2},
                    }
                    subject = 'Hey, %recipient.first%'
                For more information about this format, see:
                https://documentation.mailgun.com/en/latest/user_manual.html#batch-sending
        """
        self.sender = sender_email
        self.to = recipient_email
        self.subject = subject
        self.body = plaintext_body
        self.html = html_body
        self.bcc = bcc
        self.reply_to = reply_to
        self.recipient_variables = recipient_variables


class GenericEmailTestBase(GenericTestBase):
    """Base class for tests requiring email services."""

    emails_dict: Dict[
        str, List[EmailMessageMock]
    ] = collections.defaultdict(list)

    def run(self, result: Optional[unittest.TestResult] = None) -> None:
        """Adds a context swap on top of the test_utils.run() method so that
        test classes extending GenericEmailTestBase will automatically have a
        mailgun api key, mailgun domain name and mocked version of
        send_email_to_recipients().
        """
        with self.swap(
            email_services, 'send_email_to_recipients',
            self._send_email_to_recipients):
            super().run(result=result)

    def setUp(self) -> None:
        super().setUp()
        self._wipe_emails_dict()

    def _wipe_emails_dict(self) -> None:
        """Reset email dictionary for a new test."""
        self.emails_dict = collections.defaultdict(list)

    def _send_email_to_recipients(
        self,
        sender_email: str,
        recipient_emails: List[str],
        subject: str,
        plaintext_body: str,
        html_body: str,
        bcc: Optional[List[str]] = None,
        reply_to: Optional[str] = None,
        recipient_variables: Optional[
            Dict[str, Dict[str, Union[str, int]]]
        ] = None
    ) -> bool:
        """Mocks sending an email to each email in recipient_emails.

        Args:
            sender_email: str. The email address of the sender. This should be
                in the form 'SENDER_NAME <SENDER_EMAIL_ADDRESS>' or
                'SENDER_EMAIL_ADDRESS'. Must be utf-8.
            recipient_emails: list(str). The email addresses of the recipients.
                Must be utf-8.
            subject: str. The subject line of the email, Must be utf-8.
            plaintext_body: str. The plaintext body of the email. Must be utf-8.
            html_body: str. The HTML body of the email. Must fit in a datastore
                entity. Must be utf-8.
            bcc: list(str)|None. Optional argument. List of bcc emails. Must be
                utf-8.
            reply_to: str|None. Optional Argument. Reply address formatted like
                “reply+<reply_id>@<incoming_email_domain_name> reply_id is the
                unique id of the sender.
            recipient_variables: dict|None. Optional Argument. If batch sending
                requires differentiating each email based on the recipient, we
                assign a unique id to each recipient, including info relevant to
                that recipient so that we can reference it when composing the
                email like so:
                    recipient_variables = {
                        'bob@example.com': {'first': 'Bob', 'id': 1},
                        'alice@example.com': {'first': 'Alice', 'id': 2},
                    }
                    subject = 'Hey, %recipient.first%'
                For more information about this format, see:
                https://documentation.mailgun.com/en/latest/user_manual.html#batch-sending

        Returns:
            bool. Whether the emails are sent successfully.
        """
        bcc_emails = None
        if bcc:
            bcc_emails = bcc[0] if len(bcc) == 1 else bcc

        new_email = EmailMessageMock(
            sender_email, recipient_emails, subject, plaintext_body, html_body,
            bcc=bcc_emails, reply_to=(reply_to if reply_to else None),
            recipient_variables=(
                recipient_variables if recipient_variables else None))
        for recipient_email in recipient_emails:
            self.emails_dict[recipient_email].append(new_email)
        return True

    def _get_sent_email_messages(self, to: str) -> List[EmailMessageMock]:
        """Gets messages to a single recipient email.

        Args:
            to: str. The recipient email address.

        Returns:
            list(EmailMessageMock). The list of email messages corresponding to
            that recipient email.
        """
        return self.emails_dict[to] if to in self.emails_dict else []

    def _get_all_sent_email_messages(self) -> Dict[str, List[EmailMessageMock]]:
        """Gets the entire messages dictionary.

        Returns:
            dict(str, list(EmailMessageMock)). The dict keyed by recipient
            email. Each value contains a list of EmailMessageMock objects
            corresponding to that recipient email; in other words, all
            individual emails sent to that specific recipient email.
        """
        return self.emails_dict


EmailTestBase = GenericEmailTestBase


class ClassifierTestBase(GenericEmailTestBase):
    """Base class for classifier test classes that need common functions
    for related to reading classifier data and mocking the flow of the
    storing the trained models through post request.

    This class is derived from GenericEmailTestBase because the
    TrainedClassifierHandlerTests test suite requires email services test
    functions in addition to the classifier functions defined below.
    """

    def post_blob(
        self, url: str, payload: bytes, expected_status_int: int = 200
    ) -> Dict[str, Any]:
        """Post a BLOB object to the server; return the received object.

        Note that this method should only be used for
        classifier.TrainedClassifierHandler handler and for no one else. The
        reason being, we don't have any general mechanism for security for
        transferring binary data. TrainedClassifierHandler implements a
        specific mechanism which is restricted to the handler.

        Args:
            url: str. The URL to which BLOB object in payload should be sent
                through a post request.
            payload: bytes. Binary data which needs to be sent.
            expected_status_int: int. The status expected as a response of post
                request.

        Returns:
            dict. Parsed JSON response received upon invoking the post request.
        """
        data = payload

        expect_errors = False
        if expected_status_int >= 400:
            expect_errors = True
        response = self._send_post_request(
            self.testapp, url, data,
            expect_errors, expected_status_int=expected_status_int,
            headers={'content-type': 'application/octet-stream'})
        # Testapp takes in a status parameter which is the expected status of
        # the response. However this expected status is verified only when
        # expect_errors=False. For other situations we need to explicitly check
        # the status.
        # Reference URL:
        # https://github.com/Pylons/webtest/blob/
        # bf77326420b628c9ea5431432c7e171f88c5d874/webtest/app.py#L1119 .

        self.assertEqual(response.status_int, expected_status_int)
        result: Dict[str, Any] = self._parse_json_response(
            response,
            expect_errors
        )
        return result

    # TODO(#15451): Add stubs for protobuf once we have enough type info
    # regarding protobuf's library. Because currently, the stubs of protobuf
    # in typeshed is not fully type annotated yet and the main repository is
    # also not type annotated yet, because of this MyPy is not able to fetch
    # the return type of this method and assuming it as Any type.
    def _get_classifier_data_from_classifier_training_job(
        self, classifier_training_job: classifier_domain.ClassifierTrainingJob
    ) -> Any:
        """Retrieves classifier training job from GCS using metadata stored in
        classifier_training_job.

        Args:
            classifier_training_job: ClassifierTrainingJob. Domain object
                containing metadata of the training job which is used to
                retrieve the trained model.

        Returns:
            FrozenModel. Protobuf object containing classifier data.
        """
        filename = classifier_training_job.classifier_data_filename
        fs = fs_services.GcsFileSystem(
            feconf.ENTITY_TYPE_EXPLORATION, classifier_training_job.exp_id)
        classifier_data = utils.decompress_from_zlib(fs.get(filename))
        classifier_data_proto = text_classifier_pb2.TextClassifierFrozenModel()
        classifier_data_proto.ParseFromString(classifier_data)
        return classifier_data_proto


class FunctionWrapper:
    """A utility for making function wrappers. Create a subclass and override
    any or both of the pre_call_hook and post_call_hook methods. See these
    methods for more info.
    """

    # Here we use type Any because argument 'func' can accept any kind of
    # function signature. So, to allow every function signature we used
    # Callable[..., Any] type here.
    def __init__(self, func: Callable[..., Any]) -> None:
        """Creates a new FunctionWrapper instance.

        Args:
            func: a callable, or data descriptor. If it's a descriptor, then
                __get__ should return a bound method. For example, func can be
                a function, a method, a static or class method, but not a
                @property.
        """
        self._func = func
        self._instance: Optional[object] = None

    def __call__(self, *args: Any, **kwargs: Any) -> Any:
        """Overrides the call method for the function to call pre_call_hook
        method which would be called before the function is executed and
        post_call_hook which would be called after the function is executed.
        """
        if self._instance is not None:
            args = tuple([self._instance] + list(args))

        # Creates a mapping from positional and keyword arguments to parameters
        # and binds them to the call signature of the method. Serves as a
        # replacement for inspect.getcallargs() in python versions >= 3.5.
        sig = inspect.signature(self._func)
        args_dict = sig.bind_partial(*args, **kwargs).arguments

        self.pre_call_hook(args_dict)

        result = self._func(*args, **kwargs)

        self.post_call_hook(args_dict, result)

        return result

    def __get__(self, instance: object, owner: str) -> FunctionWrapper:
        # We have to implement __get__ because otherwise, we don't have a chance
        # to bind to the instance self._func was bound to. See the following SO
        # answer: https://stackoverflow.com/a/22555978/675311
        self._instance = instance
        return self

    # Here we use type Any because argument 'args' can accept arbitrary number
    # of function's arguments and these arguments can be of any type.
    def pre_call_hook(self, args: OrderedDict[str, Any]) -> None:
        """Override this to do tasks that should be executed before the actual
        function call.

        Args:
            args: OrderedDict. Set of arguments that the function accepts.
        """
        pass

    # Here we use type Any because argument 'args' can accept arbitrary number
    # of function's arguments and these arguments can be of any type.
    def post_call_hook(self, args: OrderedDict[str, Any], result: str) -> None:
        """Override this to do tasks that should be executed after the actual
        function call.

        Args:
            args: OrderedDict. Set of arguments that the function accepts.
            result: *. Result returned from the function.
        """
        pass


class CallCounter(FunctionWrapper):
    """A function wrapper that keeps track of how often the function is called.
    Note that the counter is incremented before each call, so it is also
    increased when the function raises an exception.
    """

    # Here we use type Any because argument 'f' can accept any kind of
    # function signature. So, to allow every function signature we used
    # Callable[..., Any] type here.
    def __init__(self, f: Callable[..., Any]) -> None:
        """Counts the number of times the given function has been called. See
        FunctionWrapper for arguments.
        """
        super().__init__(f)
        self._times_called = 0

    @property
    def times_called(self) -> int:
        """Property that returns the number of times the wrapped function has
        been called.

        Returns:
            int. The number of times the wrapped function has been called.
        """
        return self._times_called

    # Here we use type Any because argument 'args' can accept arbitrary number
    # of function's arguments and these arguments can be of any type.
    def pre_call_hook(self, args: OrderedDict[str, Any]) -> None:
        """Method that is called before each function call to increment the
        counter tracking the number of times a function is called. This will
        also be called even when the function raises an exception.

        Args:
            args: OrderedDict. Set of arguments that the function accepts.
        """
        self._times_called += 1


class FailingFunction(FunctionWrapper):
    """A function wrapper that makes a function fail, raising a given exception.
    It can be set to succeed after a given number of calls.
    """

    INFINITY: Final = math.inf

    # Here we use type Any because argument 'f' can accept any kind of
    # function signature. So, to allow every function signature we used
    # Callable[..., Any] type here.
    def __init__(
        self,
        f: Callable[..., Any],
        exception: Union[Type[BaseException], BaseException],
        num_tries_before_success: float
    ) -> None:
        """Create a new Failing function.

        Args:
            f: func. See FunctionWrapper.
            exception: Exception. The exception to be raised.
            num_tries_before_success: float. The number of times to raise an
                exception, before a call succeeds. If this is 0, all calls will
                succeed, if it is FailingFunction. INFINITY, all calls will
                fail.

        Raises:
            ValueError. The number of times to raise an exception before a call
                succeeds should be a non-negative interger or INFINITY.
        """
        super().__init__(f)
        self._exception = exception
        self._num_tries_before_success = num_tries_before_success
        self._always_fail = (
            self._num_tries_before_success == FailingFunction.INFINITY)
        self._times_called = 0

        if not self._always_fail and self._num_tries_before_success < 0:
            raise ValueError(
                'num_tries_before_success should either be an '
                'integer greater than or equal to 0, '
                'or FailingFunction.INFINITY')

    # Here we use type Any because argument 'args' can accept arbitrary number
    # of function's arguments and these arguments can be of any type.
    def pre_call_hook(self, args: OrderedDict[str, Any]) -> None:
        """Method that is called each time before the actual function call to
        check if the exception is to be raised based on the number of tries
        before success.

        Args:
            args: OrderedDict. Set of arguments that the function accepts.
        """
        self._times_called += 1
        call_should_fail = (
            self._always_fail or
            self._num_tries_before_success >= self._times_called)
        if call_should_fail:
            raise self._exception<|MERGE_RESOLUTION|>--- conflicted
+++ resolved
@@ -3616,21 +3616,12 @@
         thumbnail_filename: Optional[str] = 'topic.svg',
         thumbnail_bg_color: Optional[str] = (
             constants.ALLOWED_THUMBNAIL_BG_COLORS['topic'][0]),
-<<<<<<< HEAD
-        thumbnail_size_in_bytes: int = 21131,
-        description: str = 'description',
-        canonical_story_ids: List[str] = None,
-        additional_story_ids: List[str] = None,
-        uncategorized_skill_ids: List[str] = None,
-        subtopics: List[topic_domain.Subtopic] = None,
-=======
         thumbnail_size_in_bytes: Optional[int] = 21131,
         description: str = 'description',
         canonical_story_ids: Optional[List[str]] = None,
         additional_story_ids: Optional[List[str]] = None,
         uncategorized_skill_ids: Optional[List[str]] = None,
         subtopics: Optional[List[topic_domain.Subtopic]] = None,
->>>>>>> 0d5814ec
         next_subtopic_id: int = 0,
         language_code: str = constants.DEFAULT_LANGUAGE_CODE,
         meta_tag_content: str = 'topic meta tag content',
