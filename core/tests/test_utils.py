# coding: utf-8
#
# Copyright 2014 The Oppia Authors. All Rights Reserved.
#
# Licensed under the Apache License, Version 2.0 (the "License");
# you may not use this file except in compliance with the License.
# You may obtain a copy of the License at
#
#      http://www.apache.org/licenses/LICENSE-2.0
#
# Unless required by applicable law or agreed to in writing, software
# distributed under the License is distributed on an "AS-IS" BASIS,
# WITHOUT WARRANTIES OR CONDITIONS OF ANY KIND, either express or implied.
# See the License for the specific language governing permissions and
# limitations under the License.

"""Common utilities for test classes."""

from __future__ import absolute_import  # pylint: disable=import-only-modules
from __future__ import unicode_literals  # pylint: disable=import-only-modules

import collections
import contextlib
import copy
import datetime
import inspect
import itertools
import json
import os
import unittest

from constants import constants
from core.controllers import base
from core.domain import collection_domain
from core.domain import collection_services
from core.domain import exp_domain
from core.domain import exp_fetchers
from core.domain import exp_services
from core.domain import question_domain
from core.domain import question_services
from core.domain import rights_manager
from core.domain import skill_domain
from core.domain import skill_services
from core.domain import state_domain
from core.domain import story_domain
from core.domain import story_services
from core.domain import topic_domain
from core.domain import topic_services
from core.domain import user_services
from core.platform import models
import feconf
import main
import main_mail
import main_taskqueue
import python_utils
import utils

from google.appengine.api import apiproxy_stub
from google.appengine.api import apiproxy_stub_map
from google.appengine.api import mail
import webtest

(exp_models, question_models, skill_models, story_models, topic_models,) = (
    models.Registry.import_models([
        models.NAMES.exploration, models.NAMES.question, models.NAMES.skill,
        models.NAMES.story, models.NAMES.topic]))
current_user_services = models.Registry.import_current_user_services()
email_services = models.Registry.import_email_services()

# Prefix to append to all lines printed by tests to the console.
# We are using the b' prefix as all the stdouts are in bytes.
LOG_LINE_PREFIX = b'LOG_INFO_TEST: '


def empty_environ():
    """Create an empty environment for the tests."""
    os.environ['AUTH_DOMAIN'] = 'example.com'
    os.environ['SERVER_NAME'] = 'localhost'
    os.environ['HTTP_HOST'] = 'localhost'
    os.environ['SERVER_PORT'] = '8080'
    os.environ['USER_EMAIL'] = ''
    os.environ['USER_ID'] = ''
    os.environ['USER_IS_ADMIN'] = '0'
    os.environ['DEFAULT_VERSION_HOSTNAME'] = '%s:%s' % (
        os.environ['HTTP_HOST'], os.environ['SERVER_PORT'])


def get_filepath_from_filename(filename, rootdir):
    """Returns filepath using the filename. Different files are present
    in different subdirectories in the rootdir. So, we walk through the
    rootdir and match the all the filenames with the given filename.
    When a match is found the function returns the complete path of the
    filename by using os.path.join(root, filename).

    For example signup-page.mainpage.html is present in
    core/templates/pages/signup-page and error-page.mainpage.html is
    present in core/templates/pages/error-pages. So we walk through
    core/templates/pages and a match for signup-page.component.html
    is found in signup-page subdirectory and a match for
    error-page.directive.html is found in error-pages subdirectory.

    Args:
        filename: str. The name of the file.
        rootdir: str. The directory to search the file in.

    Returns:
        str | None. The path of the file if file is found otherwise
        None.
    """
    # This is required since error files are served according to error status
    # code. The file served is error-page.mainpage.html but it is compiled
    # and stored as error-page-{status_code}.mainpage.html.
    # So, we need to swap the name here to obtain the correct filepath.
    if filename.startswith('error-page'):
        filename = 'error-page.mainpage.html'

    filepath = None
    for root, _, filenames in os.walk(rootdir):
        for name in filenames:
            if name == filename:
                if filepath is None:
                    filepath = os.path.join(root, filename)
                else:
                    raise Exception(
                        'Multiple files found with name: %s' % filename)
    return filepath


def mock_load_template(filename):
    """Mock for load_template function. This mock is required for backend tests
    since we do not have webpack compilation before backend tests. The folder
    to search templates is webpack_bundles which is generated after webpack
    compilation. Since this folder will be missing, load_template function will
    return an error. So, we use a mock for load_template which returns the html
    file from the source directory instead.

    Args:
        filename: str. The name of the file for which template is
            to be returned.

    Returns:
        str. The contents of the given file.
    """
    filepath = get_filepath_from_filename(
        filename, os.path.join('core', 'templates', 'pages'))
    with python_utils.open_file(filepath, 'r') as f:
        file_content = f.read()
    return file_content


def check_image_png_or_webp(image_string):
    """Checks if the image is in png or webp format only.

    Args:
        image_string: str. image url in base64 format.

    Returns:
        boolean. Returns true if image is in WebP format.
    """
    if (image_string.startswith('data:image/png') or
            image_string.startswith('data:image/webp')):
        return True
    return False


class URLFetchServiceMock(apiproxy_stub.APIProxyStub):
    """Mock for google.appengine.api.urlfetch."""

    def __init__(self, service_name='urlfetch'):
        super(URLFetchServiceMock, self).__init__(service_name)
        self.return_values = {}
        self.response = None
        self.request = None

    def set_return_values(self, content='', status_code=200, headers=None):
        """Set the content, status_code and headers to return in subsequent
        calls to the urlfetch mock.

        Args:
            content: str. The content to return in subsequent calls to the
                urlfetch mock.
            status_code: int. The status_code to return in subsequent calls to
                the urlfetch mock.
            headers: dict. The headers to return in subsequent calls to the
                urlfetch mock. The keys of this dict are strings that represent
                the header name and each value represents the corresponding
                value of that header.
        """
        self.return_values['content'] = content
        self.return_values['status_code'] = status_code
        self.return_values['headers'] = headers

    def _Dynamic_Fetch(self, request, response): # pylint: disable=invalid-name
        """Simulates urlfetch mock by setting request & response object.

        Args:
            request: dict. Request object for the URLMock.
            response: dict. Response object for the URLMock.
        """
        return_values = self.return_values
        response.set_content(return_values.get('content', ''))
        response.set_statuscode(return_values.get('status_code', 200))
        for header_key, header_value in return_values.get(
                'headers', {}).items():
            new_header = response.add_header()
            new_header.set_key(header_key)
            new_header.set_value(header_value)

        self.request = request
        self.response = response


class TestBase(unittest.TestCase):
    """Base class for all tests."""

    maxDiff = 2500

    # This is the value that gets returned by default when
    # app_identity.get_application_id() is called during tests.
    EXPECTED_TEST_APP_ID = 'testbed-test'

    # A test unicode string.
    UNICODE_TEST_STRING = u'unicode ¡马!'

    SUPER_ADMIN_EMAIL = 'tmpsuperadmin@example.com'

    # Dummy strings representing user attributes. Note that it is up to the
    # individual test to actually register these users as editors, admins, etc.
    ADMIN_EMAIL = 'admin@example.com'
    # Usernames containing the string 'admin' are reserved, so we use 'adm'
    # instead.
    ADMIN_USERNAME = 'adm'
    MODERATOR_EMAIL = 'moderator@example.com'
    MODERATOR_USERNAME = 'moderator'
    OWNER_EMAIL = 'owner@example.com'
    OWNER_USERNAME = 'owner'
    EDITOR_EMAIL = 'editor@example.com'
    EDITOR_USERNAME = 'editor'
    TOPIC_MANAGER_EMAIL = 'topicmanager@example.com'
    TOPIC_MANAGER_USERNAME = 'topicmanager'
    VOICE_ARTIST_EMAIL = 'voiceartist@example.com'
    VOICE_ARTIST_USERNAME = 'voiceartist'
    VIEWER_EMAIL = 'viewer@example.com'
    VIEWER_USERNAME = 'viewer'
    NEW_USER_EMAIL = 'new.user@example.com'
    NEW_USER_USERNAME = 'newuser'
    DEFAULT_END_STATE_NAME = 'End'

    VERSION_0_STATES_DICT = {
        feconf.DEFAULT_INIT_STATE_NAME: {
            'content': [{'type': 'text', 'value': ''}],
            'param_changes': [],
            'interaction': {
                'customization_args': {},
                'id': 'Continue',
                'handlers': [{
                    'name': 'submit',
                    'rule_specs': [{
                        'dest': 'END',
                        'feedback': [],
                        'param_changes': [],
                        'definition': {'rule_type': 'default'}
                    }]
                }]
            },
        }
    }

    VERSION_27_STATE_DICT = {
        'content': {'content_id': u'content', 'html': u''},
        'param_changes': [],
        'content_ids_to_audio_translations': {
            u'content': {},
            u'default_outcome': {},
            u'hint_1': {},
            u'solution': {}
        },
        'written_translations': {
            'translations_mapping': {
                u'content': {},
                u'default_outcome': {},
                u'hint_1': {},
                u'solution': {}
            }
        },
        'interaction': {
            'solution': {
                'correct_answer': u'Solution',
                'explanation': {
                    'content_id': u'solution',
                    'html': u'<p>Solution explanation</p>'
                },
                'answer_is_exclusive': False
            },
            'answer_groups': [],
            'default_outcome': {
                'param_changes': [],
                'feedback': {
                    'content_id': u'default_outcome',
                    'html': u''
                },
                'dest': None,
                'refresher_exploration_id': None,
                'missing_prerequisite_skill_id': None,
                'labelled_as_correct': True
            },
            'customization_args': {
                u'rows': 1,
                u'placeholder': u'Enter text here'
            },
            'confirmed_unclassified_answers': [],
            'id': u'TextInput',
            'hints': [{
                'hint_content': {
                    'content_id': u'hint_1',
                    'html': u'<p>Hint 1</p>'
                }
            }]
        },
        'classifier_model_id': None
    }

    VERSION_21_STATE_DICT = {
        'END': {
            'classifier_model_id': None,
            'content': {
                'content_id': 'content',
                'html': 'Congratulations, you have finished!'},
            'content_ids_to_audio_translations': {
                'content': {}},
            'interaction': {
                'answer_groups': [],
                'confirmed_unclassified_answers': [],
                'customization_args': {
                    'recommendedExplorationIds': {'value': []}},
                'default_outcome': None,
                'hints': [],
                'id': 'EndExploration',
                'solution': None
            },
            'param_changes': []
        },
        'Introduction': {
            'classifier_model_id': None,
            'content': {
                'content_id': 'content',
                'html': ''
            },
            'content_ids_to_audio_translations': {
                'content': {},
                'default_outcome': {},
                'feedback_1': {}
            },
            'interaction': {
                'answer_groups': [{
                    'outcome': {
                        'dest': 'END',
                        'feedback': {
                            'content_id': 'feedback_1',
                            'html': '<p>Correct!</p>'},
                        'labelled_as_correct': False,
                        'missing_prerequisite_skill_id': None,
                        'param_changes': [],
                        'refresher_exploration_id': None},
                    'rule_specs': [{
                        'inputs': {'x': 'InputString'},
                        'rule_type': 'Equals'}],
                    'tagged_misconception_id': None,
                    'training_data': ['answer1', 'answer2', 'answer3']}],
                'confirmed_unclassified_answers': [],
                'customization_args': {
                    'placeholder': {'value': ''},
                    'rows': {'value': 1}},
                'default_outcome': {
                    'dest': 'Introduction',
                    'feedback': {
                        'content_id': 'default_outcome',
                        'html': ''},
                    'labelled_as_correct': False,
                    'missing_prerequisite_skill_id': None,
                    'param_changes': [],
                    'refresher_exploration_id': None},
                'hints': [],
                'id': 'TextInput',
                'solution': None
            },
            'param_changes': []
        }
    }


    VERSION_1_STORY_CONTENTS_DICT = {
        'nodes': [{
            'outline': (
                '<p>Value</p><oppia-noninteractive-math ' +
                'raw_latex-with-value="&amp;quot;+,-,-,+&amp;quot' +
                ';"></oppia-noninteractive-math>'),
            'exploration_id': None,
            'destination_node_ids': [],
            'outline_is_finalized': False,
            'acquired_skill_ids': [],
            'id': 'node_1',
            'title': 'Chapter 1',
            'prerequisite_skill_ids': []}],
        'initial_node_id': 'node_1',
        'next_node_id': 'node_2'
    }

    VERSION_2_STORY_CONTENTS_DICT = {
        'nodes': [{
            'outline': (
                '<p>Value</p><oppia-noninteractive-math ' +
                'raw_latex-with-value="&amp;quot;+,-,-,+&amp;quot' +
                ';"></oppia-noninteractive-math>'),
            'exploration_id': None,
            'destination_node_ids': [],
            'outline_is_finalized': False,
            'acquired_skill_ids': [],
            'id': 'node_1',
            'title': 'Chapter 1',
            'prerequisite_skill_ids': [],
            'thumbnail_filename': None,
            'thumbnail_bg_color': None}],
        'initial_node_id': 'node_1',
        'next_node_id': 'node_2'
    }

    VERSION_3_STORY_CONTENTS_DICT = {
        'nodes': [{
            'outline': (
                '<p>Value</p><oppia-noninteractive-math ' +
                'raw_latex-with-value="&amp;quot;+,-,-,+&amp;quot' +
                ';"></oppia-noninteractive-math>'),
            'exploration_id': None,
            'destination_node_ids': [],
            'outline_is_finalized': False,
            'acquired_skill_ids': [],
            'id': 'node_1',
            'title': 'Chapter 1',
            'description': '',
            'prerequisite_skill_ids': [],
            'thumbnail_filename': None,
            'thumbnail_bg_color': None}],
        'initial_node_id': 'node_1',
        'next_node_id': 'node_2'
    }
    VERSION_4_STORY_CONTENTS_DICT = {
        'nodes': [{
            'outline': (
                '<p>Value</p><oppia-noninteractive-'
                'math math_content-with-value="{&amp;quot;raw_latex&amp;quot;'
                ': &amp;quot;+,-,-,+&amp;quot;, &amp;quot;svg_filename&amp;'
                'quot;: &amp;quot;&amp;quot;}"></oppia-noninteractive-math>'),
            'exploration_id': None,
            'destination_node_ids': [],
            'outline_is_finalized': False,
            'acquired_skill_ids': [],
            'id': 'node_1',
            'title': 'Chapter 1',
            'description': '',
            'prerequisite_skill_ids': [],
            'thumbnail_filename': None,
            'thumbnail_bg_color': None}],
        'initial_node_id': 'node_1',
        'next_node_id': 'node_2'
    }

    VERSION_1_SUBTOPIC_DICT = {
        'skill_ids': ['skill_1'],
        'id': 1,
        'title': 'A subtitle'
    }

    # Dictionary-like data structures within sample YAML must be formatted
    # alphabetically to match string equivalence with YAML generation tests.
    #
    # If evaluating differences in YAML, conversion to dict form via
    # utils.dict_from_yaml can isolate differences quickly.

    SAMPLE_YAML_CONTENT = (
        """author_notes: ''
auto_tts_enabled: true
blurb: ''
category: Category
correctness_feedback_enabled: false
init_state_name: %s
language_code: en
objective: ''
param_changes: []
param_specs: {}
schema_version: %d
states:
  %s:
    classifier_model_id: null
    content:
      content_id: content
      html: ''
    interaction:
      answer_groups: []
      confirmed_unclassified_answers: []
      customization_args: {}
      default_outcome:
        dest: %s
        feedback:
          content_id: default_outcome
          html: ''
        labelled_as_correct: false
        missing_prerequisite_skill_id: null
        param_changes: []
        refresher_exploration_id: null
      hints: []
      id: null
      solution: null
    param_changes: []
    recorded_voiceovers:
      voiceovers_mapping:
        content: {}
        default_outcome: {}
    solicit_answer_details: false
    written_translations:
      translations_mapping:
        content: {}
        default_outcome: {}
  New state:
    classifier_model_id: null
    content:
      content_id: content
      html: ''
    interaction:
      answer_groups: []
      confirmed_unclassified_answers: []
      customization_args: {}
      default_outcome:
        dest: New state
        feedback:
          content_id: default_outcome
          html: ''
        labelled_as_correct: false
        missing_prerequisite_skill_id: null
        param_changes: []
        refresher_exploration_id: null
      hints: []
      id: null
      solution: null
    param_changes: []
    recorded_voiceovers:
      voiceovers_mapping:
        content: {}
        default_outcome: {}
    solicit_answer_details: false
    written_translations:
      translations_mapping:
        content: {}
        default_outcome: {}
states_schema_version: %d
tags: []
title: Title
""") % (
    feconf.DEFAULT_INIT_STATE_NAME,
    exp_domain.Exploration.CURRENT_EXP_SCHEMA_VERSION,
    feconf.DEFAULT_INIT_STATE_NAME,
    feconf.DEFAULT_INIT_STATE_NAME,
    feconf.CURRENT_STATE_SCHEMA_VERSION)

    SAMPLE_UNTITLED_YAML_CONTENT = (
        """author_notes: ''
blurb: ''
default_skin: conversation_v1
init_state_name: %s
language_code: en
objective: ''
param_changes: []
param_specs: {}
schema_version: %d
states:
  %s:
    content:
    - type: text
      value: ''
    interaction:
      answer_groups: []
      confirmed_unclassified_answers: []
      customization_args: {}
      default_outcome:
        dest: %s
        feedback: []
        labelled_as_correct: false
        missing_prerequisite_skill_id: null
        param_changes: []
        refresher_exploration_id: null
      fallbacks: []
      id: null
    param_changes: []
  New state:
    content:
    - type: text
      value: ''
    interaction:
      answer_groups: []
      confirmed_unclassified_answers: []
      customization_args: {}
      default_outcome:
        dest: New state
        feedback: []
        labelled_as_correct: false
        missing_prerequisite_skill_id: null
        param_changes: []
        refresher_exploration_id: null
      fallbacks: []
      id: null
    param_changes: []
states_schema_version: %d
tags: []
""") % (
    feconf.DEFAULT_INIT_STATE_NAME,
    exp_domain.Exploration.LAST_UNTITLED_SCHEMA_VERSION,
    feconf.DEFAULT_INIT_STATE_NAME,
    feconf.DEFAULT_INIT_STATE_NAME,
    feconf.CURRENT_STATE_SCHEMA_VERSION)

    def _get_unicode_test_string(self, suffix):
        """Returns a string that contains unicode characters and ends with the
        given suffix. This is used to test that functions behave correctly
        when handling strings with unicode characters.

        Args:
            suffix: str. The suffix to append to the UNICODE_TEST_STRING.

        Returns:
            str. A string that contains unicode characters and ends with the
            given suffix.
        """
        return '%s%s' % (self.UNICODE_TEST_STRING, suffix)

    def _assert_validation_error(self, item, error_substring):
        """Checks that the given item passes default validation."""
        with self.assertRaisesRegexp(utils.ValidationError, error_substring):
            item.validate()

    def signup_superadmin_user(self):
        """Signs up a superadmin user. Should be called at the end of
        setUp().
        """
        self.signup(self.SUPER_ADMIN_EMAIL, 'tmpsuperadm1n')

    def log_line(self, line):
        """Print the line with a prefix that can be identified by the
        script that calls the test.
        """
        # We are using the b' prefix as all the stdouts are in bytes.
        python_utils.PRINT(
            b'%s%s' % (LOG_LINE_PREFIX, python_utils.convert_to_bytes(line)))

    def login(self, email, is_super_admin=False):
        """Sets the environment variables to simulate a login.

        Args:
            email: str. The email of the user who is to be logged in.
            is_super_admin: bool. Whether the user is a super admin.
       """
        os.environ['USER_EMAIL'] = email
        os.environ['USER_ID'] = self.get_gae_id_from_email(email)
        os.environ['USER_IS_ADMIN'] = '1' if is_super_admin else '0'

    def logout(self):
        """Simulates a logout by resetting the environment variables."""
        os.environ['USER_EMAIL'] = ''
        os.environ['USER_ID'] = ''
        os.environ['USER_IS_ADMIN'] = '0'

    def shortDescription(self):
        """Additional information logged during unit test invocation."""
        # Suppress default logging of docstrings.
        return None

    def _get_response(
            self, url, expected_content_type, params=None,
            expected_status_int=200):
        """Get a response, transformed to a Python object.

        Args:
            url: str. The URL to fetch the response.
            expected_content_type: str. The content type to expect.
            params: dict. A dictionary that will be encoded into a query string.
            expected_status_int: int. The integer status code to expect. Will
                be 200 if not specified.

        Returns:
            webtest.TestResponse. The test response.
        """
        if params is not None:
            self.assertTrue(isinstance(params, dict))

        expect_errors = False
        if expected_status_int >= 400:
            expect_errors = True

        # This swap is required to ensure that the templates are fetched from
        # source directory instead of webpack_bundles since webpack_bundles
        # is only produced after webpack compilation which is not performed
        # during backend tests.
        with self.swap(
            base, 'load_template', mock_load_template):
            response = self.testapp.get(
                url, params, expect_errors=expect_errors,
                status=expected_status_int)

        # Testapp takes in a status parameter which is the expected status of
        # the response. However this expected status is verified only when
        # expect_errors=False. For other situations we need to explicitly check
        # the status.
        # Reference URL:
        # https://github.com/Pylons/webtest/blob/
        # bf77326420b628c9ea5431432c7e171f88c5d874/webtest/app.py#L1119 .
        self.assertEqual(response.status_int, expected_status_int)
        if not expect_errors:
            self.assertTrue(
                response.status_int >= 200 and response.status_int < 400)
        else:
            self.assertTrue(response.status_int >= 400)
        self.assertEqual(
            response.content_type, expected_content_type)

        return response

    def get_html_response(self, url, params=None, expected_status_int=200):
        """Get a HTML response, transformed to a Python object.

        Args:
            url: str. The URL to fetch the response.
            params: dict. A dictionary that will be encoded into a query string.
            expected_status_int: int. The integer status code to expect. Will
                be 200 if not specified.

        Returns:
            webtest.TestResponse. The test response.
        """
        response = self._get_response(
            url, 'text/html', params=params,
            expected_status_int=expected_status_int)

        return response

    def get_custom_response(
            self, url, expected_content_type, params=None,
            expected_status_int=200):
        """Get a response other than HTML or JSON, transformed to a Python
        object.

        Args:
            url: str. The URL to fetch the response.
            expected_content_type: str. The content type to expect.
            params: dict. A dictionary that will be encoded into a query string.
            expected_status_int: int. The integer status code to expect. Will
                be 200 if not specified.

        Returns:
            webtest.TestResponse. The test response.
        """
        self.assertNotIn(
            expected_content_type, ['text/html', 'application/json'])

        response = self._get_response(
            url, expected_content_type, params=params,
            expected_status_int=expected_status_int)

        return response

    def get_response_without_checking_for_errors(
            self, url, expected_status_int_list, params=None):
        """Get a response, transformed to a Python object and
        checks for a list of status codes.

        Args:
            url: str. The URL to fetch the response.
            expected_status_int_list: list(int). A list of integer status
                code to expect.
            params: dict. A dictionary that will be encoded into a query string.

        Returns:
            webtest.TestResponse. The test response.
        """
        if params is not None:
            self.assertTrue(
                isinstance(params, dict),
                msg='Expected params to be a dict, received %s' % params)

        # This swap is required to ensure that the templates are fetched from
        # source directory instead of webpack_bundles since webpack_bundles
        # is only produced after webpack compilation which is not performed
        # during backend tests.
        with self.swap(
            base, 'load_template', mock_load_template):
            response = self.testapp.get(url, params, expect_errors=True)

        self.assertIn(response.status_int, expected_status_int_list)

        return response

    def _parse_json_response(self, json_response, expect_errors):
        """Convert a JSON server response to an object (such as a dict)."""
        if not expect_errors:
            self.assertTrue(
                json_response.status_int >= 200 and
                json_response.status_int < 400)
        else:
            self.assertTrue(json_response.status_int >= 400)
        self.assertEqual(
            json_response.content_type, 'application/json')
        self.assertTrue(json_response.body.startswith(feconf.XSSI_PREFIX))

        return json.loads(json_response.body[len(feconf.XSSI_PREFIX):])

    def _parse_blob_response(self, response, expect_errors):
        """Convert a JSON server response to an object (such as a dict)."""
        if not expect_errors:
            self.assertTrue(
                response.status_int >= 200 and
                response.status_int < 400)
        else:
            self.assertTrue(response.status_int >= 400)
        self.assertEqual(
            response.content_type, 'application/octet-stream')

        return response

    def get_json(self, url, params=None, expected_status_int=200):
        """Get a JSON response, transformed to a Python object."""
        if params is not None:
            self.assertTrue(isinstance(params, dict))

        expect_errors = False
        if expected_status_int >= 400:
            expect_errors = True

        json_response = self.testapp.get(
            url, params, expect_errors=expect_errors,
            status=expected_status_int)

        # Testapp takes in a status parameter which is the expected status of
        # the response. However this expected status is verified only when
        # expect_errors=False. For other situations we need to explicitly check
        # the status.
        # Reference URL:
        # https://github.com/Pylons/webtest/blob/
        # bf77326420b628c9ea5431432c7e171f88c5d874/webtest/app.py#L1119 .
        self.assertEqual(json_response.status_int, expected_status_int)
        return self._parse_json_response(json_response, expect_errors)

<<<<<<< HEAD
    def get_blob(self, url, params=None, expected_status_int=200):
        """Get a BLOB response."""
        if params is not None:
            self.assertTrue(isinstance(params, dict))

        expect_errors = False
        if expected_status_int >= 400:
            expect_errors = True

        blob_response = self.testapp.get(
            url, params, expect_errors=expect_errors,
            status=expected_status_int)

        # Testapp takes in a status parameter which is the expected status of
        # the response. However this expected status is verified only when
        # expect_errors=False. For other situations we need to explicitly check
        # the status.
        # Reference URL:
        # https://github.com/Pylons/webtest/blob/
        # bf77326420b628c9ea5431432c7e171f88c5d874/webtest/app.py#L1119 .
        self.assertEqual(blob_response.status_int, expected_status_int)
        return self._parse_blob_response(blob_response, expect_errors)

    def post_json(self, url, payload, csrf_token=None,
                  expected_status_int=200, upload_files=None):
=======
    def post_json(
            self, url, payload, csrf_token=None,
            expected_status_int=200, upload_files=None):
>>>>>>> 0a5c3fe6
        """Post an object to the server by JSON; return the received object."""
        data = {'payload': json.dumps(payload)}
        if csrf_token:
            data['csrf_token'] = csrf_token

        expect_errors = False
        if expected_status_int >= 400:
            expect_errors = True
        json_response = self._send_post_request(
            self.testapp, url, data,
            expect_errors,
            expected_status_int=expected_status_int,
            upload_files=upload_files)
        # Testapp takes in a status parameter which is the expected status of
        # the response. However this expected status is verified only when
        # expect_errors=False. For other situations we need to explicitly check
        # the status.
        # Reference URL:
        # https://github.com/Pylons/webtest/blob/
        # bf77326420b628c9ea5431432c7e171f88c5d874/webtest/app.py#L1119 .

        self.assertEqual(json_response.status_int, expected_status_int)
        return self._parse_json_response(json_response, expect_errors)

    def post_blob(self, url, payload, csrf_token=None, expected_status_int=200):
        """Post a BLOB object to the server; return the received object."""
        data = payload
        if csrf_token:
            data['csrf_token'] = csrf_token

        expect_errors = False
        if expected_status_int >= 400:
            expect_errors = True
        response = self._send_post_request(
            self.testapp, url, data,
            expect_errors, expected_status_int=expected_status_int,
            headers={b'content-type': b'application/octet-stream'})
        # Testapp takes in a status parameter which is the expected status of
        # the response. However this expected status is verified only when
        # expect_errors=False. For other situations we need to explicitly check
        # the status.
        # Reference URL:
        # https://github.com/Pylons/webtest/blob/
        # bf77326420b628c9ea5431432c7e171f88c5d874/webtest/app.py#L1119 .

        self.assertEqual(response.status_int, expected_status_int)
        return self._parse_json_response(response, expect_errors)

    def delete_json(self, url, params='', expected_status_int=200):
        """Delete object on the server using a JSON call."""
        if params:
            self.assertTrue(
                isinstance(params, dict),
                msg='Expected params to be a dict, received %s' % params)

        expect_errors = False
        if expected_status_int >= 400:
            expect_errors = True
        json_response = self.testapp.delete(
            url, params, expect_errors=expect_errors,
            status=expected_status_int)

        # Testapp takes in a status parameter which is the expected status of
        # the response. However this expected status is verified only when
        # expect_errors=False. For other situations we need to explicitly check
        # the status.
        # Reference URL:
        # https://github.com/Pylons/webtest/blob/
        # bf77326420b628c9ea5431432c7e171f88c5d874/webtest/app.py#L1119 .
        self.assertEqual(json_response.status_int, expected_status_int)
        return self._parse_json_response(json_response, expect_errors)

    def _send_post_request(
            self, app, url, data, expect_errors,
            expected_status_int=200,
            upload_files=None, headers=None):
        """Sends a post request with the data provided to the url specified.

        Args:
            app: TestApp. The WSGI application which receives the
                request and produces response.
            url: str. The URL to send the POST request to.
            data: *. To be put in the body of the request. If params is an
                iterator, it will be urlencoded. If it is a string, it will
                not be encoded, but placed in the body directly. Can be a
                collections.OrderedDict with webtest.forms.Upload fields
                included.
            expect_errors: bool. Whether errors are expected.
            expected_status_int: int. The expected status code.
            upload_files: list(tuple). A list of (fieldname, filename,
                file_content). You can also use just (fieldname, filename) and
                the file contents will be read from disk.
            headers: dict(str, *). Extra headers to send.

        Returns:
            webtest.TestResponse: The response of the POST request.
        """
        # Convert the files to bytes.
        if upload_files is not None:
            upload_files = tuple(
                tuple(python_utils.convert_to_bytes(
                    j) for j in i) for i in upload_files)

        json_response = app.post(
            url, data, expect_errors=expect_errors,
            upload_files=upload_files, headers=headers,
            status=expected_status_int)
        return json_response

    def post_email(
            self, recipient_email, sender_email, subject, body, html_body=None,
            expect_errors=False, expected_status_int=200):
        """Post an email from the sender to the recipient.

        Args:
            recipient_email: str. The email of the recipient.
            sender_email: str. The email of the sender.
            subject: str. The subject of the email.
            body: str. The body of the email.
            html_body: str. The HTML body of the email.
            expect_errors: bool. Whether errors are expected.
            expected_status_int: int. The expected status code of
                the JSON response.

        Returns:
            json. A JSON response generated by _send_post_request function.
        """
        email = mail.EmailMessage(
            sender=sender_email, to=recipient_email, subject=subject,
            body=body)
        if html_body is not None:
            email.html = html_body

        mime_email = email.to_mime_message()
        headers = {'content-type': mime_email.get_content_type()}
        data = mime_email.as_string()
        app = webtest.TestApp(main_mail.app)
        incoming_email_url = '/_ah/mail/%s' % recipient_email

        return self._send_post_request(
            app, incoming_email_url, data,
            expect_errors, headers=headers,
            expected_status_int=expected_status_int)

    def put_json(self, url, payload, csrf_token=None, expected_status_int=200):
        """Put an object to the server by JSON; return the received object."""
        data = {'payload': json.dumps(payload)}
        if csrf_token:
            data['csrf_token'] = csrf_token

        expect_errors = False
        if expected_status_int >= 400:
            expect_errors = True
        json_response = self.testapp.put(
            python_utils.UNICODE(url), data, expect_errors=expect_errors)

        # Testapp takes in a status parameter which is the expected status of
        # the response. However this expected status is verified only when
        # expect_errors=False. For other situations we need to explicitly check
        # the status.
        # Reference URL:
        # https://github.com/Pylons/webtest/blob/
        # bf77326420b628c9ea5431432c7e171f88c5d874/webtest/app.py#L1119 .
        self.assertEqual(json_response.status_int, expected_status_int)
        return self._parse_json_response(json_response, expect_errors)

    def get_new_csrf_token(self):
        """Generates CSRF token for test."""
        response = self.get_json('/csrfhandler')
        return response['token']

    def signup(self, email, username):
        """Complete the signup process for the user with the given username.

        Args:
            email: str. Email of the given user.
            username: str. Username of the given user.
        """
        self.login(email)
        # Signup uses a custom urlfetch mock (URLFetchServiceMock), instead
        # of the stub provided by testbed. This custom mock is disabled
        # immediately once the signup is complete. This is done to avoid
        # external calls being made to Gravatar when running the backend
        # tests.
        gae_id = self.get_gae_id_from_email(email)
        user_services.create_new_user(gae_id, email)
        with self.urlfetch_mock():
            response = self.get_html_response(feconf.SIGNUP_URL)
            self.assertEqual(response.status_int, 200)
            csrf_token = self.get_new_csrf_token()
            response = self.testapp.post(
                feconf.SIGNUP_DATA_URL, params={
                    'csrf_token': csrf_token,
                    'payload': json.dumps({
                        'username': username,
                        'agreed_to_terms': True
                    })
                })
            self.assertEqual(response.status_int, 200)
        self.logout()

    def set_config_property(self, config_obj, new_config_value):
        """Sets a given configuration object's value to the new value specified
        using a POST request.
        """
        with self.login_context(self.SUPER_ADMIN_EMAIL, is_super_admin=True):
            csrf_token = self.get_new_csrf_token()
            self.post_json(
                '/adminhandler', {
                    'action': 'save_config_properties',
                    'new_config_property_values': {
                        config_obj.name: new_config_value,
                    }
                }, csrf_token=csrf_token)

    def set_user_role(self, username, user_role):
        """Sets the given role for this user.

        Args:
            username: str. Username of the given user.
            user_role: str. Role of the given user.
        """
        with self.login_context(self.SUPER_ADMIN_EMAIL, is_super_admin=True):
            csrf_token = self.get_new_csrf_token()
            self.post_json(
                '/adminrolehandler', {
                    'username': username,
                    'role': user_role
                }, csrf_token=csrf_token)

    def set_admins(self, admin_usernames):
        """Sets role of given users as ADMIN.

        Args:
            admin_usernames: list(str). List of usernames.
        """
        for name in admin_usernames:
            self.set_user_role(name, feconf.ROLE_ID_ADMIN)

    def set_topic_managers(self, topic_manager_usernames):
        """Sets role of given users as TOPIC_MANAGER.

        Args:
            topic_manager_usernames: list(str). List of usernames.
        """
        for name in topic_manager_usernames:
            self.set_user_role(name, feconf.ROLE_ID_TOPIC_MANAGER)

    def set_moderators(self, moderator_usernames):
        """Sets role of given users as MODERATOR.

        Args:
            moderator_usernames: list(str). List of usernames.
        """
        for name in moderator_usernames:
            self.set_user_role(name, feconf.ROLE_ID_MODERATOR)

    def set_banned_users(self, banned_usernames):
        """Sets role of given users as BANNED_USER.

        Args:
            banned_usernames: list(str). List of usernames.
        """
        for name in banned_usernames:
            self.set_user_role(name, feconf.ROLE_ID_BANNED_USER)

    def set_collection_editors(self, collection_editor_usernames):
        """Sets role of given users as COLLECTION_EDITOR.

        Args:
            collection_editor_usernames: list(str). List of usernames.
        """
        for name in collection_editor_usernames:
            self.set_user_role(name, feconf.ROLE_ID_COLLECTION_EDITOR)

    def get_user_id_from_email(self, email):
        """Gets the user ID corresponding to the given email.

        Args:
            email: str. A valid email stored in the App Engine database.

        Returns:
            str. ID of the user possessing the given email.
        """
        gae_id = self.get_gae_id_from_email(email)
        return (
            user_services.get_user_settings_by_gae_id(gae_id).user_id)

    def get_gae_id_from_email(self, email):
        """Gets the GAE user ID corresponding to the given email.

        Args:
            email: str. A valid email stored in the App Engine database.

        Returns:
            str. GAE ID of the user possessing the given email.
        """
        return current_user_services.get_gae_id_from_email(email)

    def save_new_default_exploration(
            self, exploration_id, owner_id, title='A title'):
        """Saves a new default exploration written by owner_id.

        Args:
            exploration_id: str. The id of the new validated exploration.
            owner_id: str. The user_id of the creator of the exploration.
            title: str. The title of the exploration.

        Returns:
            Exploration. The exploration domain object.
        """
        exploration = exp_domain.Exploration.create_default_exploration(
            exploration_id, title=title, category='Algebra')
        exp_services.save_new_exploration(owner_id, exploration)
        return exploration

    def save_new_valid_exploration(
            self, exploration_id, owner_id, title='A title',
            category='A category', objective='An objective',
            language_code=constants.DEFAULT_LANGUAGE_CODE,
            end_state_name=None,
            interaction_id='TextInput'):
        """Saves a new strictly-validated exploration.

        Args:
            exploration_id: str. The id of the new validated exploration.
            owner_id: str. The user_id of the creator of the exploration.
            title: str. The title of the exploration.
            category: str. The category this exploration belongs to.
            objective: str. The objective of this exploration.
            language_code: str. The language_code of this exploration.
            end_state_name: str. The name of the end state for the exploration.
            interaction_id: str. The id of the interaction.

        Returns:
            Exploration. The exploration domain object.
        """
        exploration = exp_domain.Exploration.create_default_exploration(
            exploration_id, title=title, category=category,
            language_code=language_code)
        exploration.states[exploration.init_state_name].update_interaction_id(
            interaction_id)
        exploration.objective = objective

        # If an end state name is provided, add terminal node with that name.
        if end_state_name is not None:
            exploration.add_states([end_state_name])
            end_state = exploration.states[end_state_name]
            end_state.update_interaction_id('EndExploration')
            end_state.update_interaction_default_outcome(None)

            # Link first state to ending state (to maintain validity).
            init_state = exploration.states[exploration.init_state_name]
            init_interaction = init_state.interaction
            init_interaction.default_outcome.dest = end_state_name

        exp_services.save_new_exploration(owner_id, exploration)
        return exploration

    def save_new_linear_exp_with_state_names_and_interactions(
            self, exploration_id, owner_id, state_names, interaction_ids,
            title='A title', category='A category', objective='An objective',
            language_code=constants.DEFAULT_LANGUAGE_CODE):
        """Saves a new strictly-validated exploration with a sequence of states.

        Args:
            exploration_id: str. The id of the new validated exploration.
            owner_id: str. The user_id of the creator of the exploration.
            state_names: list(str). The names of states to be linked
                sequentially in the exploration. Must be a non-empty list and
                contain no duplicates.
            interaction_ids: list(str). The names of the interaction ids to be
                assigned to each state. Values will be cycled, so it doesn't
                need to be the same size as state_names, but it must be
                non-empty.
            title: str. The title of the exploration.
            category: str. The category this exploration belongs to.
            objective: str. The objective of this exploration.
            language_code: str. The language_code of this exploration.

        Returns:
            Exploration. The exploration domain object.
        """
        if not state_names:
            raise ValueError('must provide at least one state name')
        if not interaction_ids:
            raise ValueError('must provide at least one interaction type')
        interaction_ids = itertools.cycle(interaction_ids)

        exploration = exp_domain.Exploration.create_default_exploration(
            exploration_id, title=title, init_state_name=state_names[0],
            category=category, objective=objective, language_code=language_code)

        exploration.add_states(state_names[1:])
        for from_state_name, dest_state_name in (
                python_utils.ZIP(state_names[:-1], state_names[1:])):
            from_state = exploration.states[from_state_name]
            from_state.update_interaction_id(python_utils.NEXT(interaction_ids))
            from_state.interaction.default_outcome.dest = dest_state_name
        end_state = exploration.states[state_names[-1]]
        end_state.update_interaction_id('EndExploration')
        end_state.update_interaction_default_outcome(None)

        exp_services.save_new_exploration(owner_id, exploration)
        return exploration

    def save_new_exp_with_states_schema_v0(self, exp_id, user_id, title):
        """Saves a new default exploration with a default version 0 states
        dictionary.

        This function should only be used for creating explorations in tests
        involving migration of datastore explorations that use an old states
        schema version.

        Note that it makes an explicit commit to the datastore instead of using
        the usual functions for updating and creating explorations. This is
        because the latter approach would result in an exploration with the
        *current* states schema version.

        Args:
            exp_id: str. The exploration ID.
            user_id: str. The user_id of the creator.
            title: str. The title of the exploration.
        """
        exp_model = exp_models.ExplorationModel(
            id=exp_id,
            category='category',
            title=title,
            objective='Old objective',
            language_code='en',
            tags=[],
            blurb='',
            author_notes='',
            states_schema_version=0,
            init_state_name=feconf.DEFAULT_INIT_STATE_NAME,
            states=self.VERSION_0_STATES_DICT,
            param_specs={},
            param_changes=[]
        )
        rights_manager.create_new_exploration_rights(exp_id, user_id)

        commit_message = 'New exploration created with title \'%s\'.' % title
        exp_model.commit(
            user_id, commit_message, [{
                'cmd': 'create_new',
                'title': 'title',
                'category': 'category',
            }])
        exp_rights = exp_models.ExplorationRightsModel.get_by_id(exp_id)
        exp_summary_model = exp_models.ExpSummaryModel(
            id=exp_id,
            title=title,
            category='category',
            objective='Old objective',
            language_code='en',
            tags=[],
            ratings=feconf.get_empty_ratings(),
            scaled_average_rating=feconf.EMPTY_SCALED_AVERAGE_RATING,
            status=exp_rights.status,
            community_owned=exp_rights.community_owned,
            owner_ids=exp_rights.owner_ids,
            contributor_ids=[],
            contributors_summary={},
        )
        exp_summary_model.put()

    def save_new_exp_with_states_schema_v21(self, exp_id, user_id, title):
        """Saves a new default exploration with a default version 21 states
        dictionary. Version 21 is where training data of exploration is stored
        with the states dict.

        This function should only be used for creating explorations in tests
        involving migration of datastore explorations that use an old states
        schema version.

        Note that it makes an explicit commit to the datastore instead of using
        the usual functions for updating and creating explorations. This is
        because the latter approach would result in an exploration with the
        *current* states schema version.

        Args:
            exp_id: str. The exploration ID.
            user_id: str. The user_id of the creator.
            title: str. The title of the exploration.
        """
        exp_model = exp_models.ExplorationModel(
            id=exp_id,
            category='category',
            title=title,
            objective='Old objective',
            language_code='en',
            tags=[],
            blurb='',
            author_notes='',
            states_schema_version=21,
            init_state_name=feconf.DEFAULT_INIT_STATE_NAME,
            states=self.VERSION_21_STATE_DICT,
            param_specs={},
            param_changes=[]
        )
        rights_manager.create_new_exploration_rights(exp_id, user_id)

        commit_message = 'New exploration created with title \'%s\'.' % title
        exp_model.commit(
            user_id, commit_message, [{
                'cmd': 'create_new',
                'title': 'title',
                'category': 'category',
            }])
        exp_rights = exp_models.ExplorationRightsModel.get_by_id(exp_id)
        exp_summary_model = exp_models.ExpSummaryModel(
            id=exp_id,
            title=title,
            category='category',
            objective='Old objective',
            language_code='en',
            tags=[],
            ratings=feconf.get_empty_ratings(),
            scaled_average_rating=feconf.EMPTY_SCALED_AVERAGE_RATING,
            status=exp_rights.status,
            community_owned=exp_rights.community_owned,
            owner_ids=exp_rights.owner_ids,
            contributor_ids=[],
            contributors_summary={},
        )
        exp_summary_model.put()

    def publish_exploration(self, owner_id, exploration_id):
        """Publish the exploration with the given exploration_id.

        Args:
            owner_id: str. The user_id of the owner of the exploration.
            exploration_id: str. The ID of the new exploration.
        """
        committer = user_services.UserActionsInfo(owner_id)
        rights_manager.publish_exploration(committer, exploration_id)

    def save_new_default_collection(
            self, collection_id, owner_id, title='A title',
            category='A category', objective='An objective',
            language_code=constants.DEFAULT_LANGUAGE_CODE):
        """Saves a new default collection written by owner_id.

        Args:
            collection_id: str. The id of the new default collection.
            owner_id: str. The user_id of the creator of the collection.
            title: str. The title of the collection.
            category: str. The category this collection belongs to.
            objective: str. The objective of this collection.
            language_code: str. The language_code of this collection.

        Returns:
            Collection. The collection domain object.
        """
        collection = collection_domain.Collection.create_default_collection(
            collection_id, title=title, category=category, objective=objective,
            language_code=language_code)
        collection_services.save_new_collection(owner_id, collection)
        return collection

    def save_new_valid_collection(
            self, collection_id, owner_id, title='A title',
            category='A category', objective='An objective',
            language_code=constants.DEFAULT_LANGUAGE_CODE,
            exploration_id='an_exploration_id',
            end_state_name=DEFAULT_END_STATE_NAME):
        """Creates an Oppia collection and adds a node saving the
        exploration details.

        Args:
            collection_id: str. ID for the collection to be created.
            owner_id: str. The user_id of the creator of the collection.
            title: str. Title for the collection.
            category: str. The category of the exploration.
            objective: str. Objective for the exploration.
            language_code: str. The language code for the exploration.
            exploration_id: str. The exploration_id for the Oppia exploration.
            end_state_name: str. The name of the end state for the exploration.

        Returns:
            Collection. A newly-created collection containing the corresponding
            exploration details.
        """
        collection = collection_domain.Collection.create_default_collection(
            collection_id,
            title=title,
            category=category,
            objective=objective,
            language_code=language_code)

        # Check whether exploration with given exploration_id exists or not.
        exploration = exp_fetchers.get_exploration_by_id(
            exploration_id, strict=False)
        if exploration is None:
            exploration = self.save_new_valid_exploration(
                exploration_id, owner_id,
                title=title,
                category=category,
                objective=objective,
                end_state_name=end_state_name)
        collection.add_node(exploration.id)

        collection_services.save_new_collection(owner_id, collection)
        return collection

    def publish_collection(self, owner_id, collection_id):
        """Publish the collection with the given collection_id.

        Args:
            owner_id: str. The user_id of the owner of the collection.
            collection_id: str. ID of the collection to be published.
        """
        committer = user_services.UserActionsInfo(owner_id)
        rights_manager.publish_collection(committer, collection_id)

    def save_new_story(
            self, story_id, owner_id, corresponding_topic_id,
            title='Title', description='Description', notes='Notes',
            language_code=constants.DEFAULT_LANGUAGE_CODE):
        """Creates an Oppia Story and saves it.

        NOTE: Callers are responsible for ensuring that the
        'corresponding_topic_id' provided is valid, unless a test explicitly
        requires it to be invalid.

        Args:
            story_id: str. ID for the story to be created.
            owner_id: str. The user_id of the creator of the story.
            title: str. The title of the story.
            description: str. The high level description of the story.
            notes: str. A set of notes, that describe the characters,
                main storyline, and setting.
            corresponding_topic_id: str. The id of the topic to which the story
                belongs.
            language_code: str. The ISO 639-1 code for the language this
                story is written in.

        Returns:
            Story. A newly-created story.
        """
        story = story_domain.Story.create_default_story(
            story_id, title, description, corresponding_topic_id)
        story.title = title
        story.description = description
        story.notes = notes
        story.language_code = language_code
        story_services.save_new_story(owner_id, story)
        return story

    def save_new_story_with_story_contents_schema_v1(
            self, story_id, thumbnail_filename, thumbnail_bg_color,
            owner_id, title, description,
            notes, corresponding_topic_id,
            language_code=constants.DEFAULT_LANGUAGE_CODE):
        """Saves a new story with a default version 1 story contents
        data dictionary.

        This function should only be used for creating stories in tests
        involving migration of datastore stories that use an old story
        contents schema version.

        Note that it makes an explicit commit to the datastore instead of using
        the usual functions for updating and creating stories. This is
        because the latter approach would result in a story with the
        *current* story contents schema version.

        Args:
            story_id: str. ID for the story to be created.
            thumbnail_filename: str|None. Thumbnail filename for the story.
            thumbnail_bg_color: str|None. Thumbnail background color for the
                story.
            owner_id: str. The user_id of the creator of the story.
            title: str. The title of the story.
            description: str. The high level description of the story.
            notes: str. A set of notes, that describe the characters,
                main storyline, and setting.
            corresponding_topic_id: str. The id of the topic to which the story
                belongs.
            language_code: str. The ISO 639-1 code for the language this
                story is written in.
        """
        story_model = story_models.StoryModel(
            id=story_id,
            thumbnail_filename=thumbnail_filename,
            thumbnail_bg_color=thumbnail_bg_color,
            description=description,
            title=title,
            language_code=language_code,
            story_contents_schema_version=1,
            notes=notes,
            corresponding_topic_id=corresponding_topic_id,
            story_contents=self.VERSION_1_STORY_CONTENTS_DICT
        )
        commit_message = (
            'New story created with title \'%s\'.' % title)
        story_model.commit(
            owner_id, commit_message, [{
                'cmd': story_domain.CMD_CREATE_NEW,
                'title': title
            }])

    def save_new_topic(
            self, topic_id, owner_id, name='topic', abbreviated_name='topic',
            thumbnail_filename='topic.svg',
            thumbnail_bg_color=(
                constants.ALLOWED_THUMBNAIL_BG_COLORS['topic'][0]),
            description='description', canonical_story_ids=None,
            additional_story_ids=None, uncategorized_skill_ids=None,
            subtopics=None, next_subtopic_id=0,
            language_code=constants.DEFAULT_LANGUAGE_CODE):
        """Creates an Oppia Topic and saves it.

        Args:
            topic_id: str. ID for the topic to be created.
            owner_id: str. The user_id of the creator of the topic.
            name: str. The name of the topic.
            abbreviated_name: str. The abbreviated name of the topic.
            thumbnail_filename: str|None. The thumbnail filename of the topic.
            thumbnail_bg_color: str|None. The thumbnail background color of the
                topic.
            description: str. The description of the topic.
            canonical_story_ids: list(str). The list of ids of canonical stories
                that are part of the topic.
            additional_story_ids: list(str). The list of ids of additional
                stories that are part of the topic.
            uncategorized_skill_ids: list(str). The list of ids of skills that
                are not part of any subtopic.
            subtopics: list(Subtopic). The different subtopics that are part of
                this topic.
            next_subtopic_id: int. The id for the next subtopic.
            language_code: str. The ISO 639-1 code for the language this
                topic is written in.

        Returns:
            Topic. A newly-created topic.
        """
        canonical_story_references = [
            topic_domain.StoryReference.create_default_story_reference(story_id)
            for story_id in (canonical_story_ids or [])
        ]
        additional_story_references = [
            topic_domain.StoryReference.create_default_story_reference(story_id)
            for story_id in (additional_story_ids or [])
        ]
        uncategorized_skill_ids = (uncategorized_skill_ids or [])
        subtopics = (subtopics or [])
        topic = topic_domain.Topic(
            topic_id, name, abbreviated_name,
            thumbnail_filename, thumbnail_bg_color,
            description, canonical_story_references,
            additional_story_references, uncategorized_skill_ids, subtopics,
            feconf.CURRENT_SUBTOPIC_SCHEMA_VERSION, next_subtopic_id,
            language_code, 0, feconf.CURRENT_STORY_REFERENCE_SCHEMA_VERSION
        )
        topic_services.save_new_topic(owner_id, topic)
        return topic

    def save_new_topic_with_subtopic_schema_v1(
            self, topic_id, owner_id, name, abbreviated_name,
            canonical_name, description, thumbnail_filename,
            thumbnail_bg_color, canonical_story_references,
            additional_story_references,
            uncategorized_skill_ids, next_subtopic_id,
            language_code=constants.DEFAULT_LANGUAGE_CODE):
        """Saves a new topic with a default version 1 subtopic
        data dictionary.

        This function should only be used for creating topics in tests
        involving migration of datastore topics that use an old subtopic
        schema version.

        Note that it makes an explicit commit to the datastore instead of using
        the usual functions for updating and creating topics. This is
        because the latter approach would result in a topic with the
        *current* subtopic schema version.

        Args:
            topic_id: str. ID for the topic to be created.
            owner_id: str. The user_id of the creator of the topic.
            name: str. The name of the topic.
            abbreviated_name: str. The abbreviated name of the topic.
            canonical_name: str. The canonical name (lowercase) of the topic.
            description: str. The description of the topic.
            thumbnail_filename: str. The thumbnail file name of the topic.
            thumbnail_bg_color: str. The thumbnail background color of the
                topic.
            canonical_story_references: list(StoryReference). A set of story
                reference objects representing the canonical stories that are
                part of this topic.
            additional_story_references: list(StoryReference). A set of story
                reference object representing the additional stories that are
                part of this topic.
            uncategorized_skill_ids: list(str). The list of ids of skills that
                are not part of any subtopic.
            next_subtopic_id: int. The id for the next subtopic.
            language_code: str. The ISO 639-1 code for the language this
                topic is written in.
        """
        topic_rights_model = topic_models.TopicRightsModel(
            id=topic_id,
            manager_ids=[],
            topic_is_published=True
        )
        topic_model = topic_models.TopicModel(
            id=topic_id,
            name=name,
            abbreviated_name=abbreviated_name,
            thumbnail_filename=thumbnail_filename,
            thumbnail_bg_color=thumbnail_bg_color,
            canonical_name=canonical_name,
            description=description,
            language_code=language_code,
            canonical_story_references=canonical_story_references,
            additional_story_references=additional_story_references,
            uncategorized_skill_ids=uncategorized_skill_ids,
            subtopic_schema_version=1,
            story_reference_schema_version=(
                feconf.CURRENT_STORY_REFERENCE_SCHEMA_VERSION),
            next_subtopic_id=next_subtopic_id,
            subtopics=[self.VERSION_1_SUBTOPIC_DICT]
        )
        commit_message = (
            'New topic created with name \'%s\'.' % name)
        topic_rights_model.commit(
            committer_id=owner_id,
            commit_message='Created new topic rights',
            commit_cmds=[{'cmd': topic_domain.CMD_CREATE_NEW}]
        )
        topic_model.commit(
            owner_id, commit_message, [{
                'cmd': topic_domain.CMD_CREATE_NEW,
                'name': name
            }])

    def save_new_question(
            self, question_id, owner_id, question_state_data,
            linked_skill_ids,
            language_code=constants.DEFAULT_LANGUAGE_CODE):
        """Creates an Oppia Question and saves it.

        Args:
            question_id: str. ID for the question to be created.
            owner_id: str. The id of the user creating the question.
            question_state_data: State. The state data for the question.
            linked_skill_ids: list(str). List of skill IDs linked to the
                question.
            language_code: str. The ISO 639-1 code for the language this
                question is written in.

        Returns:
            Question. A newly-created question.
        """
        question = question_domain.Question(
            question_id, question_state_data,
            feconf.CURRENT_STATE_SCHEMA_VERSION, language_code, 0,
            linked_skill_ids)
        question_services.add_question(owner_id, question)
        return question

    def save_new_question_with_state_data_schema_v27(
            self, question_id, owner_id,
            linked_skill_ids,
            language_code=constants.DEFAULT_LANGUAGE_CODE):
        """Saves a new default question with a default version 27 state
        data dictionary.

        This function should only be used for creating questions in tests
        involving migration of datastore questions that use an old state
        data schema version.

        Note that it makes an explicit commit to the datastore instead of using
        the usual functions for updating and creating questions. This is
        because the latter approach would result in an question with the
        *current* state data schema version.

        Args:
            question_id: str. ID for the question to be created.
            owner_id: str. The id of the user creating the question.
            linked_skill_ids: list(str). The skill IDs linked to the question.
            language_code: str. The ISO 639-1 code for the language this
                question is written in.
        """
        question_model = question_models.QuestionModel(
            id=question_id,
            question_state_data=self.VERSION_27_STATE_DICT,
            language_code=language_code,
            version=1,
            question_state_data_schema_version=27,
            linked_skill_ids=linked_skill_ids
        )
        question_model.commit(
            owner_id, 'New question created',
            [{'cmd': question_domain.CMD_CREATE_NEW}])

    def save_new_skill(
            self, skill_id, owner_id,
            description='description', misconceptions=None, rubrics=None,
            skill_contents=None, language_code=constants.DEFAULT_LANGUAGE_CODE,
            prerequisite_skill_ids=None):
        """Creates an Oppia Skill and saves it.

        Args:
            skill_id: str. ID for the skill to be created.
            owner_id: str. The user_id of the creator of the skill.
            description: str. The description of the skill.
            misconceptions: list(Misconception)|None. A list of Misconception
                objects that contains the various misconceptions of the skill.
            rubrics: list(Rubric)|None. A list of Rubric objects that contain
                the rubric for each difficulty of the skill.
            skill_contents: SkillContents|None. A SkillContents object
                containing the explanation and examples of the skill.
            language_code: str. The ISO 639-1 code for the language this
                skill is written in.
            prerequisite_skill_ids: list(str)|None. The prerequisite skill IDs
                for the skill.

        Returns:
            Skill. A newly-created skill.
        """
        skill = skill_domain.Skill.create_default_skill(
            skill_id, description, [])
        if misconceptions is not None:
            skill.misconceptions = misconceptions
            skill.next_misconception_id = len(misconceptions) + 1
        if skill_contents is not None:
            skill.skill_contents = skill_contents
        if prerequisite_skill_ids is not None:
            skill.prerequisite_skill_ids = prerequisite_skill_ids
        if rubrics is not None:
            skill.rubrics = rubrics
        else:
            skill.rubrics = [
                skill_domain.Rubric(
                    constants.SKILL_DIFFICULTIES[0], ['Explanation 1']),
                skill_domain.Rubric(
                    constants.SKILL_DIFFICULTIES[1], ['Explanation 2']),
                skill_domain.Rubric(
                    constants.SKILL_DIFFICULTIES[2], ['Explanation 3'])]
        skill.language_code = language_code
        skill.version = 0
        skill_services.save_new_skill(owner_id, skill)
        return skill

    def save_new_skill_with_defined_schema_versions(
            self, skill_id, owner_id, description, next_misconception_id,
            misconceptions=None, rubrics=None, skill_contents=None,
            misconceptions_schema_version=1, rubric_schema_version=1,
            skill_contents_schema_version=1,
            language_code=constants.DEFAULT_LANGUAGE_CODE):
        """Saves a new default skill with the given versions for misconceptions
        and skill contents.

        This function should only be used for creating skills in tests
        involving migration of datastore skills that use an old
        schema version.

        Note that it makes an explicit commit to the datastore instead of using
        the usual functions for updating and creating skills. This is
        because the latter approach would result in a skill with the
        *current* schema version.

        Args:
            skill_id: str. ID for the skill to be created.
            owner_id: str. The user_id of the creator of the skill.
            description: str. The description of the skill.
            next_misconception_id: int. The misconception id to be used by
                the next misconception added.
            misconceptions: list(Misconception.to_dict()). The list
                of misconception dicts associated with the skill.
            rubrics: list(Rubric.to_dict()). The list of rubric dicts associated
                with the skill.
            skill_contents: SkillContents.to_dict(). A SkillContents dict
                containing the explanation and examples of the skill.
            misconceptions_schema_version: int. The schema version for the
                misconceptions object.
            rubric_schema_version: int. The schema version for the
                rubric object.
            skill_contents_schema_version: int. The schema version for the
                skill_contents object.
            language_code: str. The ISO 639-1 code for the language this
                skill is written in.
        """
        skill_model = skill_models.SkillModel(
            id=skill_id,
            description=description,
            language_code=language_code,
            misconceptions=misconceptions,
            rubrics=rubrics,
            skill_contents=skill_contents,
            next_misconception_id=next_misconception_id,
            misconceptions_schema_version=misconceptions_schema_version,
            rubric_schema_version=rubric_schema_version,
            skill_contents_schema_version=skill_contents_schema_version,
            superseding_skill_id=None,
            all_questions_merged=False
        )
        skill_model.commit(
            owner_id, 'New skill created.',
            [{'cmd': skill_domain.CMD_CREATE_NEW}])

    def get_updated_param_dict(
            self, param_dict, param_changes, exp_param_specs):
        """Updates a param dict using the given list of param_changes.

        Note that the list of parameter changes is ordered. Parameter
        changes later in the list may depend on parameter changes that have
        been set earlier in the same list.
        """
        new_param_dict = copy.deepcopy(param_dict)
        for pc in param_changes:
            try:
                obj_type = exp_param_specs[pc.name].obj_type
            except:
                raise Exception('Parameter %s not found' % pc.name)
            new_param_dict[pc.name] = pc.get_normalized_value(
                obj_type, new_param_dict)
        return new_param_dict

    def get_static_asset_filepath(self):
        """Returns filepath for referencing static files on disk.
        examples: '' or 'build/'.
        """
        filepath = ''
        if not constants.DEV_MODE:
            filepath = os.path.join('build')

        return filepath

    def get_static_asset_url(self, asset_suffix):
        """Returns the relative path for the asset, appending it to the
        corresponding cache slug. asset_suffix should have a leading
        slash.
        """
        return '/assets%s%s' % (utils.get_asset_dir_prefix(), asset_suffix)

    @contextlib.contextmanager
    def mock_datetime_utcnow(self, mocked_datetime):
        """Mocks response from datetime.datetime.utcnow method.

        Example usage:
            import datetime
            mocked_datetime_utcnow = datetime.datetime.utcnow() -
                datetime.timedelta(days=1)
            with self.mock_datetime_utcnow(mocked_datetime_utcnow):
                print datetime.datetime.utcnow() # prints time reduced by 1 day
            print datetime.datetime.utcnow()  # prints current time.

        Args:
            mocked_datetime: datetime.datetime.
                The datetime which will be used instead of
                the current UTC datetime.

        Yields:
            nothing.
        """
        if not isinstance(mocked_datetime, datetime.datetime):
            raise utils.ValidationError(
                'Expected mocked_datetime to be datetime.datetime, got %s' % (
                    type(mocked_datetime)))

        original_datetime_type = datetime.datetime

        class PatchedDatetimeType(type):
            """Validates the datetime instances."""

            def __instancecheck__(cls, other):
                """Validates whether the given instance is datetime
                instance.
                """
                return isinstance(other, original_datetime_type)

        class MockDatetime( # pylint: disable=inherit-non-class
                python_utils.with_metaclass(
                    PatchedDatetimeType, datetime.datetime)):
            @classmethod
            def utcnow(cls):
                """Returns the mocked datetime."""

                return mocked_datetime

        setattr(datetime, 'datetime', MockDatetime)

        try:
            yield
        finally:
            setattr(datetime, 'datetime', original_datetime_type)

    @contextlib.contextmanager
    def swap(self, obj, attr, newvalue):
        """Swap an object's attribute value within the context of a
        'with' statement. The object can be anything that supports
        getattr and setattr, such as class instances, modules, ...

        Example usage:

            import math
            with self.swap(math, 'sqrt', lambda x: 42):
                print math.sqrt(16.0)  # prints 42
            print math.sqrt(16.0)  # prints 4 as expected.

        Note that this does not work directly for classmethods. In this case,
        you will need to import the 'types' module, as follows:

            import types
            with self.swap(
                SomePythonClass, 'some_classmethod',
                types.MethodType(new_classmethod, SomePythonClass)):

        NOTE: self.swap and other context managers that are created using
        contextlib.contextmanager use generators that yield exactly once. This
        means that you can only use them once after construction, otherwise,
        the generator will immediately raise StopIteration, and contextlib will
        raise a RuntimeError.
        """
        original = getattr(obj, attr)
        setattr(obj, attr, newvalue)
        try:
            yield
        finally:
            setattr(obj, attr, original)

    @contextlib.contextmanager
    def swap_with_checks(
            self, obj, attr, new_value, expected_args=None,
            expected_kwargs=None, called=True):
        """Swap an object's function value within the context of a
        'with' statement. The object can be anything that supports
        getattr and setattr, such as class instances, modules, ...

        Examples:
            If you want to check subprocess.Popen is invoked twice
            like `subprocess.Popen(['python'], shell=True)` and
            `subprocess.Popen(['python2], shell=False), you can first
            define the mock function, then the swap, and just run the
            target function in context, as follows:
                def mock_popen(command, shell):
                    return

                popen_swap = self.swap_with_checks(
                    subprocess, 'Popen', mock_popen, expected_args=[
                        (['python'],), (['python2'],)], expected_kwargs=[
                            {'shell': True,}, {'shell': False}])
                with popen_swap:
                    function_that_invokes_popen()

        Args:
            obj: *. the Python object whose attribute you want to swap.
            attr: str. The name of the function to be swapped.
            new_value: function. The new function you want to use.
            expected_args: None|list(tuple). The expected args that you
                want this function to be invoked with. When its value is None,
                args will not be checked. If the value type is list, the
                function will check whether the called args is the first element
                in the list. If matched, this tuple will be removed from the
                list.
            expected_kwargs: None|list(dict). The expected keyword args
                you want this function to be invoked with. Similar to
                expected_args.
            called: bool. Whether the function is expected to be invoked. This
                will always be checked.

        Yields:
            context: The context with function replaced.
        """
        original = getattr(obj, attr)
        # The actual error message will also include detail assert error message
        # via the `self.longMessage` below.
        msg = 'Expected checks failed when swapping out in %s.%s tests.' % (
            obj.__name__, attr)

        def wrapper(*args, **kwargs):
            """Wrapper function for the new value. This function will do the
            check before the wrapped function is invoked. After the function
            finished, the wrapper will update how many times this function is
            invoked.

            Args:
                *args: tuple. The args passed into `attr` function.
                **kwargs: dict. The key word args passed into `attr` function.

            Returns:
                Result of `new_value`.
            """
            wrapper.called = True
            if expected_args is not None:
                self.assertEqual(args, expected_args[0], msg=msg)
                expected_args.pop(0)
            if expected_kwargs is not None:
                self.assertEqual(kwargs, expected_kwargs[0], msg=msg)
                expected_kwargs.pop(0)
            result = new_value(*args, **kwargs)
            return result

        wrapper.called = False
        setattr(obj, attr, wrapper)
        error_occurred = False
        try:
            # This will show the detailed assert message.
            self.longMessage = True
            yield
        except Exception:
            error_occurred = True
            # Raise issues thrown by the called function or assert error.
            raise
        finally:
            setattr(obj, attr, original)
            if not error_occurred:
                self.assertEqual(wrapper.called, called, msg=msg)
                self.assertFalse(expected_args, msg=msg)
                self.assertFalse(expected_kwargs, msg=msg)
            self.longMessage = False

    @contextlib.contextmanager
    def login_context(self, email, is_super_admin=False):
        """Log in with the given email under the context of a 'with' statement.

        Args:
            email: str. An email associated to a user account.
            is_super_admin: bool. Whether the user is a super admin.

        Yields:
            str. The id of the user associated to the given email, who is now
            'logged in'.
        """
        initial_user_env = {
            'USER_EMAIL': os.environ['USER_EMAIL'],
            'USER_ID': os.environ['USER_ID'],
            'USER_IS_ADMIN': os.environ['USER_IS_ADMIN']
        }
        self.login(email, is_super_admin=is_super_admin)
        try:
            yield self.get_user_id_from_email(email)
        finally:
            self.logout()
            os.environ.update(initial_user_env)

    def assertRaises(self, exc, fun, *args, **kwds):
        raise NotImplementedError(
            'self.assertRaises should not be used in these tests. Please use '
            'self.assertRaisesRegexp instead.')

    def assertRaisesRegexp(  # pylint: disable=keyword-arg-before-vararg
            self, expected_exception, expected_regexp, callable_obj=None,
            *args, **kwargs):
        if expected_regexp == '':
            raise Exception(
                'Please provide a sufficiently strong regexp string to '
                'validate that the correct error is being raised.')

        return super(TestBase, self).assertRaisesRegexp(
            expected_exception, expected_regexp,
            callable_obj=callable_obj, *args, **kwargs)


class AppEngineTestBase(TestBase):
    """Base class for tests requiring App Engine services."""

    def _delete_all_models(self):
        """Deletes all models from the NDB datastore."""
        from google.appengine.ext import ndb
        ndb.delete_multi(ndb.Query().iter(keys_only=True))

    def setUp(self):
        empty_environ()

        from google.appengine.datastore import datastore_stub_util
        from google.appengine.ext import testbed

        self.testbed = testbed.Testbed()
        self.testbed.activate()

        # Configure datastore policy to emulate instantaneously and globally
        # consistent HRD.
        policy = datastore_stub_util.PseudoRandomHRConsistencyPolicy(
            probability=1)

        # Declare any relevant App Engine service stubs here.
        self.testbed.init_user_stub()
        self.testbed.init_app_identity_stub()
        self.testbed.init_memcache_stub()
        self.testbed.init_datastore_v3_stub(consistency_policy=policy)
        self.testbed.init_urlfetch_stub()
        self.testbed.init_files_stub()
        self.testbed.init_blobstore_stub()
        self.testbed.init_search_stub()
        self.testbed.init_images_stub()

        # The root path tells the testbed where to find the queue.yaml file.
        self.testbed.init_taskqueue_stub(root_path=os.getcwd())
        self.taskqueue_stub = self.testbed.get_stub(
            testbed.TASKQUEUE_SERVICE_NAME)

        # Set up the app to be tested.
        self.testapp = webtest.TestApp(main.app)

        self.signup_superadmin_user()

    def tearDown(self):
        self.logout()
        self._delete_all_models()
        self.testbed.deactivate()

    def _get_all_queue_names(self):
        """Returns all the queue names.

        Returns:
            list(str). All the queue names.
        """
        return [q['name'] for q in self.taskqueue_stub.GetQueues()]

    @contextlib.contextmanager
    def urlfetch_mock(
            self, content='', status_code=200, headers=None):
        """Enables the custom urlfetch mock (URLFetchServiceMock) within the
        context of a 'with' statement.

        This mock is currently used for signup to prevent external HTTP
        requests to fetch the Gravatar profile picture for new users while the
        backend tests are being run.

        Args:
            content: str. Response content or body.
            status_code: int. Response status code.
            headers: dict. The headers in subsequent calls to the
                urlfetch mock. The keys of this dict are strings that represent
                the header name and the value represents corresponding value of
                that header.

        Yields:
            None.
        """
        if headers is None:
            response_headers = {}
        else:
            response_headers = headers
        self.testbed.init_urlfetch_stub(enable=False)
        urlfetch_mock = URLFetchServiceMock()
        apiproxy_stub_map.apiproxy.RegisterStub('urlfetch', urlfetch_mock)
        urlfetch_mock.set_return_values(
            content=content, status_code=status_code, headers=response_headers)
        try:
            yield
        finally:
            # Disables the custom mock.
            self.testbed.init_urlfetch_stub(enable=False)
            # Enables the testbed urlfetch mock.
            self.testbed.init_urlfetch_stub()

    def count_jobs_in_taskqueue(self, queue_name):
        """Counts the jobs in the given queue."""
        return len(self.get_pending_tasks(queue_name=queue_name))

    def get_pending_tasks(self, queue_name=None):
        """Returns the jobs in the given queue. If queue_name is None, defaults
        to returning the jobs in all available queues.
        """
        if queue_name is not None:
            return self.taskqueue_stub.get_filtered_tasks(
                queue_names=[queue_name])
        else:
            return self.taskqueue_stub.get_filtered_tasks()

    def _execute_tasks(self, tasks):
        """Execute queued tasks.

        Args:
            tasks: list(google.appengine.api.taskqueue.taskqueue.Task).
                The queued tasks.
        """
        for task in tasks:
            if task.url == '/_ah/queue/deferred':
                from google.appengine.ext import deferred
                deferred.run(task.payload)
            else:
                # All other tasks are expected to be mapreduce ones, or
                # Oppia-taskqueue-related ones.
                headers = {
                    key: python_utils.convert_to_bytes(
                        val) for key, val in task.headers.items()
                }
                headers['Content-Length'] = python_utils.convert_to_bytes(
                    len(task.payload or ''))

                app = (
                    webtest.TestApp(main_taskqueue.app)
                    if task.url.startswith('/task')
                    else self.testapp)
                response = app.post(
                    url=python_utils.UNICODE(
                        task.url), params=(task.payload or ''),
                    headers=headers, expect_errors=True)
                if response.status_code != 200:
                    raise RuntimeError(
                        'MapReduce task to URL %s failed' % task.url)

    def process_and_flush_pending_tasks(self, queue_name=None):
        """Runs and flushes pending tasks. If queue_name is None, does so for
        all queues; otherwise, this only runs and flushes tasks for the
        specified queue.

        For more information on self.taskqueue_stub see

            https://code.google.com/p/googleappengine/source/browse/trunk/python/google/appengine/api/taskqueue/taskqueue_stub.py
        """
        queue_names = (
            [queue_name] if queue_name else self._get_all_queue_names())

        tasks = self.taskqueue_stub.get_filtered_tasks(queue_names=queue_names)
        for queue in queue_names:
            self.taskqueue_stub.FlushQueue(queue)

        while tasks:
            self._execute_tasks(tasks)
            tasks = self.taskqueue_stub.get_filtered_tasks(
                queue_names=queue_names)
            for queue in queue_names:
                self.taskqueue_stub.FlushQueue(queue)

    def run_but_do_not_flush_pending_tasks(self):
        """"Runs but not flushes pending tasks."""
        queue_names = self._get_all_queue_names()

        tasks = self.taskqueue_stub.get_filtered_tasks(queue_names=queue_names)
        for queue in queue_names:
            self.taskqueue_stub.FlushQueue(queue)

        self._execute_tasks(tasks)

    def _create_valid_question_data(self, default_dest_state_name):
        """Creates a valid question_data dict.

        Args:
            default_dest_state_name: str. The default destination state.

        Returns:
            dict. The default question_data dict.
        """
        state = state_domain.State.create_default_state(
            default_dest_state_name, is_initial_state=True)
        state.interaction.id = 'TextInput'
        solution_dict = {
            'answer_is_exclusive': False,
            'correct_answer': 'Solution',
            'explanation': {
                'content_id': 'solution',
                'html': '<p>This is a solution.</p>'
            }
        }
        hints_list = [
            state_domain.Hint(
                state_domain.SubtitledHtml('hint_1', '<p>This is a hint.</p>')
            )
        ]
        solution = state_domain.Solution.from_dict(
            state.interaction.id, solution_dict)
        state.update_interaction_solution(solution)
        state.update_interaction_hints(hints_list)
        state.interaction.customization_args = {
            'placeholder': 'Enter text here',
            'rows': 1
        }
        state.interaction.default_outcome.labelled_as_correct = True
        state.interaction.default_outcome.dest = None
        return state


GenericTestBase = AppEngineTestBase


class LinterTestBase(GenericTestBase):
    """Base class for linter tests."""

    def setUp(self):
        super(LinterTestBase, self).setUp()
        self.linter_stdout = []

        def mock_print(*args):
            """Mock for python_utils.PRINT. Append the values to print to
            linter_stdout list.

            Args:
                *args: str. Variable length argument list of values to print in
                    the same line of output.
            """
            self.linter_stdout.append(
                ' '.join(python_utils.UNICODE(arg) for arg in args))

        self.print_swap = self.swap(python_utils, 'PRINT', mock_print)

    def assert_same_list_elements(self, phrases, stdout):
        """Checks to see if all of the phrases appear in at least one of the
        stdout outputs.

        Args:
            phrases: list(str). A list of phrases we are trying to find in
                one of the stdout outputs. For example, python linting
                outputs a success string that includes data we don't have easy
                access to, like how long the test took, so we may want to search
                for a substring of that success string in stdout.

            stdout: list(str). A list of the output results from the
                method's execution.
        """
        self.assertTrue(
            any(
                all(phrase in output for phrase in phrases) for
                output in stdout))

    def assert_failed_messages_count(self, stdout, expected_failed_count):
        """Assert number of expected failed checks to actual number of failed
        checks.

        Args:
            stdout: list(str). A list of linter output messages.

            expected_failed_count: int. Expected number of failed messages.
        """
        failed_count = sum(msg.startswith('FAILED') for msg in stdout)
        self.assertEqual(failed_count, expected_failed_count)


class EmailMessageMock(python_utils.OBJECT):
    """Mock for core.platform.models email services messages."""

    def __init__(
            self, sender_email, recipient_email, subject, plaintext_body,
            html_body, bcc=None, reply_to=None, recipient_variables=None):
        """Inits a mock email message with all the necessary data.

        Args:
            sender_email: str. The email address of the sender. This should be
                in the form 'SENDER_NAME <SENDER_EMAIL_ADDRESS>' or
                'SENDER_EMAIL_ADDRESS'. Must be utf-8.
            recipient_email: str. The email address of the recipient.
                Must be utf-8.
            subject: str. The subject line of the email, Must be utf-8.
            plaintext_body: str. The plaintext body of the email. Must be utf-8
            html_body: str. The HTML body of the email. Must fit in a datastore
                entity. Must be utf-8.
            bcc: list(str)|None. Optional argument. List of bcc emails.
                Emails must be utf-8.
            reply_to: str|None. Optional argument. Reply address formatted like
                “reply+<reply_id>@<incoming_email_domain_name>
                reply_id is the unique id of the sender.
            recipient_variables: dict|None. Optional argument. If batch sending
                requires differentiating each email based on the recipient, we
                assign a unique id to each recipient, including info relevant to
                that recipient so that we can reference it when composing the
                email like so:
                    recipient_variables =
                        {"bob@example.com": {"first":"Bob", "id":1},
                        "alice@example.com": {"first":"Alice", "id":2}}
                    subject = 'Hey, %recipient.first%’
                More info about this format at:
                https://documentation.mailgun.com/en/
                    latest/user_manual.html#batch-sending.
        """
        self.sender = sender_email
        self.to = recipient_email
        self.subject = subject
        self.body = plaintext_body
        self.html = html_body
        self.bcc = bcc
        self.reply_to = reply_to
        self.recipient_variables = recipient_variables


class GenericEmailTestBase(GenericTestBase):
    """Base class for tests requiring email services."""

    emails_dict = collections.defaultdict(list)

    def run(self, result=None):
        """Adds a context swap on top of the test_utils.run() method so that
        test classes extending GenericEmailTestBase will automatically have
        a mailgun api key, mailgun domain name and mocked version of
        send_email_to_recipients().
        """
        with self.swap(
            email_services, 'send_email_to_recipients',
            self._send_email_to_recipients):
            super(EmailTestBase, self).run(result=result)

    def setUp(self):
        super(GenericEmailTestBase, self).setUp()
        self._wipe_emails_dict()

    def _wipe_emails_dict(self):
        """Reset email dictionary for a new test."""
        self.emails_dict = collections.defaultdict(list)

    def _send_email_to_recipients(
            self, sender_email, recipient_emails, subject, plaintext_body,
            html_body, bcc=None, reply_to=None, recipient_variables=None):
        """Mocks sending an email to each email in recipient_emails.

        Args:
            sender_email: str. The email address of the sender. This should be
                in the form 'SENDER_NAME <SENDER_EMAIL_ADDRESS>' or
                'SENDER_EMAIL_ADDRESS'. Must be utf-8.
            recipient_emails: list(str). The email addresses of the recipients.
                Must be utf-8.
            subject: str. The subject line of the email, Must be utf-8.
            plaintext_body: str. The plaintext body of the email. Must be utf-8
            html_body: str. The HTML body of the email. Must fit in a datastore
                entity. Must be utf-8.
            bcc: list(str)|None. Optional argument. List of bcc emails.
                Must be utf-8.
            reply_to: str|None. Optional Argument. Reply address formatted like
                “reply+<reply_id>@<incoming_email_domain_name>
                reply_id is the unique id of the sender.
            recipient_variables: dict|None. Optional Argument.
                If batch sending requires differentiating each email based on
                the recipient, we assign a unique id to each recipient,
                including info relevant to that recipient so that we can
                reference it when composing the email like so:
                    recipient_variables =
                        {"bob@example.com": {"first":"Bob", "id":1},
                        "alice@example.com": {"first":"Alice", "id":2}}
                    subject = 'Hey, %recipient.first%’
                More info about this format at:
                https://documentation.mailgun.com/en/
                    latest/user_manual.html#batch-sending

        Returns:
            bool. Whether the emails are sent successfully.
        """
        bcc_emails = None

        if bcc:
            bcc_emails = bcc[0] if len(bcc) == 1 else bcc

        new_email = EmailMessageMock(
            sender_email, recipient_emails, subject, plaintext_body, html_body,
            bcc=bcc_emails, reply_to=(reply_to if reply_to else None),
            recipient_variables=(
                recipient_variables if (recipient_variables) else None))
        for recipient_email in recipient_emails:
            self.emails_dict[recipient_email].append(new_email)
        return True

    def _get_sent_email_messages(self, to):
        """Gets messages to a single recipient email.

        Args:
            to: str. The recipient email address.

        Returns:
            list(EmailMessageMock). The list of email messages corresponding to
            that recipient email.
        """
        return self.emails_dict[to] if to in self.emails_dict else []

    def _get_all_sent_email_messages(self):
        """Gets the entire messages dictionary.

        Returns:
            dict(str, (list(EmailMessageMock))). The dict keyed by recipient
            email. Each value contains a list of EmailMessageMock objects
            corresponding to that recipient email; in other words, all
            individual emails sent to that specific recipient email.
        """
        return self.emails_dict


EmailTestBase = GenericEmailTestBase


class FunctionWrapper(python_utils.OBJECT):
    """A utility for making function wrappers. Create a subclass and override
    any or both of the pre_call_hook and post_call_hook methods. See these
    methods for more info.
    """

    def __init__(self, func):
        """Creates a new FunctionWrapper instance.

        Args:
            func: a callable, or data descriptor. If it's a descriptor, its
                __get__ should return a bound method. For example, func can be
                a function, a method, a static or class method, but not a
                @property.
        """
        self._func = func
        self._instance = None

    def __call__(self, *args, **kwargs):
        """Overrides the call method for the function to call pre_call_hook
        method which would be called before the function is executed and
        post_call_hook which would be called after the function is executed.
        """
        if self._instance is not None:
            args = [self._instance] + list(args)

        args_dict = inspect.getcallargs(self._func, *args, **kwargs)

        self.pre_call_hook(args_dict)

        result = self._func(*args, **kwargs)

        self.post_call_hook(args_dict, result)

        return result

    def __get__(self, instance, owner):
        # We have to implement __get__ because otherwise, we don't have a
        # chance to bind to the instance self._func was bound to. See the
        # following SO answer: https://stackoverflow.com/a/22555978/675311
        self._instance = instance
        return self

    def pre_call_hook(self, args):
        """Override this to do tasks that should be executed before the
        actual function call.

        Args:
            args: list(*). Set of arguments that the function accepts.
        """
        pass

    def post_call_hook(self, args, result):
        """Override this to do tasks that should be executed after the
        actual function call.

        Args:
            args: list(*). Set of arguments that the function accepts.
            result: *. Result returned from the function.
        """
        pass


class CallCounter(FunctionWrapper):
    """A function wrapper that keeps track of how often the function is called.
    Note that the counter is incremented before each call, so it is also
    increased when the function raises an exception.
    """

    def __init__(self, f):
        """Counts the number of times the given function has been called.
        See FunctionWrapper for arguments.
        """
        super(CallCounter, self).__init__(f)
        self._times_called = 0

    @property
    def times_called(self):
        """Property that returns the number of times the wrapped function has
        been called.

        Returns:
            int. The number of times the wrapped function has been called.
        """
        return self._times_called

    def pre_call_hook(self, args):
        """Method that is called before each function call to increment the
        counter tracking the number of times a function is called. This
        will also be called even when the function raises an exception.

        Args:
            args: list(*). Set of arguments that the function accepts.
        """
        self._times_called += 1


class FailingFunction(FunctionWrapper):
    """A function wrapper that makes a function fail, raising a given
    exception. It can be set to succeed after a given number of calls.
    """

    INFINITY = 'infinity'

    def __init__(self, f, exception, num_tries_before_success):
        """Create a new Failing function.

        Args:
            f: func. See FunctionWrapper.
            exception: Exception. The exception to be raised.
            num_tries_before_success: int. The number of times to raise an
                exception, before a call succeeds. If this is 0, all calls will
                succeed, if it is FailingFunction. INFINITY, all calls will
                fail.
        """
        super(FailingFunction, self).__init__(f)
        self._exception = exception
        self._num_tries_before_success = num_tries_before_success
        self._always_fail = (
            self._num_tries_before_success == FailingFunction.INFINITY)
        self._times_called = 0

        if not (self._num_tries_before_success >= 0 or self._always_fail):
            raise ValueError(
                'num_tries_before_success should either be an '
                'integer greater than or equal to 0, '
                'or FailingFunction.INFINITY')

    def pre_call_hook(self, args):
        """Method that is called each time before the actual function call
        to check if the exception is to be raised based on the number of
        tries before success.

        Args:
            args: list(*). Set of arguments this function accepts.
        """
        self._times_called += 1
        call_should_fail = (
            self._num_tries_before_success >= self._times_called)
        if call_should_fail or self._always_fail:
            raise self._exception<|MERGE_RESOLUTION|>--- conflicted
+++ resolved
@@ -847,7 +847,6 @@
         self.assertEqual(json_response.status_int, expected_status_int)
         return self._parse_json_response(json_response, expect_errors)
 
-<<<<<<< HEAD
     def get_blob(self, url, params=None, expected_status_int=200):
         """Get a BLOB response."""
         if params is not None:
@@ -871,13 +870,9 @@
         self.assertEqual(blob_response.status_int, expected_status_int)
         return self._parse_blob_response(blob_response, expect_errors)
 
-    def post_json(self, url, payload, csrf_token=None,
-                  expected_status_int=200, upload_files=None):
-=======
     def post_json(
             self, url, payload, csrf_token=None,
             expected_status_int=200, upload_files=None):
->>>>>>> 0a5c3fe6
         """Post an object to the server by JSON; return the received object."""
         data = {'payload': json.dumps(payload)}
         if csrf_token:
