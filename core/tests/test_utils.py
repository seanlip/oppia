--- conflicted
+++ resolved
@@ -3075,23 +3075,10 @@
             content_id_generator: ContentIdGenerator. A ContentIdGenerator
                 object to be used for generating new content Ids.
         """
-<<<<<<< HEAD
-        # Here, argument 'value' is annotated with Any type because it can
-        # accept values of customization args and customization args can have
-        # int, str, bool and other types too. Also, Any is used for schema
-        # because values in schema dictionary can be of type str, List, Dict
-        # and other types too.
-=======
-
-        # We wrap next_content_id_index in a dict so that modifying it in the
-        # inner function modifies the value.
-        next_content_id_index_dict = {'value': state.next_content_id_index}
-
         # Here we use type Any because, argument 'value' can accept values of
         # customization args and customization args can have int, str, bool and
         # other types too. Also, Any is used for schema because values in schema
         # dictionary can be of type str, List, Dict and other types too.
->>>>>>> 2f3485f2
         def traverse_schema_and_assign_content_ids(
             value: Any, schema: Dict[str, Any], contentId: str
         ) -> None:
