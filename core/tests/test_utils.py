--- conflicted
+++ resolved
@@ -395,14 +395,26 @@
             'acquired_skill_ids': [],
             'id': 'node_1',
             'title': 'Chapter 1',
-<<<<<<< HEAD
-            'description': '',
-            'prerequisite_skill_ids': []}],
-=======
             'prerequisite_skill_ids': [],
             'thumbnail_filename': None,
             'thumbnail_bg_color': None}],
->>>>>>> 31b10555
+        'initial_node_id': 'node_1',
+        'next_node_id': 'node_2'
+    }
+
+    VERSION_3_STORY_CONTENTS_DICT = {
+        'nodes': [{
+            'outline': u'',
+            'exploration_id': None,
+            'destination_node_ids': [],
+            'outline_is_finalized': False,
+            'acquired_skill_ids': [],
+            'id': 'node_1',
+            'title': 'Chapter 1',
+            'description': '',
+            'prerequisite_skill_ids': [],
+            'thumbnail_filename': None,
+            'thumbnail_bg_color': None}],
         'initial_node_id': 'node_1',
         'next_node_id': 'node_2'
     }
