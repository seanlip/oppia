# coding: utf-8
#
# Copyright 2014 The Oppia Authors. All Rights Reserved.
#
# Licensed under the Apache License, Version 2.0 (the "License");
# you may not use this file except in compliance with the License.
# You may obtain a copy of the License at
#
#      http://www.apache.org/licenses/LICENSE-2.0
#
# Unless required by applicable law or agreed to in writing, software
# distributed under the License is distributed on an "AS-IS" BASIS,
# WITHOUT WARRANTIES OR CONDITIONS OF ANY KIND, either express or implied.
# See the License for the specific language governing permissions and
# limitations under the License.

"""Common utilities for test classes."""

import contextlib
import copy
import inspect
import json
import os
import re
import unittest

import webtest

from core.domain import collection_domain
from core.domain import collection_services
from core.domain import config_domain
from core.domain import exp_domain
from core.domain import exp_services
from core.domain import rule_domain
from core.domain import rights_manager
from core.platform import models
import feconf
import jinja_utils
import main
import utils

(exp_models,) = models.Registry.import_models([models.NAMES.exploration])
current_user_services = models.Registry.import_current_user_services()

CSRF_REGEX = (
    r'csrf_token: JSON\.parse\(\'\\\"([A-Za-z0-9/=_-]+)\\\"\'\)')
# Prefix to append to all lines printed by tests to the console.
LOG_LINE_PREFIX = 'LOG_INFO_TEST: '


def empty_environ():
    os.environ['AUTH_DOMAIN'] = 'example.com'
    os.environ['SERVER_NAME'] = 'localhost'
    os.environ['HTTP_HOST'] = 'localhost'
    os.environ['SERVER_PORT'] = '8080'
    os.environ['USER_EMAIL'] = ''
    os.environ['USER_ID'] = ''
    os.environ['USER_IS_ADMIN'] = '0'
    os.environ['DEFAULT_VERSION_HOSTNAME'] = '%s:%s' % (
        os.environ['HTTP_HOST'], os.environ['SERVER_PORT'])


class TestBase(unittest.TestCase):
    """Base class for all tests."""

    maxDiff = 2500

    # This is the value that gets returned by default when
    # app_identity.get_application_id() is called during tests.
    EXPECTED_TEST_APP_ID = 'testbed-test'

    # A test unicode string.
    UNICODE_TEST_STRING = u'unicode ¡马!'

    # Dummy strings representing user attributes. Note that it is up to the
    # individual test to actually register these users as editors, admins, etc.
    ADMIN_EMAIL = 'admin@example.com'
    # Usernames containing the string 'admin' are reserved, so we use 'adm'
    # instead.
    ADMIN_USERNAME = 'adm'
    MODERATOR_EMAIL = 'moderator@example.com'
    MODERATOR_USERNAME = 'moderator'
    OWNER_EMAIL = 'owner@example.com'
    OWNER_USERNAME = 'owner'
    EDITOR_EMAIL = 'editor@example.com'
    EDITOR_USERNAME = 'editor'
    VIEWER_EMAIL = 'viewer@example.com'
    VIEWER_USERNAME = 'viewer'
    NEW_USER_EMAIL = 'new.user@example.com'
    NEW_USER_USERNAME = 'newuser'
    DEFAULT_END_STATE_NAME = 'End'

    VERSION_0_STATES_DICT = {
        feconf.DEFAULT_INIT_STATE_NAME: {
            'content': [{'type': 'text', 'value': ''}],
            'param_changes': [],
            'interaction': {
                'customization_args': {},
                'id': 'Continue',
                'handlers': [{
                    'name': 'submit',
                    'rule_specs': [{
                        'dest': 'END',
                        'feedback': [],
                        'param_changes': [],
                        'definition': {'rule_type': 'default'}
                    }]
                }]
            }
        }
    }

    def _get_unicode_test_string(self, suffix):
        return '%s%s' % (self.UNICODE_TEST_STRING, suffix)

    def setUp(self):
        raise NotImplementedError

    def tearDown(self):
        raise NotImplementedError

    def assertFuzzyTrue(self, value):  # pylint: disable=invalid-name
        self.assertEqual(value, rule_domain.CERTAIN_TRUE_VALUE)
        self.assertTrue(isinstance(value, float))

    def assertFuzzyFalse(self, value):  # pylint: disable=invalid-name
        self.assertEqual(value, rule_domain.CERTAIN_FALSE_VALUE)
        self.assertTrue(isinstance(value, float))

    def _assert_validation_error(self, item, error_substring):
        """Checks that the given item passes default validation."""
        with self.assertRaisesRegexp(utils.ValidationError, error_substring):
            item.validate()

    def signup_superadmin_user(self):
        """Signs up a superadmin user. Should be called at the end of setUp().
        """
        self.signup('tmpsuperadmin@example.com', 'tmpsuperadm1n')

    def log_line(self, line):
        """Print the line with a prefix that can be identified by the
        script that calls the test.
        """
        print '%s%s' % (LOG_LINE_PREFIX, line)

    def _delete_all_models(self):
        raise NotImplementedError

    def _stash_current_user_env(self):
        """Stashes the current user-specific env variables for later retrieval.

        Developers: please don't use this method outside this class -- it makes
        the individual tests harder to follow.
        """
        self.stashed_user_env = {  # pylint: disable=attribute-defined-outside-init
            'USER_EMAIL': os.environ['USER_EMAIL'],
            'USER_ID': os.environ['USER_ID'],
            'USER_IS_ADMIN': os.environ['USER_IS_ADMIN']
        }

    def _restore_stashed_user_env(self):
        """Restores a stashed set of user-specific env variables.

        Developers: please don't use this method outside this class -- it makes
        the individual tests harder to follow.
        """
        if not self.stashed_user_env:
            raise Exception('No stashed user env to restore.')

        for key in self.stashed_user_env:
            os.environ[key] = self.stashed_user_env[key]

        self.stashed_user_env = None  # pylint: disable=attribute-defined-outside-init

    def login(self, email, is_super_admin=False):
        os.environ['USER_EMAIL'] = email
        os.environ['USER_ID'] = self.get_user_id_from_email(email)
        os.environ['USER_IS_ADMIN'] = '1' if is_super_admin else '0'

    def logout(self):
        os.environ['USER_EMAIL'] = ''
        os.environ['USER_ID'] = ''
        os.environ['USER_IS_ADMIN'] = '0'

    def shortDescription(self):
        """Additional information logged during unit test invocation."""
        # Suppress default logging of docstrings.
        return None

    def get_expected_login_url(self, slug):
        """Returns the expected login URL."""
        return current_user_services.create_login_url(slug)

    def get_expected_logout_url(self, slug):
        """Returns the expected logout URL."""
        return current_user_services.create_logout_url(slug)

    def _parse_json_response(self, json_response, expect_errors=False):
        """Convert a JSON server response to an object (such as a dict)."""
        if not expect_errors:
            self.assertEqual(json_response.status_int, 200)

        self.assertEqual(
            json_response.content_type, 'application/javascript')
        self.assertTrue(json_response.body.startswith(feconf.XSSI_PREFIX))

        return json.loads(json_response.body[len(feconf.XSSI_PREFIX):])

    def get_json(self, url):
        """Get a JSON response, transformed to a Python object. This method
        does not support calling testapp.get() with errors expected in response
        because testapp.get() in that case does not return a JSON object."""
        json_response = self.testapp.get(url)
        self.assertEqual(json_response.status_int, 200)
        return self._parse_json_response(json_response, expect_errors=False)

    def post_json(self, url, payload, csrf_token=None, expect_errors=False,
                  expected_status_int=200, upload_files=None):
        """Post an object to the server by JSON; return the received object."""
        data = {'payload': json.dumps(payload)}
        if csrf_token:
            data['csrf_token'] = csrf_token

        json_response = self.testapp.post(
            str(url), data, expect_errors=expect_errors,
            upload_files=upload_files)

        self.assertEqual(json_response.status_int, expected_status_int)
        return self._parse_json_response(
            json_response, expect_errors=expect_errors)

    def put_json(self, url, payload, csrf_token=None, expect_errors=False,
                 expected_status_int=200):
        """Put an object to the server by JSON; return the received object."""
        data = {'payload': json.dumps(payload)}
        if csrf_token:
            data['csrf_token'] = csrf_token

        json_response = self.testapp.put(
            str(url), data, expect_errors=expect_errors)

        self.assertEqual(json_response.status_int, expected_status_int)
        return self._parse_json_response(
            json_response, expect_errors=expect_errors)

    def get_csrf_token_from_response(self, response):
        """Retrieve the CSRF token from a GET response."""
        return re.search(CSRF_REGEX, response.body).group(1)

    def signup(self, email, username):
        """Complete the signup process for the user with the given username."""
        self.login(email)

        response = self.testapp.get(feconf.SIGNUP_URL)
        self.assertEqual(response.status_int, 200)
        csrf_token = self.get_csrf_token_from_response(response)
        response = self.testapp.post(feconf.SIGNUP_DATA_URL, {
            'csrf_token': csrf_token,
            'payload': json.dumps({
                'username': username,
                'agreed_to_terms': True
            })
        })
        self.assertEqual(response.status_int, 200)

        self.logout()

<<<<<<< HEAD
    def set_admins(self, admin_usernames):
        """Set the ADMIN_USERNAMES property."""
=======
    def set_config_property(self, config_obj, new_config_value):
        """Sets a given configuration object's value to the new value specified
        using a POST request.
        """
>>>>>>> 4d35bf45
        self._stash_current_user_env()

        self.login('tmpsuperadmin@example.com', is_super_admin=True)
        response = self.testapp.get('/admin')
        csrf_token = self.get_csrf_token_from_response(response)
        self.post_json('/adminhandler', {
            'action': 'save_config_properties',
            'new_config_property_values': {
<<<<<<< HEAD
                config_domain.ADMIN_USERNAMES.name: admin_usernames,
=======
                config_obj.name: new_config_value,
>>>>>>> 4d35bf45
            }
        }, csrf_token)
        self.logout()

        self._restore_stashed_user_env()

<<<<<<< HEAD
    def set_moderators(self, moderator_usernames):
        """Set the MODERATOR_USERNAMES property."""
        self._stash_current_user_env()

        self.login('tmpsuperadmin@example.com', is_super_admin=True)
        response = self.testapp.get('/admin')
        csrf_token = self.get_csrf_token_from_response(response)
        self.post_json('/adminhandler', {
            'action': 'save_config_properties',
            'new_config_property_values': {
                config_domain.MODERATOR_USERNAMES.name: moderator_usernames,
            }
        }, csrf_token)
        self.logout()

        self._restore_stashed_user_env()
=======
    def set_admins(self, admin_emails):
        """Set the ADMIN_EMAILS property."""
        self.set_config_property(config_domain.ADMIN_EMAILS, admin_emails)

    def set_moderators(self, moderator_emails):
        """Set the MODERATOR_EMAILS property."""
        self.set_config_property(
            config_domain.MODERATOR_EMAILS, moderator_emails)
>>>>>>> 4d35bf45

    def get_current_logged_in_user_id(self):
        return os.environ['USER_ID']

    def get_user_id_from_email(self, email):
        return current_user_services.get_user_id_from_email(email)

    def save_new_default_exploration(
            self, exploration_id, owner_id, title='A title'):
        """Saves a new default exploration written by owner_id.

        Returns the exploration domain object.
        """
        exploration = exp_domain.Exploration.create_default_exploration(
            exploration_id, title, 'A category')
        exp_services.save_new_exploration(owner_id, exploration)
        return exploration

    def save_new_valid_exploration(
            self, exploration_id, owner_id, title='A title',
            category='A category', objective='An objective',
            language_code=feconf.DEFAULT_LANGUAGE_CODE,
            end_state_name=None):
        """Saves a new strictly-validated exploration.

        Returns the exploration domain object.
        """
        exploration = exp_domain.Exploration.create_default_exploration(
            exploration_id, title, category, language_code=language_code)
        exploration.states[exploration.init_state_name].update_interaction_id(
            'TextInput')
        exploration.objective = objective

        # If an end state name is provided, add terminal node with that name
        if end_state_name is not None:
            exploration.add_states([end_state_name])
            end_state = exploration.states[end_state_name]
            end_state.update_interaction_id('EndExploration')
            end_state.interaction.default_outcome = None

            # Link first state to ending state (to maintain validity)
            init_state = exploration.states[exploration.init_state_name]
            init_interaction = init_state.interaction
            init_interaction.default_outcome.dest = end_state_name

        exp_services.save_new_exploration(owner_id, exploration)
        return exploration

    def save_new_exp_with_states_schema_v0(self, exp_id, user_id, title):
        """Saves a new default exploration with a default version 0 states
        dictionary.

        This function should only be used for creating explorations in tests
        involving migration of datastore explorations that use an old states
        schema version.

        Note that it makes an explicit commit to the datastore instead of using
        the usual functions for updating and creating explorations. This is
        because the latter approach would result in an exploration with the
        *current* states schema version.
        """
        exp_model = exp_models.ExplorationModel(
            id=exp_id,
            category='category',
            title=title,
            objective='Old objective',
            language_code='en',
            tags=[],
            blurb='',
            author_notes='',
            skin_customizations={'panels_contents': {}},
            states_schema_version=0,
            init_state_name=feconf.DEFAULT_INIT_STATE_NAME,
            states=self.VERSION_0_STATES_DICT,
            param_specs={},
            param_changes=[]
        )
        rights_manager.create_new_exploration_rights(exp_id, user_id)

        commit_message = 'New exploration created with title \'%s\'.' % title
        exp_model.commit(user_id, commit_message, [{
            'cmd': 'create_new',
            'title': 'title',
            'category': 'category',
        }])

    def save_new_default_collection(
            self, collection_id, owner_id, title='A title',
            category='A category', objective='An objective'):
        """Saves a new default collection written by owner_id.

        Returns the collection domain object.
        """
        collection = collection_domain.Collection.create_default_collection(
            collection_id, title, category, objective)
        collection_services.save_new_collection(owner_id, collection)
        return collection

    def save_new_valid_collection(
            self, collection_id, owner_id, title='A title',
            category='A category', objective='An objective',
            exploration_id='an_exploration_id',
            end_state_name=DEFAULT_END_STATE_NAME):
        collection = collection_domain.Collection.create_default_collection(
            collection_id, title, category, objective=objective)
        collection.add_node(
            self.save_new_valid_exploration(
                exploration_id, owner_id, title, category, objective,
                end_state_name=end_state_name).id)

        collection_services.save_new_collection(owner_id, collection)
        return collection

    def get_updated_param_dict(
            self, param_dict, param_changes, exp_param_specs):
        """Updates a param dict using the given list of param_changes.

        Note that the list of parameter changes is ordered. Parameter
        changes later in the list may depend on parameter changes that have
        been set earlier in the same list.
        """
        new_param_dict = copy.deepcopy(param_dict)
        for pc in param_changes:
            try:
                obj_type = exp_param_specs[pc.name].obj_type
            except:
                raise Exception('Parameter %s not found' % pc.name)
            new_param_dict[pc.name] = pc.get_normalized_value(
                obj_type, new_param_dict)
        return new_param_dict

    def submit_answer(
            self, exploration_id, state_name, answer,
            params=None, unused_exploration_version=None):
        """Submits an answer as an exploration player and returns the
        corresponding dict. This function has strong parallels to code in
        PlayerServices.js which has the non-test code to perform the same
        functionality. This is replicated here so backend tests may utilize the
        functionality of PlayerServices.js without being able to access it.

        TODO(bhenning): Replicate this in an end-to-end Protractor test to
        protect against code skew here.
        """
        if params is None:
            params = {}

        exploration = exp_services.get_exploration_by_id(exploration_id)

        # First, the answer must be classified.
        classify_result = self.post_json(
            '/explorehandler/classify/%s' % exploration_id, {
                'old_state': exploration.states[state_name].to_dict(),
                'params': params,
                'answer': answer
            }
        )

        # Next, ensure the submission is recorded.
        self.post_json(
            '/explorehandler/answer_submitted_event/%s' % exploration_id, {
                'answer': answer,
                'params': params,
                'version': exploration.version,
                'old_state_name': state_name,
                'answer_group_index': classify_result['answer_group_index'],
                'rule_spec_index': classify_result['rule_spec_index']
            }
        )

        # Now the next state's data must be calculated.
        outcome = classify_result['outcome']
        new_state = exploration.states[outcome['dest']]
        params['answer'] = answer
        new_params = self.get_updated_param_dict(
            params, new_state.param_changes, exploration.param_specs)

        return {
            'feedback_html': jinja_utils.parse_string(
                utils.get_random_choice(outcome['feedback'])
                if outcome['feedback'] else '', params),
            'question_html': new_state.content[0].to_html(new_params),
            'state_name': outcome['dest']
        }

    @contextlib.contextmanager
    def swap(self, obj, attr, newvalue):
        """Swap an object's attribute value within the context of a
        'with' statement. The object can be anything that supports
        getattr and setattr, such as class instances, modules, ...

        Example usage:

            import math
            with self.swap(math, 'sqrt', lambda x: 42):
                print math.sqrt(16.0)  # prints 42
            print math.sqrt(16.0)  # prints 4 as expected.

        Note that this does not work directly for classmethods. In this case,
        you will need to import the 'types' module, as follows:

            import types
            with self.swap(
                SomePythonClass, 'some_classmethod',
                types.MethodType(new_classmethod, SomePythonClass)):

        NOTE: self.swap and other context managers that are created using
        contextlib.contextmanager use generators that yield exactly once. This
        means that you can only use them once after construction, otherwise,
        the generator will immediately raise StopIteration, and contextlib will
        raise a RuntimeError.
        """
        original = getattr(obj, attr)
        setattr(obj, attr, newvalue)
        try:
            yield
        finally:
            setattr(obj, attr, original)


class AppEngineTestBase(TestBase):
    """Base class for tests requiring App Engine services."""

    def _delete_all_models(self):
        from google.appengine.ext import ndb
        ndb.delete_multi(ndb.Query().iter(keys_only=True))

    def setUp(self):
        empty_environ()

        from google.appengine.datastore import datastore_stub_util
        from google.appengine.ext import testbed

        self.testbed = testbed.Testbed()
        self.testbed.activate()

        # Configure datastore policy to emulate instantaneously and globally
        # consistent HRD.
        policy = datastore_stub_util.PseudoRandomHRConsistencyPolicy(
            probability=1)

        # Declare any relevant App Engine service stubs here.
        self.testbed.init_user_stub()
        self.testbed.init_app_identity_stub()
        self.testbed.init_memcache_stub()
        self.testbed.init_datastore_v3_stub(consistency_policy=policy)
        self.testbed.init_urlfetch_stub()
        self.testbed.init_files_stub()
        self.testbed.init_blobstore_stub()
        self.testbed.init_search_stub()

        # The root path tells the testbed where to find the queue.yaml file.
        self.testbed.init_taskqueue_stub(root_path=os.getcwd())
        self.taskqueue_stub = self.testbed.get_stub(
            testbed.TASKQUEUE_SERVICE_NAME)

        self.testbed.init_mail_stub()
        self.mail_stub = self.testbed.get_stub(testbed.MAIL_SERVICE_NAME)

        # Set up the app to be tested.
        self.testapp = webtest.TestApp(main.app)

        self.signup_superadmin_user()

    def tearDown(self):
        self.logout()
        self._delete_all_models()
        self.testbed.deactivate()

    def _get_all_queue_names(self):
        return [q['name'] for q in self.taskqueue_stub.GetQueues()]

    def count_jobs_in_taskqueue(self, queue_name=None):
        """Counts the jobs in the given queue. If queue_name is None,
        defaults to counting the jobs in all queues available.
        """
        if queue_name:
            return len(self.taskqueue_stub.get_filtered_tasks(
                queue_names=[queue_name]))
        else:
            return len(self.taskqueue_stub.get_filtered_tasks())

    def process_and_flush_pending_tasks(self, queue_name=None):
        """Runs and flushes pending tasks. If queue_name is None, does so for
        all queues; otherwise, this only runs and flushes tasks for the
        specified queue.

        For more information on self.taskqueue_stub see

            https://code.google.com/p/googleappengine/source/browse/trunk/python/google/appengine/api/taskqueue/taskqueue_stub.py
        """
        queue_names = (
            [queue_name] if queue_name else self._get_all_queue_names())

        tasks = self.taskqueue_stub.get_filtered_tasks(queue_names=queue_names)
        for queue in queue_names:
            self.taskqueue_stub.FlushQueue(queue)

        while tasks:
            for task in tasks:
                if task.url == '/_ah/queue/deferred':
                    from google.appengine.ext import deferred
                    deferred.run(task.payload)
                else:
                    # All other tasks are expected to be mapreduce ones.
                    headers = {
                        key: str(val) for key, val in task.headers.iteritems()
                    }
                    headers['Content-Length'] = str(len(task.payload or ''))
                    response = self.testapp.post(
                        url=str(task.url), params=(task.payload or ''),
                        headers=headers)
                    if response.status_code != 200:
                        raise RuntimeError(
                            'MapReduce task to URL %s failed' % task.url)

            tasks = self.taskqueue_stub.get_filtered_tasks(
                queue_names=queue_names)
            for queue in queue_names:
                self.taskqueue_stub.FlushQueue(queue)


if feconf.PLATFORM == 'gae':
    GenericTestBase = AppEngineTestBase
else:
    raise Exception('Invalid platform: expected one of [\'gae\']')


class FunctionWrapper(object):
    """A utility for making function wrappers. Create a subclass and override
    any or both of the pre_call_hook and post_call_hook methods. See these
    methods for more info.
    """

    def __init__(self, func):
        """Creates a new FunctionWrapper instance.

        args:
          - func: a callable, or data descriptor. If it's a descriptor, its
            __get__ should return a bound method. For example, func can be a
            function, a method, a static or class method, but not a @property.
        """
        self._func = func
        self._instance = None

    def __call__(self, *args, **kwargs):
        if self._instance is not None:
            args = [self._instance] + list(args)

        args_dict = inspect.getcallargs(self._func, *args, **kwargs)

        self.pre_call_hook(args_dict)

        result = self._func(*args, **kwargs)

        self.post_call_hook(args_dict, result)

        return result

    def __get__(self, instance, owner):
        # We have to implement __get__ because otherwise, we don't have a
        # chance to bind to the instance self._func was bound to. See the
        # following SO answer: https://stackoverflow.com/a/22555978/675311
        self._instance = instance
        return self

    def pre_call_hook(self, args):
        pass

    def post_call_hook(self, args, result):
        pass


class CallCounter(FunctionWrapper):
    """A function wrapper that keeps track of how often the function is called.
    Note that the counter is incremented before each call, so it is also
    increased when the function raises an exception.
    """

    def __init__(self, f):
        """Counts the number of times the given function has been called.
        See FunctionWrapper for arguments.
        """
        super(CallCounter, self).__init__(f)
        self._times_called = 0

    @property
    def times_called(self):
        return self._times_called

    def pre_call_hook(self, args):
        self._times_called += 1


class FailingFunction(FunctionWrapper):
    """A function wrapper that makes a function fail, raising a given
    exception. It can be set to succeed after a given number of calls.
    """

    INFINITY = 'infinity'

    def __init__(self, f, exception, num_tries_before_success):
        """Create a new Failing function.

        args:
          - f: see FunctionWrapper.
          - exception: the exception to be raised.
          - num_tries_before_success: the number of times to raise an
            exception, before a call succeeds. If this is 0, all calls will
            succeed, if it is FailingFunction.INFINITY, all calls will fail.
        """
        super(FailingFunction, self).__init__(f)
        self._exception = exception
        self._num_tries_before_success = num_tries_before_success
        self._always_fail = (
            self._num_tries_before_success == FailingFunction.INFINITY)
        self._times_called = 0

        if not (self._num_tries_before_success >= 0 or self._always_fail):
            raise ValueError(
                'num_tries_before_success should either be an'
                'integer greater than or equal to 0,'
                'or FailingFunction.INFINITY')

    def pre_call_hook(self, args):
        self._times_called += 1
        call_should_fail = (
            self._num_tries_before_success >= self._times_called)
        if call_should_fail or self._always_fail:
            raise self._exception<|MERGE_RESOLUTION|>--- conflicted
+++ resolved
@@ -265,15 +265,10 @@
 
         self.logout()
 
-<<<<<<< HEAD
-    def set_admins(self, admin_usernames):
-        """Set the ADMIN_USERNAMES property."""
-=======
     def set_config_property(self, config_obj, new_config_value):
         """Sets a given configuration object's value to the new value specified
         using a POST request.
         """
->>>>>>> 4d35bf45
         self._stash_current_user_env()
 
         self.login('tmpsuperadmin@example.com', is_super_admin=True)
@@ -282,35 +277,13 @@
         self.post_json('/adminhandler', {
             'action': 'save_config_properties',
             'new_config_property_values': {
-<<<<<<< HEAD
-                config_domain.ADMIN_USERNAMES.name: admin_usernames,
-=======
                 config_obj.name: new_config_value,
->>>>>>> 4d35bf45
             }
         }, csrf_token)
         self.logout()
 
         self._restore_stashed_user_env()
 
-<<<<<<< HEAD
-    def set_moderators(self, moderator_usernames):
-        """Set the MODERATOR_USERNAMES property."""
-        self._stash_current_user_env()
-
-        self.login('tmpsuperadmin@example.com', is_super_admin=True)
-        response = self.testapp.get('/admin')
-        csrf_token = self.get_csrf_token_from_response(response)
-        self.post_json('/adminhandler', {
-            'action': 'save_config_properties',
-            'new_config_property_values': {
-                config_domain.MODERATOR_USERNAMES.name: moderator_usernames,
-            }
-        }, csrf_token)
-        self.logout()
-
-        self._restore_stashed_user_env()
-=======
     def set_admins(self, admin_emails):
         """Set the ADMIN_EMAILS property."""
         self.set_config_property(config_domain.ADMIN_EMAILS, admin_emails)
@@ -319,7 +292,6 @@
         """Set the MODERATOR_EMAILS property."""
         self.set_config_property(
             config_domain.MODERATOR_EMAILS, moderator_emails)
->>>>>>> 4d35bf45
 
     def get_current_logged_in_user_id(self):
         return os.environ['USER_ID']
