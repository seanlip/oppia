--- conflicted
+++ resolved
@@ -55,11 +55,8 @@
 
 // Creates and publishes a minimal exploration
 var createAndPublishExploration = function(
-<<<<<<< HEAD
     title, category, objective, language) {
-=======
     name, category, objective, language) {
->>>>>>> 51d863f9
   createExploration();
   editor.setContent(forms.toRichText('new exploration'));
   editor.setInteraction('TextInput');
