--- conflicted
+++ resolved
@@ -116,12 +116,8 @@
 var ListEditor = function(elem) {
   // NOTE: this returns a promise, not an integer.
   var _getLength = async function() {
-<<<<<<< HEAD
     var items = (
       await elem.all(by.repeater('item in localValue track by $index')));
-=======
-    var items = await elem.all(await by.repeater('item in localValue track by $index'))
->>>>>>> 0c31e3d1
     return items.length;
   };
   // If objectType is specified this returns an editor for objects of that type
@@ -131,11 +127,7 @@
   // If objectType is not specified, this function returns nothing.
   var addItem = async function(objectType = null) {
     var listLength = await _getLength();
-<<<<<<< HEAD
     await elem.element(by.css('.protractor-test-add-list-entry')).click();
-=======
-    await _elem.element(by.css('.protractor-test-add-list-entry')).click();
->>>>>>> 0c31e3d1
     if (objectType !== null) {
       return await _getEditor(objectType)(
         elem.element(
@@ -192,12 +184,8 @@
     await elem.element(by.css('.' + buttonName)).click();
   };
   var _clearContent = async function() {
-<<<<<<< HEAD
     expect(await elem.all(by.css('.oppia-rte')).first().isPresent()).toBe(
       true);
-=======
-    expect(await elem.all(by.css('.oppia-rte')).first().isPresent()).toBe(true);
->>>>>>> 0c31e3d1
     await elem.all(by.css('.oppia-rte')).first().clear();
   };
 
@@ -242,12 +230,7 @@
     // Additional arguments may be sent to this function, and they will be
     // passed on to the relevant RTE component editor.
     addRteComponent: async function(componentName) {
-<<<<<<< HEAD
-      await _clickToolbarButton(
-        'cke_button__oppia' + componentName.toLowerCase());
-=======
       await _clickToolbarButton('cke_button__oppia' + componentName.toLowerCase());
->>>>>>> 0c31e3d1
 
       // The currently active modal is the last in the DOM
       var modal = await element.all(by.css('.modal-dialog')).last();
@@ -266,12 +249,7 @@
       // Ensure that focus is not on added component once it is added so that
       // the component is not overwritten by some other element.
       if (['Video', 'Image', 'Collapsible', 'Tabs'].includes(componentName)) {
-<<<<<<< HEAD
-        await elem.all(by.css('.oppia-rte')).first().sendKeys(
-          protractor.Key.DOWN);
-=======
         await elem.all(by.css('.oppia-rte')).first().sendKeys(protractor.Key.DOWN);
->>>>>>> 0c31e3d1
       }
 
       // Ensure that the cursor is at the end of the RTE.
@@ -315,10 +293,6 @@
     },
     expectOptionsToBe: async function(expectedOptions) {
       await elem.element(by.css('.select2-container')).click();
-<<<<<<< HEAD
-      var actualOptions = await element(by.css('.select2-dropdown')).all(
-        by.tagName('li')).map((optionElem) => optionElem.getText());
-=======
       var actualOptions = await Promise.all(
         element(by.css('.select2-dropdown')).all(by.tagName('li')).map(
           function(optionElem) {
@@ -326,7 +300,6 @@
           }
         )
       );
->>>>>>> 0c31e3d1
       expect(actualOptions).toEqual(expectedOptions);
       // Re-close the dropdown.
       await element(by.css('.select2-dropdown')).element(
@@ -380,7 +353,6 @@
   var _toggleElementStatusesAndVerifyExpectedClass = async function(
       texts, expectedClassBeforeToggle) {
     // Open the dropdown menu.
-<<<<<<< HEAD
     await elem.element(by.css(
       '.protractor-test-search-bar-dropdown-toggle')).click();
 
@@ -391,18 +363,6 @@
         var choiceText = await choiceElem.getText();
         return texts.indexOf(choiceText) !== -1;
       }));
-=======
-    await elem.element(
-      by.css('.protractor-test-search-bar-dropdown-toggle')).click();
-
-    var filteredElements = await Promise.all(
-      elem.element(by.css('.protractor-test-search-bar-dropdown-menu'))
-        .all(by.tagName('span')).filter(function(choiceElem) {
-          var choiceText = await choiceElem.getText();
-          return texts.indexOf(choiceText) !== -1;
-        })
-    );
->>>>>>> 0c31e3d1
     if (filteredElements.length !== texts.length) {
       throw (
         'Could not toggle element selection. Values requested: ' + texts +
@@ -436,15 +396,6 @@
         '.protractor-test-search-bar-dropdown-toggle')).click();
 
       // Find the selected elements.
-<<<<<<< HEAD
-      var actualSelection = (
-        await elem.element(
-          by.css('.protractor-test-search-bar-dropdown-menu')).all(
-          by.css('.protractor-test-selected')).map(
-          async function(selectedElem) {
-            return await selectedElem.getText();
-          }));
-=======
       var actualSelection = await Promise.all(
         elem.element(by.css('.protractor-test-search-bar-dropdown-menu'))
           .all(by.css('.protractor-test-selected'))
@@ -452,7 +403,6 @@
             return await selectedElem.getText();
           })
       );
->>>>>>> 0c31e3d1
       expect(actualSelection).toEqual(expectedCurrentSelection);
 
       // Close the dropdown menu at the end.
