
// Copyright 2014 The Oppia Authors. All Rights Reserved.
//
// Licensed under the Apache License, Version 2.0 (the "License");
// you may not use this file except in compliance with the License.
// You may obtain a copy of the License at
//
//      http://www.apache.org/licenses/LICENSE-2.0
//
// Unless required by applicable law or agreed to in writing, software
// distributed under the License is distributed on an "AS-IS" BASIS,
// WITHOUT WARRANTIES OR CONDITIONS OF ANY KIND, either express or implied.
// See the License for the specific language governing permissions and
// limitations under the License.

/**
 * @fileoverview Page object for the exploration player, for use in Protractor
 * tests.
 */

var action = require('./action.js');
var forms = require('./forms.js');
var waitFor = require('./waitFor.js');
var interactions = require('../../../extensions/interactions/protractor.js');
var action = require('./action.js');
const { browser } = require('protractor');

var ExplorationPlayerPage = function() {
  var conversationInput = element(
    by.css('.protractor-test-conversation-input'));
  var nextCardButton = element(by.css('.protractor-test-next-card-button'));
  var suggestionDescriptionInput = element(
    by.css('.protractor-test-suggestion-description-input'));
  var closeSuggestionModalButton = element(
    by.css('.protractor-test-exploration-close-suggestion-modal-btn'));
  var conversationSkinCardsContainer = element(
    by.css('.protractor-test-conversation-skin-cards-container'));
  var conversationContent = element.all(
    by.css('.protractor-test-conversation-content'));
  var conversationFeedback = element.all(
    by.css('.protractor-test-conversation-feedback'));
  var explorationHeader = element(
    by.css('.protractor-test-exploration-header'));
  var infoCardRating = element(
    by.css('.protractor-test-info-card-rating'));
  var explorationSuggestionModal = element(
    by.css('.protractor-test-exploration-suggestion-modal'));
  var feedbackTextArea = element(
    by.css('.protractor-test-exploration-feedback-textarea'));
  var waitingForResponseElem = element(by.css(
    '.protractor-test-input-response-loading-dots'));
  var ratingStars = element.all(by.css('.protractor-test-rating-star'));
  var suggestionSubmitButton = element(
    by.css('.protractor-test-suggestion-submit-btn'));
  var feedbackCloseButton = element(
    by.css('.protractor-test-exploration-feedback-close-button'));
  var reportExplorationButton = element(
    by.css('.protractor-test-report-exploration-button'));
  var feedbackSubmitButton = element(
    by.css('.protractor-test-exploration-feedback-submit-btn'));
  var explorationInfoIcon = element(
    by.css('.protractor-test-exploration-info-icon'));
  var nextCardButton = element(
    by.css('.protractor-test-continue-to-next-card-button'));
  var viewHintButton = element(by.css('.protractor-test-view-hint'));
  var viewSolutionButton = element(by.css('.protractor-test-view-solution'));
  var continueToSolutionButton = element(
    by.css('.protractor-test-continue-to-solution-btn'));
  var gotItButton = element(by.css('.oppia-learner-got-it-button'));
  var confirmRedirectionButton =
      element(by.css('.protractor-test-confirm-redirection-button'));
  var cancelRedirectionButton = element(
    by.css('.protractor-test-cancel-redirection-button'));
  var returnToParentButton = element(
    by.css('.protractor-test-return-to-parent-button'));
  var correctFeedbackElement = element(
    by.css('.protractor-test-correct-feedback'));

  var feedbackPopupLink =
    element(by.css('.protractor-test-exploration-feedback-popup-link'));
  var suggestionPopupLink =
    element(by.css('.protractor-test-exploration-suggestion-popup-link'));

  var audioBarExpandButton = element(by.css('.protractor-test-audio-bar'));
  var voiceoverLanguageSelector = element(
    by.css('.protractor-test-audio-lang-select'));
  var playButton = element(by.css('.protractor-test-play-circle'));
  var pauseButton = element(by.css('.protractor-test-pause-circle'));

  this.expandAudioBar = async function() {
    await action.click('Audio Bar Expand Button', audioBarExpandButton);
  };

  this.pressPlayButton = async function() {
    await action.click('Play Button', playButton);
  };

  this.expectAudioToBePlaying = async function() {
    await waitFor.visibilityOf(
      pauseButton, 'Pause button taking too long to show up.');
  };

  this.pressPauseButton = async function() {
    await action.click('Pause Button', pauseButton);
  };

  this.expectAudioToBePaused = async function() {
    await waitFor.visibilityOf(
      playButton, 'Play button taking too long to show up.');
  };

  this.changeVoiceoverLanguage = async function(language) {
    await waitFor.visibilityOf(
      voiceoverLanguageSelector, 'Language selector takes too long to appear.');
    var languageButton = voiceoverLanguageSelector.element(
      by.cssContainingText('option', language));
    await action.click('Language Button', languageButton);
  };

  this.clickThroughToNextCard = async function() {
    await waitFor.elementToBeClickable(nextCardButton);
    await action.click('Next Card button', nextCardButton);
  };

  this.clickSuggestChangesButton = async function() {
    await action.click('Suggestion Popup link', suggestionPopupLink);
  };

  this.expectNextCardButtonTextToBe = async function(text) {
    await waitFor.visibilityOf(
      nextCardButton, 'Next Card Button not showing up.');
    var buttonText = await nextCardButton.getText();
    expect(buttonText).toMatch(text);
  };

  this.fillAndSubmitSuggestion = async function(
      suggestionTitle, suggestionDescription) {
    var suggestionModal = element(
      by.css('.protractor-test-exploration-suggestion-modal'));
    await waitFor.visibilityOf(
      suggestionModal, 'Suggestion Modal is taking too long to appear.');
    var suggestionHeader = element(by.css('.oppia-rte'));
    await action.click('Suggestion Header', suggestionHeader);
    await action.sendKeys(
      'Suggestion Header', suggestionHeader, suggestionTitle);
    var suggestionModalDescription = element(
      by.css('.protractor-test-suggestion-description-input'));
    await action.click(
      'Suggestion Modal Description', suggestionModalDescription);
    await action.sendKeys(
      'Suggestion Modal Description',
      suggestionModalDescription,
      suggestionDescription);
    var submitSuggestionBtn = element(
      by.css('.protractor-test-suggestion-submit-btn'));

    await action.click('Submit Suggestion Button', submitSuggestionBtn);
    var AFTER_SUBMIT_RESPONSE_STRING =
        'Your suggestion has been forwarded to the ' +
        'exploration author for review.';
    var afterSubmitModalText = await element(by.tagName('p')).getText();
    expect(afterSubmitModalText).toMatch(AFTER_SUBMIT_RESPONSE_STRING);
  };

  this.reportExploration = async function() {
    await action.click('Report Exploration Button', reportExplorationButton);
    let radioButton = await element.all(by.tagName('input')).get(0);
    await waitFor.visibilityOf(
      radioButton, 'Radio Buttons takes too long to appear');
    await action.click('Radio Button', radioButton);
    let textArea = element(by.tagName('textarea'));
    await action.sendKeys('Text Area', textArea, 'Reporting this exploration');
    let submitButton = await element.all(by.tagName('button')).get(1);
    await action.click('Submit Button', submitButton);
    let afterSubmitText = await element(by.tagName('p')).getText();
    expect(afterSubmitText).toMatch(
      'Your report has been forwarded to the moderators for review.');
  };

  this.viewHint = async function() {
    // We need to wait some time for the solution to activate.
    var until = protractor.ExpectedConditions;
    const WAIT_FOR_FIRST_HINT_MSEC = 60000;
    await browser.wait(
      until.elementToBeClickable(viewHintButton), WAIT_FOR_FIRST_HINT_MSEC,
      '"View Hint" button takes too long to be clickable');
    await action.click('View Hint Button', viewHintButton);
    await clickGotItButton();
  };

  this.viewSolution = async function() {
    var until = protractor.ExpectedConditions;
    const WAIT_FOR_SUBSEQUENT_HINTS = 30000;
    // We need to wait some time for the solution to activate.
    await browser.wait(
      until.elementToBeClickable(viewSolutionButton), WAIT_FOR_SUBSEQUENT_HINTS,
      '"View Solution" button takes too long to be clickable');
    await action.click('View Solution Button', viewSolutionButton);
    await action.click(
      'Continue To Solution Button', continueToSolutionButton);
    await clickGotItButton();
  };

  var clickGotItButton = async function() {
    await waitFor.elementToBeClickable(gotItButton);
    await action.click('Got It Button', gotItButton);
  };

  this.clickConfirmRedirectionButton = async function() {
    await waitFor.elementToBeClickable(confirmRedirectionButton);
    await action.click('Confirm Redirection Button', confirmRedirectionButton);
    await waitFor.pageToFullyLoad();
  };

  this.clickCancelRedirectionButton = async function() {
    await waitFor.elementToBeClickable(cancelRedirectionButton);
    await action.click('Cancel Redirection Button', cancelRedirectionButton);
  };

  this.clickOnReturnToParentButton = async function() {
    await waitFor.elementToBeClickable(returnToParentButton);
    await action.click('Return To Parent Button', returnToParentButton);
    await waitFor.pageToFullyLoad();
  };

  this.clickOnCloseSuggestionModalButton = async function() {
    await waitFor.elementToBeClickable(closeSuggestionModalButton);
    await action.click(
      'Close Suggestion Modal Button', closeSuggestionModalButton);
    await waitFor.pageToFullyLoad();
  };

  // This verifies the question just asked, including formatting and
  // rich-text components. To do so the richTextInstructions function will be
  // sent a handler (as given in forms.RichTextChecker) to which calls such as
  //   handler.readItalicText('slanted');
  // can then be sent.
  this.expectContentToMatch = async function(richTextInstructions) {
    await waitFor.visibilityOf(
      await conversationContent.first(), 'Conversation not visible');
    await waitFor.visibilityOf(
      await conversationContent.last(), 'Conversation not fully present');
    await forms.expectRichText(
      await conversationContent.last()
    ).toMatch(richTextInstructions);
  };

  this.expectExplorationToBeOver = async function() {
    await waitFor.visibilityOf(
      conversationContent.last(), 'Ending message not visible');
    await waitFor.textToBePresentInElement(
      conversationContent.last(), 'Congratulations, you have finished!',
      'Ending Message Not Visible');
    expect(
      await (conversationContent.last().getText())
    ).toEqual('Congratulations, you have finished!');
  };

  this.expectExplorationToNotBeOver = async function() {
    await waitFor.visibilityOf(
      conversationContent.last(), 'Ending message not visible');
    expect(
      await (conversationContent.last()).getText()
    ).not.toEqual('Congratulations, you have finished!');
  };

  // Additional arguments may be sent to this function, and they will be
  // passed on to the relevant interaction's detail checker.
  this.expectInteractionToMatch = async function(interactionId) {
    await waitFor.visibilityOf(
      conversationSkinCardsContainer,
      'Conversation skill cards take too long to appear.');
    // Convert additional arguments to an array to send on.
    var args = [conversationInput];
    for (var i = 1; i < arguments.length; i++) {
      args.push(arguments[i]);
    }
    var interaction = await interactions.getInteraction(interactionId);
    await interaction.expectInteractionDetailsToMatch.apply(null, args);
  };

  // Note that the 'latest' feedback may be on either the current or a
  // previous card.
  this.expectLatestFeedbackToMatch = async function(richTextInstructions) {
    await forms.expectRichText(
      await conversationFeedback.last()
    ).toMatch(richTextInstructions);
  };

  this.expectExplorationNameToBe = async function(name) {
    await waitFor.visibilityOf(
      explorationHeader, 'Exploration Header taking too long to appear.');
    await waitFor.textToBePresentInElement(
      explorationHeader, name, 'No Header Text');
    expect(
      await explorationHeader.getText()
    ).toBe(name);
  };

  this.expectExplorationRatingOnInformationCardToEqual = async function(
      ratingValue) {
    await waitFor.elementToBeClickable(explorationInfoIcon);
    await action.click('Exploration Info Icon', explorationInfoIcon);
    var value = await infoCardRating.getText();
    expect(value).toBe(ratingValue);
  };

  this.rateExploration = async function(ratingValue) {
    await waitFor.elementToBeClickable(ratingStars.get(ratingValue - 1));
    await action.click('Submit Button', ratingStars.get(ratingValue - 1));
    await waitFor.visibilityOfSuccessToast(
      'Success toast for rating takes too long to appear.');
    await waitFor.elementToBeClickable(feedbackCloseButton);
    await action.click('Feedback Close Button', feedbackCloseButton);
    await waitFor.invisibilityOf(
      feedbackCloseButton, 'Close Feedback button does not disappear');
  };

  // `answerData` is a variable that is passed to the
  // corresponding interaction's protractor utilities.
  // Its definition and type are interaction-specific.
  this.submitAnswer = async function(interactionId, answerData) {
<<<<<<< HEAD
    // Skip-linter debugger;.
    // Skip-linter console.log(await element(By.className(
    //   'protractor-test-conversation-input')).isDisplayed());.
=======
    // TODO(#11969): Move this wait to interactions submitAnswer function.
>>>>>>> 318390bb
    await waitFor.presenceOf(
      conversationInput, 'Conversation input takes too long to appear.');
    // The .first() targets the inline interaction, if it exists. Otherwise,
    // it will get the supplemental interaction.
    await interactions.getInteraction(interactionId).submitAnswer(
      conversationInput, answerData);
    await waitFor.invisibilityOf(
      waitingForResponseElem, 'Response takes too long to appear');
  };

  this.submitFeedback = async function(feedback) {
    await waitFor.elementToBeClickable(feedbackPopupLink);
    await action.click('Feedback Popup Link', feedbackPopupLink);
    await action.sendKeys('Feedback Text Area', feedbackTextArea, feedback);
    await waitFor.elementToBeClickable(feedbackSubmitButton);
    await action.click('Feedback Submit Button', feedbackSubmitButton);
    await waitFor.invisibilityOf(
      feedbackSubmitButton, 'Feedback popup takes too long to disappear');
  };

  this.submitSuggestion = async function(suggestion, description) {
    await waitFor.elementToBeClickable(suggestionPopupLink);
    await action.click('Suggestion Popup Link', suggestionPopupLink);
    var editor = await forms.RichTextEditor(explorationSuggestionModal);
    await editor.setPlainText(suggestion);
    await action.sendKeys(
      'Suggestion Description Input', suggestionDescriptionInput, description);
    await waitFor.elementToBeClickable(suggestionSubmitButton);
    await action.click('Suggestion Submit Button', suggestionSubmitButton);
    await waitFor.invisibilityOf(
      suggestionSubmitButton, 'Suggestion popup takes too long to disappear');
  };

  this.expectCorrectFeedback = async function() {
    await waitFor.visibilityOf(
      correctFeedbackElement,
      'Correct feedback footer takes too long to appear');
  };
};

exports.ExplorationPlayerPage = ExplorationPlayerPage;<|MERGE_RESOLUTION|>--- conflicted
+++ resolved
@@ -320,13 +320,7 @@
   // corresponding interaction's protractor utilities.
   // Its definition and type are interaction-specific.
   this.submitAnswer = async function(interactionId, answerData) {
-<<<<<<< HEAD
-    // Skip-linter debugger;.
-    // Skip-linter console.log(await element(By.className(
-    //   'protractor-test-conversation-input')).isDisplayed());.
-=======
     // TODO(#11969): Move this wait to interactions submitAnswer function.
->>>>>>> 318390bb
     await waitFor.presenceOf(
       conversationInput, 'Conversation input takes too long to appear.');
     // The .first() targets the inline interaction, if it exists. Otherwise,
