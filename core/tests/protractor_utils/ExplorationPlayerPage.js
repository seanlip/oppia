--- conflicted
+++ resolved
@@ -177,34 +177,18 @@
     feedbackSubmitButton.isDisplayed().then(function() {
       feedbackSubmitButton.click();
     });
-<<<<<<< HEAD
-    general.waitForSystem();
-=======
->>>>>>> 406ef9e6
   };
 
   this.submitSuggestion = function(suggestion, description) {
     suggestionPopupLink.isDisplayed().then(function(){
       suggestionPopupLink.click();
     });
-<<<<<<< HEAD
-    browser.waitForAngular();
-=======
->>>>>>> 406ef9e6
     forms.RichTextEditor(explorationSuggestionModal).setPlainText(suggestion);
     browser.waitForAngular();
     suggestionDescriptionInput.sendKeys(description);
-<<<<<<< HEAD
-    browser.waitForAngular();
     suggestionSubmitButton.isDisplayed().then(function() {
       suggestionSubmitButton.click();
     });
-    browser.waitForAngular();
-=======
-    suggestionSubmitButton.isDisplayed().then(function() {
-      suggestionSubmitButton.click();
-    });
->>>>>>> 406ef9e6
   };
 };
 
