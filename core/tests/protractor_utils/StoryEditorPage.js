--- conflicted
+++ resolved
@@ -151,11 +151,7 @@
 
   this.deleteChapterWithIndex = async function(index) {
     await waitFor.visibilityOf(
-<<<<<<< HEAD
-      await chapterEditOptions.first(),
-=======
       chapterEditOptions.first(),
->>>>>>> 0149a2a8
       'Chapter list taking too long to appear.');
     await action.click('Chapter edit options', chapterEditOptions.get(index));
     await action.click('Delete chapter button', deleteChapterButton);
@@ -180,11 +176,7 @@
 
   this.navigateToChapterWithName = async function(chapterName) {
     await waitFor.visibilityOf(
-<<<<<<< HEAD
-      await chapterTitles.first(), 'Chapter list taking too long to appear');
-=======
       chapterTitles.first(), 'Chapter list taking too long to appear');
->>>>>>> 0149a2a8
     var chapterIndex = -1;
     for (var i = 0; i < await chapterTitles.count(); i++) {
       if (await chapterTitles.get(i).getText() === chapterName) {
@@ -196,11 +188,8 @@
 
     await action.click('Chapter list item', chapterTitles.get(i));
     await waitFor.pageToFullyLoad();
-<<<<<<< HEAD
-=======
     await waitFor.visibilityOf(
       nodeOutlineEditor, 'Chapter editor is taking too long to appear.');
->>>>>>> 0149a2a8
     await general.scrollToTop();
   };
 
