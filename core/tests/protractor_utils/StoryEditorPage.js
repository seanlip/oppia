// Copyright 2019 The Oppia Authors. All Rights Reserved.
//
// Licensed under the Apache License, Version 2.0 (the "License");
// you may not use this file except in compliance with the License.
// You may obtain a copy of the License at
//
//      http://www.apache.org/licenses/LICENSE-2.0
//
// Unless required by applicable law or agreed to in writing, software
// distributed under the License is distributed on an "AS-IS" BASIS,
// WITHOUT WARRANTIES OR CONDITIONS OF ANY KIND, either express or implied.
// See the License for the specific language governing permissions and
// limitations under the License.

/**
 * @fileoverview Page object for the story editor page, for use
 * in Protractor tests.
 */

var action = require('../protractor_utils/action.js');
var forms = require('./forms.js');
var general = require('./general.js');
var waitFor = require('./waitFor.js');
var workflow = require('../protractor_utils/workflow.js');

var StoryEditorPage = function() {
  var EDITOR_URL_PREFIX = '/story_editor/';
  var thumbnailContainer = element(
    by.css('.protractor-test-thumbnail-container'));
  var storyTitleField = element(by.css('.protractor-test-story-title-field'));
  var storyDescriptionField = element(
    by.css('.protractor-test-story-description-field'));
  var storyNotes = element(by.css('.protractor-test-story-notes'));
  var notesEditor = element(by.css('.protractor-test-story-notes-rte'));
  var openStoryNotesEditorButton = element(
    by.css('.protractor-test-open-story-notes-editor-button'));
  var saveStoryNotesEditorButton = element(
    by.css('.protractor-test-save-story-notes-button'));
  var returnToTopicButton = element(
    by.css('.protractor-test-return-to-topic-button'));
  var saveStoryButton = element(
    by.css('.protractor-test-save-story-button'));
  var commitMessageField = element(
    by.css('.protractor-test-commit-message-input'));
  var closeSaveModalButton = element(
    by.css('.protractor-test-close-save-modal-button'));
  var createChapterButton = element(
    by.css('.protractor-test-add-chapter-button'));
  var newChapterTitleField = element(
    by.css('.protractor-test-new-chapter-title-field'));
  var newChapterExplorationField = element(
    by.css('.protractor-test-chapter-exploration-input'));
  var confirmChapterCreationButton = element(
    by.css('.protractor-test-confirm-chapter-creation-button'));
  var destinationSelect = element(
    by.css('.protractor-test-destination-select'));
  var chapterTitles = element.all(by.css('.protractor-test-chapter-title'));
  var deleteChapterButtons = element.all(
    by.css('.protractor-test-delete-chapter-button'));
  var confirmDeleteChapterButton = element(
    by.css('.protractor-test-confirm-delete-chapter-button'));
  var publishStoryButton = element(
    by.css('.protractor-test-publish-story-button'));
  var unpublishStoryButton = element(
    by.css('.protractor-test-unpublish-story-button'));

  /*
   * CHAPTER
   */
  var explorationIdInput = element(
    by.css('.protractor-test-exploration-id-input'));
  var explorationIdSaveButton = element(
    by.css('.protractor-test-exploration-id-save-button'));
  var nodeDescriptionInputField = element(
    by.css('.protractor-test-add-chapter-description'));
  var nodeOutlineEditor = element(
    by.css('.protractor-test-add-chapter-outline'));
  var nodeOutlineEditorRteContent = element.all(by.css('.oppia-rte'));
  var nodeOutlineSaveButton = element(
    by.css('.protractor-test-node-outline-save-button'));
  var addPrerequisiteSkillButton = element(
    by.css('.protractor-test-add-prerequisite-skill'));
  var addAcquiredSkillButton = element(
    by.css('.protractor-test-add-acquired-skill'));
  var selectSkillModalHeader = element(
    by.css('.protractor-test-skill-select-header'));
  var skillNameInputField = element(
    by.css('.protractor-test-skill-name-input'));
  var skillSaveButton = element(
    by.css('.protractor-test-confirm-skill-selection-button'));
  var skillListItems = element.all(
    by.css('.protractor-test-skills-list-item'));
  var disconnectedChapterWarning = element(
    by.css('.protractor-test-disconnected-node-warning'));
  var deletePrerequisiteSkillButton = element.all(
    by.css('.protractor-test-remove-prerequisite-skill'));
  var deleteAcquiredSkillButton = element.all(
    by.css('.protractor-test-remove-acquired-skill'));
  var prerequisiteSkillDescriptionCard = element.all(
    by.css('.protractor-test-prerequisite-skill-description-card'));
  var acquiredSkillDescriptionCard = element.all(
    by.css('.protractor-test-acquired-skill-description-card'));
  var nextChapterCard = element(by.css('.protractor-test-next-chapter-card'));
  var warningIndicator = element(by.css('.protractor-test-warning-indicator'));
  var warningTextElements = element.all(
    by.css('.protractor-test-warnings-text'));
  var storyThumbnailImageElement = element(
    by.css('.story-thumbnail .protractor-test-custom-photo'));
  var storyThumbnailButton = element(
    by.css('.story-thumbnail .protractor-test-photo-button'));
  var chapterThumbnailImageElement = element(
    by.css('.story-node-thumbnail .protractor-test-custom-photo'));
  var chapterThumbnailButton = element(
    by.css('.story-node-thumbnail .protractor-test-photo-button'));
  var createChapterThumbnailButton = element(
    by.css('.chapter-input-thumbnail .protractor-test-photo-button'));
  var explorationAlreadyPresentMsg = element(
    by.css('.protractor-test-invalid-exp-id'));

  this.get = async function(storyId) {
    await browser.get(EDITOR_URL_PREFIX + storyId);
    await waitFor.pageToFullyLoad();
  };

  this.getStoryThumbnailSource = async function() {
    return await workflow.getImageSource(storyThumbnailImageElement);
  };

  this.getChapterThumbnailSource = async function() {
    return await workflow.getImageSource(chapterThumbnailImageElement);
  };

  this.submitStoryThumbnail = async function(imgPath, resetExistingImage) {
    return await workflow.submitImage(
      storyThumbnailButton, thumbnailContainer, imgPath, resetExistingImage);
  };

  this.submitChapterThumbnail = async function(imgPath, resetExistingImage) {
    return await workflow.submitImage(
      chapterThumbnailButton, thumbnailContainer, imgPath, resetExistingImage);
  };

  this.publishStory = async function() {
    await publishStoryButton.click();
  };

  this.unpublishStory = async function() {
    await unpublishStoryButton.click();
  };

  this.deleteChapterWithIndex = async function(index) {
    await general.scrollToTop();
    await deleteChapterButtons.get(index).click();
    await confirmDeleteChapterButton.click();
  };

<<<<<<< HEAD
  this.createNewChapter = async function(title) {
=======
  this.createNewChapter = async function(title, explorationId, imgPath) {
>>>>>>> 6b2d604d
    await general.scrollToTop();
    await action.click(
      'Create chapter button takes too long to be clickable.',
      createChapterButton);
    await action.sendKeys(
      'New chapter title field', newChapterTitleField, title);
<<<<<<< HEAD
=======
    await action.sendKeys(
      'New chapter exploration ID', newChapterExplorationField, explorationId);
    await workflow.submitImage(
      createChapterThumbnailButton, thumbnailContainer, imgPath, false);

>>>>>>> 6b2d604d
    await confirmChapterCreationButton.click();
    await general.scrollToTop();
  };

  this.expectChaptersListToBe = async function(chapters) {
    await this.expectNumberOfChaptersToBe(chapters.length);
    for (var i = 0; i < chapters.length; i++) {
      expect(await chapterTitles.get(i).getText()).toEqual(chapters[i]);
    }
  };

  this.dragChapterToAnotherChapter = (async function(chapter1, chapter2) {
    await waitFor.visibilityOf(
      await chapterTitles.first(),
      'Chapter titles taking too long to appear.');
    var matchFound = false;
    for (var i = 0; i < await chapterTitles.count(); i++) {
      if (await chapterTitles.get(i).getText() === chapter1) {
        matchFound = true;
        break;
      }
    }
    expect(matchFound).toBe(true);
    var toMove = chapterTitles.get(i);

    matchFound = false;
    for (var i = 0; i < await chapterTitles.count(); i++) {
      if (await chapterTitles.get(i).getText() === chapter2) {
        matchFound = true;
        break;
      }
    }
    expect(matchFound).toBe(true);
    var target = chapterTitles.get(i);
    await general.dragAndDrop(toMove, target);
  });

  this.expectDestinationToBe = async function(chapterName) {
    var pattern = '\s*' + chapterName + '\s*';
    return expect(await nextChapterCard.getText()).toMatch(pattern);
  };

  this.expectNumberOfChaptersToBe = async function(count) {
    expect(await chapterTitles.count()).toEqual(count);
  };

  this.expectNotesToBe = async function(richTextInstructions) {
    await forms.expectRichText(storyNotes).toMatch(richTextInstructions);
  };

  this.expectTitleToBe = async function(title) {
    expect(await storyTitleField.getAttribute('value')).toEqual(title);
  };

  this.expectDescriptionToBe = async function(description) {
    expect(await storyDescriptionField.getAttribute('value')).toEqual(
      description);
  };

  this.changeStoryTitle = async function(storyTitle) {
    await storyTitleField.clear();
    await storyTitleField.sendKeys(storyTitle);
  };

  this.returnToTopic = async function() {
    await general.scrollToTop();
    await returnToTopicButton.click();
    await waitFor.pageToFullyLoad();
  };

  this.changeStoryDescription = async function(storyDescription) {
    await storyDescriptionField.clear();
    await storyDescriptionField.sendKeys(storyDescription);
  };

  this.changeStoryNotes = async function(richTextInstructions) {
    await openStoryNotesEditorButton.click();
    var storyNotesEditor = await forms.RichTextEditor(
      notesEditor);
    await storyNotesEditor.clear();
    await richTextInstructions(storyNotesEditor);
    await saveStoryNotesEditorButton.click();
  };

  this.saveStory = async function(commitMessage) {
    await waitFor.elementToBeClickable(
      saveStoryButton,
      'Save story button takes too long to be clickable');
    await saveStoryButton.click();
    await waitFor.visibilityOf(
      commitMessageField,
      'Commit message modal takes too long to appear.');
    await commitMessageField.sendKeys(commitMessage);

    await waitFor.elementToBeClickable(
      closeSaveModalButton,
      'Close save modal button takes too long to be clickable');
    await closeSaveModalButton.click();
    await waitFor.invisibilityOf(
      closeSaveModalButton,
      'Commit message modal takes too long to disappear.');
    await waitFor.pageToFullyLoad();
  };

  this.expectSaveStoryDisabled = async function() {
    return expect(
      await saveStoryButton.getAttribute('disabled')).toEqual('true');
  };

  this.setChapterExplorationId = async function(explorationId) {
    await waitFor.visibilityOf(
      explorationIdInput,
      'ExplorationIdInput takes too long to be visible'
    );

    await explorationIdInput.sendKeys(explorationId);
    await waitFor.elementToBeClickable(
      explorationIdSaveButton,
      'ExplorationIdSaveButton takes too long to be clickable'
    );
    await explorationIdSaveButton.click();
  };

  this.changeNodeDescription = async function(nodeDescription) {
    // Function scrollToTop is added to prevent nodeDescriptionInputField from
    // being hidden by the navbar.
    await general.scrollToTop();
    await waitFor.visibilityOf(
      nodeDescriptionInputField,
      'NodeDescriptionInputField takes too long to be visible'
    );
    await nodeDescriptionInputField.clear();
    await nodeDescriptionInputField.sendKeys(nodeDescription);
  };

  this.expectNodeDescription = async function(nodeDescription) {
    await waitFor.visibilityOf(
      nodeDescriptionInputField,
      'NodeDescriptionInputField takes too long to be visible'
    );
    await expect(await nodeDescriptionInputField.getAttribute('value'))
      .toMatch(nodeDescription);
  };

  this.expectChapterExplorationIdToBe = function(id) {
    expect(explorationIdInput.getAttribute('value')).toEqual(id);
  };

  this.changeNodeOutline = async function(richTextInstructions) {
    var editor = await forms.RichTextEditor(
      nodeOutlineEditor);
    await editor.clear();
    await richTextInstructions(editor);
    await nodeOutlineSaveButton.click();
  };

  this.navigateToChapterByIndex = async function(index) {
    // Function scrollToTop is added to prevent chapterTitles from being hidden
    // by the navbar.
    await general.scrollToTop();
    var chapterTitleButton = await chapterTitles.get(index);
    await chapterTitleButton.click();
  };

  this.expectNodeOutlineToMatch = function(nodeOutline) {
    expect(
      nodeOutlineEditorRteContent.first().getText()).toEqual(nodeOutline);
  };

  this.expectExplorationIdAlreadyExistWarning = async function() {
    expect(await explorationAlreadyPresentMsg.isDisplayed()).toBe(true);
    expect(
      await explorationAlreadyPresentMsg.getText()).toEqual(
      'The given exploration already exists in the story.');
  };

  this.getSelectSkillModal = async function() {
    await waitFor.visibilityOf(
      selectSkillModalHeader,
      'selectSkillModalHeader takes too long to be visible.');
    return {
      _searchSkillByName: async function(name) {
        await waitFor.visibilityOf(
          skillNameInputField,
          'skillNameInputField takes too long to be visible');
        await skillNameInputField.sendKeys(name);
      },

      _selectSkillBasedOnIndex: async function(index) {
        var selectedSkill = skillListItems.get(index);
        await waitFor.elementToBeClickable(
          selectedSkill,
          'selectedSkill takes too long to be clickable.'
        );
        await selectedSkill.click();
      },

      selectSkill: async function(name) {
        await this._searchSkillByName(name);
        await this._selectSkillBasedOnIndex(0);
        await waitFor.elementToBeClickable(
          skillSaveButton,
          'doneButton takes too long to be clickable');
        await skillSaveButton.click();
      },
    };
  };

  this.addAcquiredSkill = async function(skillName) {
    await waitFor.visibilityOf(
      addAcquiredSkillButton,
      'addAcquiredSkillButton takes too long to be visible');
    await waitFor.elementToBeClickable(
      addAcquiredSkillButton,
      'addAcquiredSkillButton takes too long to be clickable');
    await addAcquiredSkillButton.click();
    var selectSkillModal = await this.getSelectSkillModal();
    await selectSkillModal.selectSkill(skillName);
  };

  this.addPrerequisiteSkill = async function(skillName) {
    await waitFor.visibilityOf(
      addPrerequisiteSkillButton,
      'addPrerequisitesSkillButton takes too long to be visible');
    await waitFor.elementToBeClickable(
      addPrerequisiteSkillButton,
      'addPrerequisitesSkillButton takes too long to be clickable');
    await addPrerequisiteSkillButton.click();
    var selectSkillModal = await this.getSelectSkillModal();
    await selectSkillModal.selectSkill(skillName);
  };

  this.deleteAcquiredSkillByIndex = async function(index) {
    await deleteAcquiredSkillButton.get(index).click();
  };

  this.deletePrerequisiteSkillByIndex = async function(index) {
    await deletePrerequisiteSkillButton.get(index).click();
  };

  this.expectAcquiredSkillDescriptionCardCount = async function(number) {
    expect(await acquiredSkillDescriptionCard.count()).toBe(number);
  };

  this.expectPrerequisiteSkillDescriptionCardCount = async function(number) {
    expect(await prerequisiteSkillDescriptionCard.count()).toBe(number);
  };

  this.expectWarningInIndicator = async function(warning) {
    await (await browser.actions().mouseMove(warningIndicator)).perform();
    var warningElemCount = await warningTextElements.count();
    matchFound = false;
    for (var i = 0; i < warningElemCount; i++) {
      var text = await (await warningTextElements.get(i)).getText();
      if (warning.test(text)) {
        matchFound = true;
      }
    }
    expect(matchFound).toBe(true);
  };
};

exports.StoryEditorPage = StoryEditorPage;<|MERGE_RESOLUTION|>--- conflicted
+++ resolved
@@ -154,25 +154,18 @@
     await confirmDeleteChapterButton.click();
   };
 
-<<<<<<< HEAD
-  this.createNewChapter = async function(title) {
-=======
   this.createNewChapter = async function(title, explorationId, imgPath) {
->>>>>>> 6b2d604d
     await general.scrollToTop();
     await action.click(
       'Create chapter button takes too long to be clickable.',
       createChapterButton);
     await action.sendKeys(
       'New chapter title field', newChapterTitleField, title);
-<<<<<<< HEAD
-=======
     await action.sendKeys(
       'New chapter exploration ID', newChapterExplorationField, explorationId);
     await workflow.submitImage(
       createChapterThumbnailButton, thumbnailContainer, imgPath, false);
 
->>>>>>> 6b2d604d
     await confirmChapterCreationButton.click();
     await general.scrollToTop();
   };
