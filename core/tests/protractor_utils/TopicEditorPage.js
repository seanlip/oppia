// Copyright 2018 The Oppia Authors. All Rights Reserved.
//
// Licensed under the Apache License, Version 2.0 (the "License");
// you may not use this file except in compliance with the License.
// You may obtain a copy of the License at
//
//      http://www.apache.org/licenses/LICENSE-2.0
//
// Unless required by applicable law or agreed to in writing, software
// distributed under the License is distributed on an "AS-IS" BASIS,
// WITHOUT WARRANTIES OR CONDITIONS OF ANY KIND, either express or implied.
// See the License for the specific language governing permissions and
// limitations under the License.

/**
 * @fileoverview Page object for the topics editor page, for use
 * in Protractor tests.
 */

var dragAndDropScript = require('html-dnd').code;
var action = require('../protractor_utils/action.js');
var forms = require('./forms.js');
var general = require('../protractor_utils/general.js');
var waitFor = require('./waitFor.js');
var workflow = require('../protractor_utils/workflow.js');

var TopicEditorPage = function() {
  var EDITOR_URL_PREFIX = '/topic_editor/';
  var createStoryButton = element(
    by.css('.protractor-test-create-story-button'));
  var newStoryTitleField = element(
    by.css('.protractor-test-new-story-title-field'));
  var newStoryUrlFragmentField = element(
    by.css('.protractor-test-new-story-url-fragment-field'));
  var confirmStoryCreationButton = element(
    by.css('.protractor-test-confirm-story-creation-button'));
  var storyListItems = element.all(
    by.css('.protractor-test-story-list-item'));
  var storyListTable = element(by.css('.protractor-test-story-list-table'));

  var topicNameField = element(
    by.css('.protractor-test-topic-name-field'));
  var topicNameHeading = element(
    by.css('.protractor-test-topic-name-heading'));
  var topicDescriptionField = element(
    by.css('.protractor-test-topic-description-field'));
  var topicDescriptionHeading = element(
    by.css('.protractor-test-topic-description-heading'));
  var saveTopicButton = element(
    by.css('.protractor-test-save-topic-button'));
  var publishTopicButton = element(
    by.css('.protractor-test-publish-topic-button'));
  var commitMessageField = element(
    by.css('.protractor-test-commit-message-input'));
  var closeSaveModalButton = element(
    by.css('.protractor-test-close-save-modal-button'));
  var addSubtopicButton = element(
    by.css('.protractor-test-add-subtopic-button'));
  var newSubtopicTitlefield = element(
    by.css('.protractor-test-new-subtopic-title-field'));
  var newSubtopicUrlFragmentField = element(
    by.css('.protractor-test-new-subtopic-url-fragment-field'));
  var confirmSubtopicCreationButton = element(by.css(
    '.protractor-test-confirm-subtopic-creation-button'));
  var subtopics = element.all(by.css('.protractor-test-subtopic'));
  var subtopicColumns = element.all(
    by.css('.protractor-test-subtopic-column'));
  var subtopicEditOptions = element.all(by.css(
    '.protractor-test-show-subtopic-options'));
  var deleteSubtopicButton = element(
    by.css('.protractor-test-delete-subtopic-button'));
  var reassignSkillButton = element(
    by.css('.protractor-test-reassign-skill-button'));
  var uncategorizedSkills = element.all(
    by.css('.protractor-test-uncategorized-skill-card'));
  var uncategorizedSkillItems = element.all(
    by.css('.protractor-test-skill-item'));
  var uncategorizedSkillsContainer = element(
    by.css('.protractor-test-uncategorized-skills-container'));
  var subtopicTitleField = element(
    by.css('.protractor-test-subtopic-title-field'));
  var questionsTabButton = element(
    by.css('.protractor-test-questions-tab-button'));
  var createQuestionButton = element(
    by.css('.protractor-test-create-question-button'));
  var saveQuestionButton = element(
    by.css('.protractor-test-save-question-button'));
  var questionItems = element.all(
    by.css('.protractor-test-question-list-item'));
  var selectSkillDropdown = element(
    by.css('.protractor-test-select-skill-dropdown'));
  var subtopicThumbnailImageElement = element(
    by.css('.subtopic-thumbnail .protractor-test-custom-photo'));
  var subtopicThumbnailButton = element(
    by.css('.subtopic-thumbnail .protractor-test-photo-button'));
  var topicThumbnailImageElement = element(
    by.css('.thumbnail-editor .protractor-test-custom-photo'));
  var topicThumbnailButton = element(
    by.css('.thumbnail-editor .protractor-test-photo-button'));
  var thumbnailContainer = element(
    by.css('.protractor-test-thumbnail-container'));
  var newStoryDescriptionField = element(
    by.css('.protractor-test-new-story-description-field'));
  var storyThumbnailButton = element(
    by.css('.thumbnail-editor .protractor-test-photo-button'));
  var topicMetaTagContentField = element(
    by.css('.protractor-test-topic-meta-tag-content-field'));
  var topicMetaTagContentLabel = element(
    by.css('.protractor-test-topic-meta-tag-content-label'));
  var topicPageTitleFragmentField = element(
    by.css('.protractor-test-topic-page-title-fragment-field'));
  var topicPageTitleFragmentLabel = element(
    by.css('.protractor-test-topic-page-title-fragment-label'));
  var easyRubricDifficulty = element(
    by.css('.protractor-test-skill-difficulty-easy'));
  var storyTitleClassname = '.protractor-test-story-title';

  var dragAndDrop = async function(fromElement, toElement) {
    await browser.executeScript(dragAndDropScript, fromElement, toElement);
  };
  var saveRearrangedSkillsButton = element(
    by.css('.protractor-save-rearrange-skills'));
  var practiceTabCheckbox = element(
    by.css('.protractor-test-toggle-practice-tab'));

  this.togglePracticeTab = async function() {
    await action.click('Practice tab checkbox', practiceTabCheckbox);
  };

  this.get = async function(topicId) {
    await browser.get(EDITOR_URL_PREFIX + topicId);
    await waitFor.pageToFullyLoad();
  };

  this.getTopicThumbnailSource = async function() {
    return await workflow.getImageSource(topicThumbnailImageElement);
  };

  this.getSubtopicThumbnailSource = async function() {
    return await workflow.getImageSource(subtopicThumbnailImageElement);
  };

  this.submitTopicThumbnail = async function(imgPath, resetExistingImage) {
    return await workflow.submitImage(
      topicThumbnailButton, thumbnailContainer, imgPath,
      resetExistingImage);
  };

  this.submitSubtopicThumbnail = async function(imgPath, resetExistingImage) {
    return await workflow.submitImage(
      subtopicThumbnailButton, thumbnailContainer, imgPath, resetExistingImage);
  };

  this.publishTopic = async function() {
    await publishTopicButton.click();
    await waitFor.invisibilityOf(
      publishTopicButton, 'Topic is taking too long to publish.');
  };

  this.expectNumberOfQuestionsForSkillWithDescriptionToBe = async function(
      count, skillDescription) {
    await waitFor.elementToBeClickable(
      selectSkillDropdown, 'Skill select dropdown takes too long to appear.');
    await selectSkillDropdown.click();
    await element(by.css('option[label="' + skillDescription + '"]')).click();
    await waitFor.visibilityOf(
      questionItems.first(), 'Question takes too long to appear');
    expect(await questionItems.count()).toEqual(count);
  };

  this.saveQuestion = async function() {
    await general.scrollToTop();
    await saveQuestionButton.click();
    await waitFor.invisibilityOf(
      saveQuestionButton, 'Question modal takes too long to disappear');
  };

  this.createQuestionForSkillWithName = async function(skillDescription) {
    await action.click('Select skill dropdown', selectSkillDropdown);
    await waitFor.elementToBeClickable(
      selectSkillDropdown, 'Skill select dropdown takes too long to appear.');
    await selectSkillDropdown.click();
    await element(by.css('option[label="' + skillDescription + '"]')).click();

    await action.click('Create question button', createQuestionButton);
    await action.click('Easy difficulty for skill', easyRubricDifficulty);
  };

  this.moveToQuestionsTab = async function() {
    await waitFor.elementToBeClickable(
      questionsTabButton,
      'Questions tab button takes too long to be clickable');
    await questionsTabButton.click();
  };

  this.expectSubtopicPageContentsToMatch = async function(contents) {
    var subtopicContentText = element(
      by.css('.protractor-test-subtopic-html-content'));
    var text = await subtopicContentText.getText();
    expect(text).toMatch(contents);
  };

  this.expectTitleOfSubtopicWithIndexToMatch = async function(title, index) {
    expect(await subtopics.get(index).getText()).toEqual(title);
  };

  this.changeSubtopicTitle = async function(title) {
    await subtopicTitleField.clear();
    await subtopicTitleField.sendKeys(title);
  };

  this.changeSubtopicPageContents = async function(content) {
    await general.scrollToTop();
    var subtopicPageContentButton = element(by.css(
      '.protractor-test-edit-html-content'));
    await waitFor.elementToBeClickable(
      subtopicPageContentButton,
      'Edit subtopic htm content button taking too long to be clickable');
    await subtopicPageContentButton.click();
    var pageEditor = element(by.css(
      '.protractor-test-edit-subtopic-page-contents'));
    await waitFor.visibilityOf(
      pageEditor, 'Subtopic html editor takes too long to appear');
    var pageEditorInput = pageEditor.element(by.css('.oppia-rte'));
    await pageEditorInput.click();
    await pageEditorInput.clear();
    await pageEditorInput.sendKeys(content);
    var saveSubtopicPageContentButton = element(by.css(
      '.protractor-test-save-subtopic-content-button'));
    await waitFor.elementToBeClickable(
      saveSubtopicPageContentButton,
      'Save Subtopic Content button taking too long to be clickable');
    await saveSubtopicPageContentButton.click();
  };

  this.expectNumberOfUncategorizedSkillsToBe = async function(count) {
    expect(await uncategorizedSkillItems.count()).toEqual(count);
  };

  this.deleteSubtopicWithIndex = async function(index) {
    await waitFor.visibilityOf(
      subtopicEditOptions.first(),
      'Subtopic Edit Options taking too long to appear');
    var subtopicEditOptionBox = subtopicEditOptions.get(index);
    await action.click('Subtopic Edit Option Box', subtopicEditOptionBox);
    await waitFor.elementToBeClickable(
      deleteSubtopicButton,
      'Delete subtopic button taking too long to be clickable');
    await deleteSubtopicButton.click();
  };

  this.expectNumberOfSubtopicsToBe = async function(count) {
    expect(await subtopics.count()).toEqual(count);
  };

  this.addSubtopic = async function(title, urlFragment, imgPath, htmlContent) {
    await action.click('Add subtopic button', addSubtopicButton);
    await action.sendKeys(
      'New subtopic title field', newSubtopicTitlefield, title);

    await action.sendKeys(
      'Create new url fragment', newSubtopicUrlFragmentField, urlFragment);

    var subtopicPageContentButton = element(by.css(
      '.protractor-test-show-schema-editor'));
    await action.click(
      'Edit subtopic htm content button', subtopicPageContentButton);
    var subtopicDescriptionEditor = element(by.css(
      '.protractor-test-subtopic-description-editor'));
    var richTextEditor = await forms.RichTextEditor(subtopicDescriptionEditor);
    await richTextEditor.appendPlainText(htmlContent);
    await workflow.submitImage(
      topicThumbnailButton, thumbnailContainer, imgPath, false);

    await action.click(
      'Confirm subtopic creation button', confirmSubtopicCreationButton);
    await waitFor.invisibilityOf(
      element(by.css('.protractor-test-new-subtopic-editor')),
      'Create subtopic modal taking too long to disappear.');
  };

  this.addConceptCardToSubtopicExplanation = async function(skillName) {
    var pageEditorInput = element(by.css('.protractor-test-edit-html-content'));
    await action.click('RTE input', pageEditorInput);
    var conceptCardButton = element(
      by.css('.protractor-test-ck-editor')).element(
      by.cssContainingText('.cke_button', 'Insert Concept Card Link'));
    await action.click('Concept card button', conceptCardButton);
    var skillForConceptCard = element(
      by.cssContainingText(
        '.protractor-test-rte-skill-selector-item', skillName));
    await action.click('Skill for concept card', skillForConceptCard);
    var closeRTEButton = element(
      by.css('.protractor-test-close-rich-text-component-editor'));
    await action.click('Close RTE button', closeRTEButton);
  };

  this.saveSubtopicExplanation = async function() {
    var saveSubtopicExplanationButton = element(by.css(
      '.protractor-test-save-subtopic-content-button'));
    await waitFor.elementToBeClickable(
      saveSubtopicExplanationButton,
      'Save Subtopic Explanation button taking too long to be clickable');
    await action.click(
      'Save subtopic explanation', saveSubtopicExplanationButton);
  };

  this.dragSkillToSubtopic = async function(skillDescription, subtopicIndex) {
    await waitFor.visibilityOf(
      uncategorizedSkills.first(),
      'Uncategorized skills taking too long to appear.');
    const target = subtopicColumns.get(subtopicIndex);
    var uncategorizedSkillIndex = -1;
    for (var i = 0; i < await uncategorizedSkills.count(); i++) {
      if (skillDescription === await uncategorizedSkills.get(i).getText()) {
        uncategorizedSkillIndex = i;
        break;
      }
    }
    expect(uncategorizedSkillIndex).not.toEqual(-1);
    var toMove = await uncategorizedSkills.get(uncategorizedSkillIndex);
    await dragAndDrop(toMove, target);
  };

  this.saveRearrangedSkills = async function() {
    await action.click(
      'Save rearranged skills modal', saveRearrangedSkillsButton);
  };

  this.navigateToReassignModal = async function() {
    await waitFor.elementToBeClickable(
      reassignSkillButton,
      'Reassign skill button taking too long to be clickable');
    await reassignSkillButton.click();
  };

  this.expectSubtopicWithIndexToHaveSkills = async function(
      subtopicIndex, skillNames) {
    const assignedSkillDescriptions = (
      subtopicColumns.get(subtopicIndex).all(
        by.css('.protractor-test-subtopic-skill-description')));
    const assignedSkillsLength = await assignedSkillDescriptions.count();

    expect(skillNames.length).toEqual(assignedSkillsLength);

    for (var i = 0; i < assignedSkillsLength; i++) {
      const skillDescription = await assignedSkillDescriptions.get(i).getText();
      expect(skillDescription).toEqual(skillNames[i]);
    }
  };

  this.dragSkillFromSubtopicToSubtopic = async function(
      fromSubtopicIndex, toSubtopicIndex, skillDescription) {
    const assignedSkillToMove = await this.getTargetMoveSkill(
      fromSubtopicIndex, skillDescription);
    const toSubtopicColumn = subtopicColumns.get(toSubtopicIndex);
    await dragAndDrop(assignedSkillToMove, toSubtopicColumn);
  };

  this.expectUncategorizedSkillsToBe = async function(skillDescriptions) {
    await waitFor.visibilityOf(
      uncategorizedSkills.first(),
      'Uncategorized skills taking too long to appear.');

    for (var i = 0; i < await uncategorizedSkills.count(); i++) {
      expect(skillDescriptions[i]).toEqual(
        await uncategorizedSkills.get(i).getText());
    }
  };

  this.getTargetMoveSkill = async function(
      subtopicIndex, skillDescription) {
    const fromSubtopicColumn = subtopicColumns.get(subtopicIndex);
    const assignedSkills = fromSubtopicColumn.all(
      by.css('.protractor-test-subtopic-skill-description'));
    const assignedSkillsLength = await assignedSkills.count();
    var toMoveSkillIndex = -1;
    for (var i = 0; i < assignedSkillsLength; i++) {
      if (skillDescription === await assignedSkills.get(i).getText()) {
        toMoveSkillIndex = i;
        break;
      }
    }
    expect(toMoveSkillIndex).not.toEqual(-1);

    return assignedSkills.get(toMoveSkillIndex);
  };

  this.dragSkillFromSubtopicToUncategorized = async function(
      subtopicIndex, skillDescription) {
    const assignedSkillToMove = await this.getTargetMoveSkill(
      subtopicIndex, skillDescription);
    await dragAndDrop(assignedSkillToMove, uncategorizedSkillsContainer);
  };

  this.navigateToTopicEditorTab = async function() {
    var topicEditorTab = element(by.css('.protractor-test-edit-topic-tab'));
    await waitFor.elementToBeClickable(
      topicEditorTab, 'Topic editor tab taking too long to be clickable');
    await topicEditorTab.click();
  };

  this.navigateToSubtopicWithIndex = async function(subtopicIndex) {
    var subtopic = await subtopics.get(subtopicIndex);
    await subtopic.click();
    await waitFor.pageToFullyLoad();
  };

  this.expectNumberOfStoriesToBe = async function(count) {
    if (count) {
      await waitFor.visibilityOf(
        storyListTable, 'Story list table takes too long to appear.');
    }
    expect(await storyListItems.count()).toEqual(count);
  };

  this.expectStoryTitleToBe = async function(title, index) {
    await waitFor.visibilityOf(
      storyListTable, 'Story list table takes too long to appear.');
    expect(
      await storyListItems.get(index).all(
        by.css('.protractor-test-story-title')).first().getText()
    ).toEqual(title);
  };

  this.expectStoryPublicationStatusToBe = async function(status, index) {
    await waitFor.visibilityOf(
      storyListTable, 'Story list table takes too long to appear.');
    expect(
      await storyListItems.get(index).all(
        by.css('.protractor-test-story-publication-status')).first().getText()
    ).toEqual(status);
  };

  this.navigateToStoryWithIndex = async function(index) {
    await waitFor.visibilityOf(
      storyListTable, 'Story list table takes too long to appear.');
    var storyItem = await storyListItems.get(index);
    await storyItem.click();
    await waitFor.pageToFullyLoad();
    await waitFor.invisibilityOf(
      storyListTable, 'Story list table too long to disappear.');
  };

  this.navigateToStoryWithTitle = async function(storyName) {
    await waitFor.visibilityOf(
      storyListTable, 'Story list table takes too long to appear.');
    var storyItem = element(
      by.cssContainingText(storyTitleClassname, storyName));
    await action.click('Story Item', storyItem);
    await waitFor.pageToFullyLoad();
    await waitFor.invisibilityOf(
      storyListTable, 'Story list table too long to disappear.');
  };

  this.createStory = async function(
      storyTitle, storyUrlFragment, storyDescription, imgPath) {
    await general.scrollToTop();
    await waitFor.elementToBeClickable(
      createStoryButton,
      'Create Story button takes too long to be clickable');
    await createStoryButton.click();

    await action.sendKeys(
      'Create new story title', newStoryTitleField, storyTitle);
    await action.sendKeys(
      'Create new story description', newStoryDescriptionField,
      storyDescription);
    await action.sendKeys(
      'Create new story url fragment', newStoryUrlFragmentField,
      storyUrlFragment);

    await workflow.submitImage(
      storyThumbnailButton, thumbnailContainer, imgPath, false);

    await waitFor.elementToBeClickable(
      confirmStoryCreationButton,
      'Confirm Create Story button takes too long to be clickable');
    await confirmStoryCreationButton.click();
    await waitFor.pageToFullyLoad();
  };

  this.updatePageTitleFragment = async function(newPageTitleFragment) {
    await action.sendKeys(
      'Update Page Title Fragment',
      topicPageTitleFragmentField, newPageTitleFragment);
    await action.click(
      'Page Title Fragment label', topicPageTitleFragmentLabel);
  };

  this.updateMetaTagContent = async function(newMetaTagContent) {
    await action.sendKeys(
      'Update Meta Tag Content', topicMetaTagContentField, newMetaTagContent);
    await action.click('Meta Tag Content label', topicMetaTagContentLabel);
  };

  this.changeTopicName = async function(newName) {
    await topicNameField.clear();
    await topicNameField.sendKeys(newName);
    await topicNameHeading.click();
  };

  this.expectTopicNameToBe = async function(name) {
    expect(await topicNameField.getAttribute('value')).toEqual(name);
  };

  this.changeTopicDescription = async function(newDescription) {
    await general.scrollToTop();
    await topicDescriptionField.clear();
    await topicDescriptionField.sendKeys(newDescription);
    await topicDescriptionHeading.click();
  };

  this.expectTopicDescriptionToBe = async function(description) {
    expect(await topicDescriptionField.getAttribute('value')).toEqual(
      description);
  };

  this.saveTopic = async function(commitMessage) {
<<<<<<< HEAD
    await action.click('Save topic button', saveTopicButton);
    await action.sendKeys(
      'Commit message field', commitMessageField, commitMessage);
=======
    await waitFor.elementToBeClickable(
      saveTopicButton,
      'Save topic button takes too long to be clickable');
    await saveTopicButton.click();
    await waitFor.visibilityOf(
      commitMessageField, 'Commit Message field taking too long to appear.');
    await commitMessageField.sendKeys(commitMessage);
>>>>>>> d0456f87

    await action.click('Close save modal button', closeSaveModalButton);
    await waitFor.visibilityOfSuccessToast(
      'Success toast for saving topic takes too long to appear.');
  };
};

exports.TopicEditorPage = TopicEditorPage;<|MERGE_RESOLUTION|>--- conflicted
+++ resolved
@@ -517,11 +517,6 @@
   };
 
   this.saveTopic = async function(commitMessage) {
-<<<<<<< HEAD
-    await action.click('Save topic button', saveTopicButton);
-    await action.sendKeys(
-      'Commit message field', commitMessageField, commitMessage);
-=======
     await waitFor.elementToBeClickable(
       saveTopicButton,
       'Save topic button takes too long to be clickable');
@@ -529,7 +524,6 @@
     await waitFor.visibilityOf(
       commitMessageField, 'Commit Message field taking too long to appear.');
     await commitMessageField.sendKeys(commitMessage);
->>>>>>> d0456f87
 
     await action.click('Close save modal button', closeSaveModalButton);
     await waitFor.visibilityOfSuccessToast(
