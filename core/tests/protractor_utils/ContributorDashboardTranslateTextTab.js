// Copyright 2019 The Oppia Authors. All Rights Reserved.
//
// Licensed under the Apache License, Version 2.0 (the "License");
// you may not use this file except in compliance with the License.
// You may obtain a copy of the License at
//
//      http://www.apache.org/licenses/LICENSE-2.0
//
// Unless required by applicable law or agreed to in writing, software
// distributed under the License is distributed on an "AS-IS" BASIS,
// WITHOUT WARRANTIES OR CONDITIONS OF ANY KIND, either express or implied.
// See the License for the specific language governing permissions and
// limitations under the License.

/**
 * @fileoverview Page object for the contributor dashboard's translate text tab,
 * for use in Protractor tests.
 */

var action = require('./action.js');
var waitFor = require('./waitFor.js');

var ContributorDashboardTranslateTextTab = function() {
  var selectorContainer = element(
    by.css('.protractor-test-language-selector'));
  var selectedLanguageElement = selectorContainer.element(
    by.css('.protractor-test-language-selector-selected'));
  var featuredLanguageContainer = selectorContainer.element(
    by.css('.protractor-test-featured-language-container'));
  var featuredLanguageElements = selectorContainer.all(
    by.css('.protractor-test-featured-language'));
  var featuredLanguageTooltipElements = selectorContainer.all(
    by.css('.protractor-test-featured-language-tooltip'));
  var featuredLanguageExplanation = selectorContainer.element(
    by.css('.protractor-test-language-selector-featured-explanation'));

  var _openLanguageSelector = async function() {
<<<<<<< HEAD
    await action.click('Language selector', selectorContainer);
=======
    await action.click('Test Language Selector Container', selectorContainer);
>>>>>>> 74379473
  };

  var _selectLanguage = async function(language) {
    await _openLanguageSelector();
<<<<<<< HEAD
    var languageOptionElement = await selectorContainer.element(
=======
    var selectorOption = selectorContainer.element(
>>>>>>> 74379473
      by.cssContainingText(
        '.protractor-test-language-selector-option',
        language
      ));
<<<<<<< HEAD
    await action.click(language + ' language option', languageOptionElement);
=======
    await action.click('Test Language Selector Option', selectorOption);
>>>>>>> 74379473
  };

  this.changeLanguage = async function(language) {
    await _selectLanguage(language);
    await waitFor.pageToFullyLoad();
  };

  this.mouseoverFeaturedLanguageTooltip = async function(index) {
    await _openLanguageSelector();
    await waitFor.visibilityOf(
      featuredLanguageContainer,
      'Featured languages took too long to display'
    );
    await browser.actions().mouseMove(
      featuredLanguageTooltipElements.get(index)
    ).perform();
  };

  this.expectFeaturedLanguagesToBe = async function(languages) {
    await _openLanguageSelector();
    await waitFor.visibilityOf(
      featuredLanguageContainer,
      'Featured languages took too long to display'
    );
    var displayedFeaturedLanguages = await featuredLanguageElements
      .map(async function(featuredLanguageElement) {
        return (await featuredLanguageElement.getText()).replace('info\n', '');
      });
    expect(displayedFeaturedLanguages).toEqual(languages);
  };

  this.expectFeaturedLanguageExplanationToBe = async function(explanation) {
    await waitFor.visibilityOf(
      featuredLanguageExplanation,
      'Featured language explanation took too long to show'
    );
    expect(await featuredLanguageExplanation.getText()).toEqual(explanation);
  };

  this.expectSelectedLanguageToBe = async function(language) {
<<<<<<< HEAD
    /*await waitFor.visibilityOf(
      selectedLanguageElement,
      'Selected language element taking too long to show up.');
    var selectedLanguage = await selectedLanguageElement.getText();
    expect(selectedLanguage).toMatch(language);
    */
    var text = action.getText('Selected language element', selectedLanguageElement);
    expect(text).toMatch(language);
=======
    await waitFor.visibilityOf(
      selectorContainer,
      'Selector Container took too long to load'
    );
    expect(await selectedLanguageElement.getText()).toMatch(language);
>>>>>>> 74379473
  };
};

exports.ContributorDashboardTranslateTextTab =
  ContributorDashboardTranslateTextTab;<|MERGE_RESOLUTION|>--- conflicted
+++ resolved
@@ -35,29 +35,17 @@
     by.css('.protractor-test-language-selector-featured-explanation'));
 
   var _openLanguageSelector = async function() {
-<<<<<<< HEAD
-    await action.click('Language selector', selectorContainer);
-=======
     await action.click('Test Language Selector Container', selectorContainer);
->>>>>>> 74379473
   };
 
   var _selectLanguage = async function(language) {
     await _openLanguageSelector();
-<<<<<<< HEAD
-    var languageOptionElement = await selectorContainer.element(
-=======
     var selectorOption = selectorContainer.element(
->>>>>>> 74379473
       by.cssContainingText(
         '.protractor-test-language-selector-option',
         language
       ));
-<<<<<<< HEAD
     await action.click(language + ' language option', languageOptionElement);
-=======
-    await action.click('Test Language Selector Option', selectorOption);
->>>>>>> 74379473
   };
 
   this.changeLanguage = async function(language) {
@@ -98,22 +86,8 @@
   };
 
   this.expectSelectedLanguageToBe = async function(language) {
-<<<<<<< HEAD
-    /*await waitFor.visibilityOf(
-      selectedLanguageElement,
-      'Selected language element taking too long to show up.');
-    var selectedLanguage = await selectedLanguageElement.getText();
-    expect(selectedLanguage).toMatch(language);
-    */
     var text = action.getText('Selected language element', selectedLanguageElement);
     expect(text).toMatch(language);
-=======
-    await waitFor.visibilityOf(
-      selectorContainer,
-      'Selector Container took too long to load'
-    );
-    expect(await selectedLanguageElement.getText()).toMatch(language);
->>>>>>> 74379473
   };
 };
 
