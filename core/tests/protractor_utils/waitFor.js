--- conflicted
+++ resolved
@@ -61,14 +61,9 @@
   // https://github.com/angular/angular.js/issues/14219#issuecomment-251605766
   // and browser.waitForAngular's flakiness
   // https://github.com/angular/protractor/issues/2954.
-<<<<<<< HEAD
   var loadingMessage = element(by.css('protractor-test-loading-fullpage'));
-  await browser.driver.wait(until.invisibilityOf(loadingMessage), 15000,
-=======
-  var loadingMessage = element(by.css('[ng-show="loadingMessage"]'));
   await browser.driver.wait(
     until.invisibilityOf(loadingMessage), 15000,
->>>>>>> b594bc23
     'Page takes more than 15 secs to load');
 };
 
