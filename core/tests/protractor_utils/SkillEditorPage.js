// Copyright 2019 The Oppia Authors. All Rights Reserved.
//
// Licensed under the Apache License, Version 2.0 (the "License");
// you may not use this file except in compliance with the License.
// You may obtain a copy of the License at
//
//      http://www.apache.org/licenses/LICENSE-2.0
//
// Unless required by applicable law or agreed to in writing, software
// distributed under the License is distributed on an "AS-IS" BASIS,
// WITHOUT WARRANTIES OR CONDITIONS OF ANY KIND, either express or implied.
// See the License for the specific language governing permissions and
// limitations under the License.

/**
 * @fileoverview Page object for the skill editor page, for use
 * in Protractor tests.
 */

var action = require('./action.js');
var general = require('./general.js');
var waitFor = require('./waitFor.js');

var SkillEditorPage = function() {
  var EDITOR_URL_PREFIX = '/skill_editor/';
  var confirmSkillDifficultyButton = element(
    by.css('.protractor-test-confirm-skill-difficulty-button'));
  var editConceptCardExplanationButton = element(
    by.css('.protractor-test-edit-concept-card'));
  var saveConceptCardExplanationButton = element(
    by.css('.protractor-test-save-concept-card'));
  var conceptCardExplanationText = element(
    by.css('.protractor-test-concept-card-explanation'));
  var addWorkedExampleButton = element(
    by.css('.protractor-test-add-worked-example'));
  var saveWorkedExampleButton = element(
    by.css('.protractor-test-save-worked-example-button'));
  var workedExampleSummary = function(index) {
    return element(by.css('.protractor-test-worked-example-' + index));
  };
  var workedExampleQuestion = element(
    by.css('.protractor-test-worked-example-question')
  ).all(by.tagName('p')).last();
  var workedExampleExplanation = element(
    by.css('.protractor-test-worked-example-explanation')
  ).all(by.tagName('p')).last();
  var workedExampleQuestionField = element(
    by.css('.protractor-test-worked-example-question-field'));
  var workedExampleExplanationField = element(
    by.css('.protractor-test-worked-example-explanation-field'));
  var deleteWorkedExampleButton = function(index) {
    return element(
      by.css('.protractor-test-worked-example-' + index))
      .element(by.css('.oppia-delete-example-button'));
  };
  var confirmDeleteWorkedExample = element(
    by.css('.protractor-test-confirm-delete-worked-example-button'));
  var addMisconceptionButton = element(
    by.css('.protractor-test-add-misconception-modal-button'));
  var misconceptionNameField = element(
    by.css('.protractor-test-misconception-name-field'));
  var misconceptionNotesField = element(
    by.css('.protractor-test-notes-textarea'))
    .all(by.tagName('p')).last();
  var misconceptionFeedbackField = element(
    by.css('.protractor-test-feedback-textarea'))
    .all(by.tagName('p')).last();
  var confirmAddMisconception = element(
    by.css('.protractor-test-confirm-add-misconception-button'));
  var misconceptionListItems = element.all(
    by.css('.protractor-test-misconception-list-item'));
  var deleteMisconceptionButton = function(index) {
    return element(
      by.css('.protractor-test-misconception-' + index))
      .element(by.css('.oppia-delete-example-button'));
  };
  var confirmDeleteMisconception =
    element(by.css('.protractor-test-confirm-delete-misconception-button'));
  var saveOrPublishSkillButton = element(
    by.css('.protractor-test-save-or-publish-skill')
  );
  var closeSaveModalButton = element(
    by.css('.protractor-test-close-save-modal-button'));
  var commitMessageField = element(
    by.css('.protractor-test-commit-message-input'));
  var skillDescriptionField = element(
    by.css('.protractor-test-skill-description-field'));
  var questionsTab = element(by.css('.protractor-test-questions-tab'));
  var createQuestionButton = element(
    by.css('.protractor-test-create-question-button'));
  var saveQuestionButton = element(
    by.css('.protractor-test-save-question-button'));
  var questionItems = element.all(
    by.css('.protractor-test-question-list-item'));
  var questionItem = element(by.css('.protractor-test-question-list-item'));

  var saveRubricExplanationButton = element(
    by.css('.protractor-test-save-rubric-explanation-button'));
  var deleteRubricExplanationButton = element(
    by.css('.protractor-test-delete-rubric-explanation-button'));
  var easyRubricDifficulty = element(
    by.css('.protractor-test-skill-difficulty-easy'));

  this.get = async function(skillId) {
    await browser.get(EDITOR_URL_PREFIX + skillId);
    await waitFor.pageToFullyLoad();
  };

  this.selectDifficultyForRubric = async function(difficulty) {
    await element(by.css('.protractor-test-select-rubric-difficulty'))
      .element(by.cssContainingText('option', difficulty)).click();
  };

  this.addRubricExplanationForDifficulty = async function(
      difficulty, explanation) {
    await this.selectDifficultyForRubric(difficulty);
    var addRubricExplanationButton = element(
      by.css('.protractor-test-add-explanation-button-' + difficulty));
    await waitFor.elementToBeClickable(
      addRubricExplanationButton,
      'Add Rubric Explanation button takes too long to be clickable');
    await addRubricExplanationButton.click();
    var editor = element(
      by.css('.protractor-test-rubric-explanation-text'));
    await waitFor.visibilityOf(
      editor, 'Rubric explanation editor takes too long to appear');
    await (await browser.switchTo().activeElement()).sendKeys(explanation);
    await waitFor.elementToBeClickable(
      saveRubricExplanationButton,
      'Save Rubric Explanation button takes too long to be clickable');
    await saveRubricExplanationButton.click();
    await waitFor.invisibilityOf(
      saveRubricExplanationButton,
      'Save Rubric Explanation editor takes too long to close.');
  };

  this.deleteRubricExplanationWithIndex = async function(
      difficulty, explIndex) {
    // The edit explanation buttons for all explanations of a difficulty have
    // the same class name and each explanation in it are identified by its
    // index.
    await this.selectDifficultyForRubric(difficulty);
    var editRubricExplanationButtons = element.all(
      by.css('.protractor-test-edit-rubric-explanation-' + difficulty));
    var button = await editRubricExplanationButtons.get(explIndex);
    await waitFor.elementToBeClickable(
      button, 'Edit Rubric Explanation button takes too long to be clickable');
    await button.click();
    var editor = element(
      by.css('.protractor-test-rubric-explanation-text'));
    await waitFor.visibilityOf(
      editor, 'Rubric explanation editor takes too long to appear');
    await deleteRubricExplanationButton.click();
  };

  this.editRubricExplanationWithIndex = async function(
      difficulty, explIndex, explanation) {
    // The edit explanation buttons for all explanations of a difficulty have
    // the same class name and each explanation in it are identified by its
    // index.
    await this.selectDifficultyForRubric(difficulty);
    var editRubricExplanationButtons = element.all(
      by.css('.protractor-test-edit-rubric-explanation-' + difficulty));
    await waitFor.elementToBeClickable(
      await editRubricExplanationButtons.get(explIndex),
      'Edit Rubric Explanation button takes too long to be clickable');
    await editRubricExplanationButtons.get(explIndex).click();
    var editor = element(
      by.css('.protractor-test-rubric-explanation-text'));
    await waitFor.visibilityOf(
      editor, 'Rubric explanation editor takes too long to appear');
    await (await browser.switchTo().activeElement()).sendKeys(explanation);
    await waitFor.elementToBeClickable(
      saveRubricExplanationButton,
      'Save Rubric Explanation button takes too long to be clickable');
    await saveRubricExplanationButton.click();
  };

  this.expectRubricExplanationsToMatch = async function(
      difficulty, explanations) {
    await this.selectDifficultyForRubric(difficulty);
    var rubricExplanationsForDifficulty = element.all(
      by.css('.protractor-test-rubric-explanation-' + difficulty));
    var explanationCount = await rubricExplanationsForDifficulty.count();
    for (var i = 0; i < explanationCount; i++) {
      var text = await (await rubricExplanationsForDifficulty.get(i)).getText();
      expect(text).toMatch(explanations[i]);
    }
  };

  this.expectNumberOfQuestionsToBe = async function(count) {
    await waitFor.visibilityOf(
      questionItem, 'Question takes too long to appear');
    expect(await questionItems.count()).toEqual(count);
  };

  this.saveQuestion = async function() {
    await general.scrollToTop();
<<<<<<< HEAD
    await action.click('Save question button', saveQuestionButton);
=======
    await action.click('Save Question Button', saveQuestionButton);
>>>>>>> caac8254
    await waitFor.pageToFullyLoad();
  };

  this.moveToQuestionsTab = async function() {
<<<<<<< HEAD
    await action.click('Questions tab', questionsTab);
  };

  this.clickCreateQuestionButton = async function() {
    await action.click('Create Question button', createQuestionButton);
=======
    await action.click('Questions tab button', questionsTab);
  };

  this.clickCreateQuestionButton = async function() {
    await action.click('Create Question Button', createQuestionButton);
>>>>>>> caac8254
    await action.click('Easy difficulty for skill', easyRubricDifficulty);
  };

  this.confirmSkillDifficulty = async function() {
    await action.click(
      'Confirm Skill Difficulty button', confirmSkillDifficultyButton);
  };

  this.changeSkillDescription = async function(description) {
    //await skillDescriptionField.clear();
    await action.clear('Skill Description field', skillDescriptionField);
    //await skillDescriptionField.sendKeys(description);
    await action.sendKeys(
      'Skill Description field', skillDescriptionField, description);
  };

  this.expectSkillDescriptionToBe = async function(description) {
    var description = await skillDescriptionField.getAttribute('value');
    expect(description).toEqual(description);
  };

  this.saveOrPublishSkill = async function(commitMessage) {
    await saveOrPublishSkillButton.click();

    await commitMessageField.sendKeys(commitMessage);
    await waitFor.elementToBeClickable(
      closeSaveModalButton,
      'Close save modal button takes too long to be clickable');
    await closeSaveModalButton.click();
    await waitFor.pageToFullyLoad();
  };

  this.editConceptCard = async function(explanation) {
    await editConceptCardExplanationButton.click();

    var editor = element(by.css('.protractor-test-concept-card-text'));
    await waitFor.visibilityOf(
      editor, 'Explanation Editor takes too long to appear');

    await (await browser.switchTo().activeElement()).sendKeys(explanation);

    await waitFor.elementToBeClickable(
      saveConceptCardExplanationButton,
      'Save Concept Card Explanation button takes too long to be clickable');
    await saveConceptCardExplanationButton.click();
    await waitFor.invisibilityOf(
      editor, 'Explanation Editor takes too long to close');
  };

  this.expectConceptCardExplanationToMatch = async function(explanation) {
    var text = await conceptCardExplanationText.getText();
    expect(text).toMatch(explanation);
  };

  this.addWorkedExample = async function(question, explanation) {
    await addWorkedExampleButton.click();

    var addWorkedExampleModal = (
      element(by.css('.protractor-test-add-worked-example-modal')));
    await waitFor.visibilityOf(
      addWorkedExampleModal,
      'Add Worked Example Modal takes too long to appear');

    await workedExampleQuestion.click();
    await browser.switchTo().activeElement().sendKeys(question);

    await workedExampleExplanation.click();
    await browser.switchTo().activeElement().sendKeys(explanation);

    await waitFor.elementToBeClickable(
      saveWorkedExampleButton,
      'Save Worked Example button takes too long to be clickable');
    await saveWorkedExampleButton.click();
    await waitFor.invisibilityOf(
      addWorkedExampleModal,
      'Add Worked Example Modal takes too long to close');
  };

  this.deleteWorkedExampleWithIndex = async function(index) {
    await deleteWorkedExampleButton(index).click();

    var deleteWorkedExampleModal = (
      element(by.css('.protractor-test-delete-worked-example-modal')));
    await waitFor.visibilityOf(
      deleteWorkedExampleModal,
      'Delete Worked Example Modal takes too long to appear');

    await confirmDeleteWorkedExample.click();

    await waitFor.invisibilityOf(
      deleteWorkedExampleModal,
      'Delete Worked Example Modal takes too long to close');
  };

  this.expectWorkedExampleSummariesToMatch = async function(
      questions, explanations) {
    // This is declared separately since the expect() statements are in an async
    // callback and so 'index' gets incremented before the check is done. So, we
    // need another variable to track the correct index to check.
    var questionIndexToCheck = 0;
    var explanationIndexToCheck = 0;
    for (var index in questions) {
      await workedExampleSummary(index).click();
      var text = await workedExampleQuestionField.getText();
      expect(text).toMatch(questions[questionIndexToCheck]);
      questionIndexToCheck++;
      var text = await workedExampleExplanationField.getText();
      expect(text).toMatch(explanations[explanationIndexToCheck]);
      explanationIndexToCheck++;
      await workedExampleSummary(index).click();
    }
  };

  this.addMisconception = async function(name, notes, feedback) {
    await addMisconceptionButton.click();

    var addMisconceptionModal = (
      element(by.css('.protractor-test-add-misconception-modal')));
    await waitFor.visibilityOf(
      addMisconceptionModal,
      'Add Misconception Modal takes too long to appear');

    await misconceptionNameField.click();
    await browser.switchTo().activeElement().sendKeys(name);

    await misconceptionNotesField.click();
    await browser.switchTo().activeElement().sendKeys(notes);

    await misconceptionFeedbackField.click();
    await browser.switchTo().activeElement().sendKeys(feedback);

    await waitFor.elementToBeClickable(
      confirmAddMisconception,
      'Save Misconception button takes too long to be clickable');
    await confirmAddMisconception.click();

    await waitFor.invisibilityOf(
      addMisconceptionModal,
      'Add Misconception Modal takes too long to close');
  };

  this.expectNumberOfMisconceptionsToBe = async function(number) {
    expect(await misconceptionListItems.count()).toBe(number);
  };

  this.deleteMisconception = async function(index) {
    await deleteMisconceptionButton(index).click();

    var deleteMisconceptionModal = (
      element(by.css('.protractor-test-delete-misconception-modal')));
    await waitFor.visibilityOf(
      deleteMisconceptionModal,
      'Delete Misconception Modal takes too long to appear');

    await confirmDeleteMisconception.click();

    await waitFor.invisibilityOf(
      deleteMisconceptionModal,
      'Delete Misconception Modal takes too long to close');
  };
};

exports.SkillEditorPage = SkillEditorPage;<|MERGE_RESOLUTION|>--- conflicted
+++ resolved
@@ -196,28 +196,16 @@
 
   this.saveQuestion = async function() {
     await general.scrollToTop();
-<<<<<<< HEAD
-    await action.click('Save question button', saveQuestionButton);
-=======
     await action.click('Save Question Button', saveQuestionButton);
->>>>>>> caac8254
     await waitFor.pageToFullyLoad();
   };
 
   this.moveToQuestionsTab = async function() {
-<<<<<<< HEAD
-    await action.click('Questions tab', questionsTab);
-  };
-
-  this.clickCreateQuestionButton = async function() {
-    await action.click('Create Question button', createQuestionButton);
-=======
     await action.click('Questions tab button', questionsTab);
   };
 
   this.clickCreateQuestionButton = async function() {
     await action.click('Create Question Button', createQuestionButton);
->>>>>>> caac8254
     await action.click('Easy difficulty for skill', easyRubricDifficulty);
   };
 
