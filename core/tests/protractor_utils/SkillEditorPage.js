// Copyright 2019 The Oppia Authors. All Rights Reserved.
//
// Licensed under the Apache License, Version 2.0 (the "License");
// you may not use this file except in compliance with the License.
// You may obtain a copy of the License at
//
//      http://www.apache.org/licenses/LICENSE-2.0
//
// Unless required by applicable law or agreed to in writing, software
// distributed under the License is distributed on an "AS-IS" BASIS,
// WITHOUT WARRANTIES OR CONDITIONS OF ANY KIND, either express or implied.
// See the License for the specific language governing permissions and
// limitations under the License.

/**
 * @fileoverview Page object for the skill editor page, for use
 * in Protractor tests.
 */

<<<<<<< HEAD
=======
var general = require('./general.js');
>>>>>>> d0c77eb1
var waitFor = require('./waitFor.js');

var SkillEditorPage = function() {
  var EDITOR_URL_PREFIX = '/skill_editor/';
  var confirmSkillDifficultyButton = element(
    by.css('.protractor-test-confirm-skill-difficulty-button'));
  var editConceptCardExplanationButton = element(
    by.css('.protractor-test-edit-concept-card'));
  var saveConceptCardExplanationButton = element(
    by.css('.protractor-test-save-concept-card'));
  var conceptCardExplanationText = element(
    by.css('.protractor-test-concept-card-explanation'));
  var addWorkedExampleButton = element(
    by.css('.protractor-test-add-worked-example'));
  var saveWorkedExampleButton = element(
    by.css('.protractor-test-save-worked-example-button'));
  var workedExampleSummary = function(index) {
    return element(by.css('.protractor-test-worked-example-' + index));
  };
  var workedExampleQuestion = element(
    by.css('.protractor-test-worked-example-question')
  ).all(by.tagName('p')).last();
  var workedExampleExplanation = element(
    by.css('.protractor-test-worked-example-explanation')
  ).all(by.tagName('p')).last();
  var workedExampleQuestionField = element(
    by.css('.protractor-test-worked-example-question-field'));
  var workedExampleExplanationField = element(
    by.css('.protractor-test-worked-example-explanation-field'));
  var deleteWorkedExampleButton = function(index) {
    return element(
      by.css('.protractor-test-worked-example-' + index))
      .element(by.css('.oppia-delete-example-button'));
  };
  var confirmDeleteWorkedExample = element(
    by.css('.protractor-test-confirm-delete-worked-example-button'));
  var addMisconceptionButton = element(
    by.css('.protractor-test-add-misconception-modal-button'));
  var misconceptionNameField = element(
    by.css('.protractor-test-misconception-name-field'));
  var misconceptionNotesField = element(
    by.css('.protractor-test-notes-textarea'))
    .all(by.tagName('p')).last();
  var misconceptionFeedbackField = element(
    by.css('.protractor-test-feedback-textarea'))
    .all(by.tagName('p')).last();
  var confirmAddMisconception = element(
    by.css('.protractor-test-confirm-add-misconception-button'));
  var misconceptionListItems = element.all(
    by.css('.protractor-test-misconception-list-item'));
  var deleteMisconceptionButton = function(index) {
    return element(
      by.css('.protractor-test-misconception-' + index))
      .element(by.css('.oppia-delete-example-button'));
  };
  var confirmDeleteMisconception =
    element(by.css('.protractor-test-confirm-delete-misconception-button'));
  var saveOrPublishSkillButton = element(
    by.css('.protractor-test-save-or-publish-skill')
  );
  var closeSaveModalButton = element(
    by.css('.protractor-test-close-save-modal-button'));
  var commitMessageField = element(
    by.css('.protractor-test-commit-message-input'));
  var skillDescriptionField = element(
    by.css('.protractor-test-skill-description-field'));
  var questionsTab = element(by.css('.protractor-test-questions-tab'));
  var createQuestionButton = element(
    by.css('.protractor-test-create-question-button'));
  var saveQuestionButton = element(
    by.css('.protractor-test-save-question-button'));
  var questionItems = element.all(
    by.css('.protractor-test-question-list-item'));
  var questionItem = element(by.css('.protractor-test-question-list-item'));

  var saveRubricExplanationButton = element(
    by.css('.protractor-test-save-rubric-explanation-button'));
  var deleteRubricExplanationButton = element(
    by.css('.protractor-test-delete-rubric-explanation-button'));

  this.get = async function(skillId) {
    await browser.get(EDITOR_URL_PREFIX + skillId);
    await waitFor.pageToFullyLoad();
  };

  this.selectDifficultyForRubric = async function(difficulty) {
    await element(by.css('.protractor-test-select-rubric-difficulty'))
      .element(by.cssContainingText('option', difficulty)).click();
  };

  this.addRubricExplanationForDifficulty = async function(
      difficulty, explanation) {
    await this.selectDifficultyForRubric(difficulty);
    var addRubricExplanationButton = element(
      by.css('.protractor-test-add-explanation-button-' + difficulty));
    await waitFor.elementToBeClickable(
      addRubricExplanationButton,
      'Add Rubric Explanation button takes too long to be clickable');
    await addRubricExplanationButton.click();
    var editor = element(
      by.css('.protractor-test-rubric-explanation-text'));
    await waitFor.visibilityOf(
      editor, 'Rubric explanation editor takes too long to appear');
    await (await browser.switchTo().activeElement()).sendKeys(explanation);
    await waitFor.elementToBeClickable(
      saveRubricExplanationButton,
      'Save Rubric Explanation button takes too long to be clickable');
    await saveRubricExplanationButton.click();
    await waitFor.invisibilityOf(
      saveRubricExplanationButton,
      'Save Rubric Explanation editor takes too long to close.');
  };

  this.deleteRubricExplanationWithIndex = async function(
      difficulty, explIndex) {
    // The edit explanation buttons for all explanations of a difficulty have
    // the same class name and each explanation in it are identified by its
    // index.
    await this.selectDifficultyForRubric(difficulty);
    var editRubricExplanationButtons = element.all(
      by.css('.protractor-test-edit-rubric-explanation-' + difficulty));
    var button = await editRubricExplanationButtons.get(explIndex);
    await waitFor.elementToBeClickable(
      button, 'Edit Rubric Explanation button takes too long to be clickable');
    await button.click();
    var editor = element(
      by.css('.protractor-test-rubric-explanation-text'));
    await waitFor.visibilityOf(
      editor, 'Rubric explanation editor takes too long to appear');
    await deleteRubricExplanationButton.click();
  };

  this.editRubricExplanationWithIndex = async function(
      difficulty, explIndex, explanation) {
    // The edit explanation buttons for all explanations of a difficulty have
    // the same class name and each explanation in it are identified by its
    // index.
    await this.selectDifficultyForRubric(difficulty);
    var editRubricExplanationButtons = element.all(
      by.css('.protractor-test-edit-rubric-explanation-' + difficulty));
    await waitFor.elementToBeClickable(
      await editRubricExplanationButtons.get(explIndex),
      'Edit Rubric Explanation button takes too long to be clickable');
    await editRubricExplanationButtons.get(explIndex).click();
    var editor = element(
      by.css('.protractor-test-rubric-explanation-text'));
    await waitFor.visibilityOf(
      editor, 'Rubric explanation editor takes too long to appear');
    await (await browser.switchTo().activeElement()).sendKeys(explanation);
    await waitFor.elementToBeClickable(
      saveRubricExplanationButton,
      'Save Rubric Explanation button takes too long to be clickable');
    await saveRubricExplanationButton.click();
  };

  this.expectRubricExplanationsToMatch = async function(
      difficulty, explanations) {
    await this.selectDifficultyForRubric(difficulty);
    var rubricExplanationsForDifficulty = element.all(
      by.css('.protractor-test-rubric-explanation-' + difficulty));
    var explanationCount = await rubricExplanationsForDifficulty.count();
    for (var i = 0; i < explanationCount; i++) {
      var text = await (await rubricExplanationsForDifficulty.get(i)).getText();
      expect(text).toMatch(explanations[i]);
    }
  };

  this.expectNumberOfQuestionsToBe = async function(count) {
    await waitFor.visibilityOf(
      questionItem, 'Question takes too long to appear');
    expect(await questionItems.count()).toEqual(count);
  };

  this.saveQuestion = async function() {
    await general.scrollToTop();
    await saveQuestionButton.click();
    await waitFor.pageToFullyLoad();
  };

  this.moveToQuestionsTab = async function() {
    await waitFor.elementToBeClickable(
      questionsTab,
      'Questions tab button takes too long to be clickable');
    await questionsTab.click();
  };

  this.clickCreateQuestionButton = async function() {
    await createQuestionButton.click();
  };

  this.confirmSkillDifficulty = async function() {
    await confirmSkillDifficultyButton.click();
  };

  this.changeSkillDescription = async function(description) {
    await skillDescriptionField.clear();
    await skillDescriptionField.sendKeys(description);
  };

  this.expectSkillDescriptionToBe = async function(description) {
    var description = await skillDescriptionField.getAttribute('value');
    expect(description).toEqual(description);
  };

  this.saveOrPublishSkill = async function(commitMessage) {
    await saveOrPublishSkillButton.click();

    await commitMessageField.sendKeys(commitMessage);
    await waitFor.elementToBeClickable(
      closeSaveModalButton,
      'Close save modal button takes too long to be clickable');
    await closeSaveModalButton.click();
    await waitFor.pageToFullyLoad();
  };

  this.editConceptCard = async function(explanation) {
    await editConceptCardExplanationButton.click();

    var editor = element(by.css('.protractor-test-concept-card-text'));
    await waitFor.visibilityOf(
      editor, 'Explanation Editor takes too long to appear');

    await (await browser.switchTo().activeElement()).sendKeys(explanation);

    await waitFor.elementToBeClickable(
      saveConceptCardExplanationButton,
      'Save Concept Card Explanation button takes too long to be clickable');
    await saveConceptCardExplanationButton.click();
    await waitFor.invisibilityOf(
      editor, 'Explanation Editor takes too long to close');
  };

  this.expectConceptCardExplanationToMatch = async function(explanation) {
    var text = await conceptCardExplanationText.getText();
    expect(text).toMatch(explanation);
  };

  this.addWorkedExample = async function(question, explanation) {
    await addWorkedExampleButton.click();

    var addWorkedExampleModal = (
      element(by.css('.protractor-test-add-worked-example-modal')));
    await waitFor.visibilityOf(
      addWorkedExampleModal,
      'Add Worked Example Modal takes too long to appear');

    await workedExampleQuestion.click();
    await browser.switchTo().activeElement().sendKeys(question);

    await workedExampleExplanation.click();
    await browser.switchTo().activeElement().sendKeys(explanation);

    await waitFor.elementToBeClickable(
      saveWorkedExampleButton,
      'Save Worked Example button takes too long to be clickable');
    await saveWorkedExampleButton.click();
    await waitFor.invisibilityOf(
      addWorkedExampleModal,
      'Add Worked Example Modal takes too long to close');
  };

  this.deleteWorkedExampleWithIndex = async function(index) {
    await deleteWorkedExampleButton(index).click();

    var deleteWorkedExampleModal = (
      element(by.css('.protractor-test-delete-worked-example-modal')));
    await waitFor.visibilityOf(
      deleteWorkedExampleModal,
      'Delete Worked Example Modal takes too long to appear');

    await confirmDeleteWorkedExample.click();

    await waitFor.invisibilityOf(
      deleteWorkedExampleModal,
      'Delete Worked Example Modal takes too long to close');
  };

  this.expectWorkedExampleSummariesToMatch = async function(
      questions, explanations) {
    // This is declared separately since the expect() statements are in an async
    // callback and so 'index' gets incremented before the check is done. So, we
    // need another variable to track the correct index to check.
    var questionIndexToCheck = 0;
    var explanationIndexToCheck = 0;
    for (var index in questions) {
      await workedExampleSummary(index).click();
      var text = await workedExampleQuestionField.getText();
      expect(text).toMatch(questions[questionIndexToCheck]);
      questionIndexToCheck++;
      var text = await workedExampleExplanationField.getText();
      expect(text).toMatch(explanations[explanationIndexToCheck]);
      explanationIndexToCheck++;
      await workedExampleSummary(index).click();
    }
  };

  this.addMisconception = async function(name, notes, feedback) {
    await addMisconceptionButton.click();

    var addMisconceptionModal = (
      element(by.css('.protractor-test-add-misconception-modal')));
    await waitFor.visibilityOf(
      addMisconceptionModal,
      'Add Misconception Modal takes too long to appear');

    await misconceptionNameField.click();
    await browser.switchTo().activeElement().sendKeys(name);

    await misconceptionNotesField.click();
    await browser.switchTo().activeElement().sendKeys(notes);

    await misconceptionFeedbackField.click();
    await browser.switchTo().activeElement().sendKeys(feedback);

    await waitFor.elementToBeClickable(
      confirmAddMisconception,
      'Save Misconception button takes too long to be clickable');
    await confirmAddMisconception.click();

    await waitFor.invisibilityOf(
      addMisconceptionModal,
      'Add Misconception Modal takes too long to close');
  };

  this.expectNumberOfMisconceptionsToBe = async function(number) {
    expect(await misconceptionListItems.count()).toBe(number);
  };

  this.deleteMisconception = async function(index) {
    await deleteMisconceptionButton(index).click();

    var deleteMisconceptionModal = (
      element(by.css('.protractor-test-delete-misconception-modal')));
    await waitFor.visibilityOf(
      deleteMisconceptionModal,
      'Delete Misconception Modal takes too long to appear');

    await confirmDeleteMisconception.click();

    await waitFor.invisibilityOf(
      deleteMisconceptionModal,
      'Delete Misconception Modal takes too long to close');
  };
};

exports.SkillEditorPage = SkillEditorPage;<|MERGE_RESOLUTION|>--- conflicted
+++ resolved
@@ -17,10 +17,7 @@
  * in Protractor tests.
  */
 
-<<<<<<< HEAD
-=======
 var general = require('./general.js');
->>>>>>> d0c77eb1
 var waitFor = require('./waitFor.js');
 
 var SkillEditorPage = function() {
