--- conflicted
+++ resolved
@@ -256,7 +256,6 @@
   await waitFor.pageToFullyLoad();
 };
 
-<<<<<<< HEAD
 var navigateToBlogDashboardPage = async function() {
   await openProfileDropdown();
   var BlogDashboardLink = element(by.css(
@@ -265,7 +264,7 @@
     'Blog dashboard link from dropdown',
     BlogDashboardLink);
   await waitFor.pageToFullyLoad();
-=======
+};
 var goOnline = async function() {
   // Download throughput refers to the maximum number of bytes that can be
   // downloaded in a given time.
@@ -295,7 +294,6 @@
       download_throughput: 0,
       upload_throughput: 0
     });
->>>>>>> 39514fc9
 };
 
 exports.acceptAlert = acceptAlert;
@@ -331,11 +329,8 @@
 exports.openProfileDropdown = openProfileDropdown;
 exports.navigateToTopicsAndSkillsDashboardPage = (
   navigateToTopicsAndSkillsDashboardPage);
-<<<<<<< HEAD
 exports.navigateToBlogDashboardPage = (
   navigateToBlogDashboardPage);
-=======
 
 exports.goOffline = goOffline;
-exports.goOnline = goOnline;
->>>>>>> 39514fc9
+exports.goOnline = goOnline;