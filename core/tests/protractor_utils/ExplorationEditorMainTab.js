--- conflicted
+++ resolved
@@ -311,13 +311,8 @@
       if (responseNum === 'default') {
         headerElem = defaultResponseTab;
       } else {
-<<<<<<< HEAD
         await waitFor.visibilityOf(await responseTab.first());
         headerElem = await responseTab.get(
-=======
-        await waitFor.visibilityOf(responseTab.first());
-        headerElem = responseTab.get(
->>>>>>> 3b75b714
           responseNum);
       }
 
@@ -339,12 +334,8 @@
        * @param {string} [ruleName] - Appropriate rule of provided interaction.
        * @param {string[]} [feedbackTextArray] - Exact feedback text to match.
        */
-<<<<<<< HEAD
-      expectRuleToBe: async function(interactionId, ruleName, feedbackTextArray) {
-=======
       expectRuleToBe: async function(
           interactionId, ruleName, feedbackTextArray) {
->>>>>>> 3b75b714
         var ruleDescription = _getRuleDescription(interactionId, ruleName);
         // Replace selectors with feedbackTextArray's elements.
         ruleDescription = _replaceRuleInputPlaceholders(
@@ -409,18 +400,9 @@
         expectedOptionTexts.push(_NEW_STATE_OPTION);
 
         var actualOptionTexts = await editOutcomeDestBubble.all(
-<<<<<<< HEAD
-          by.tagName('option')
-        ).map(
-          async function(optionElem) {
-            return await optionElem.getText();
-          }
-        );
-=======
             by.tagName('option')).map(async function(optionElem) {
               return await optionElem.getText();
             });
->>>>>>> 3b75b714
         expect(actualOptionTexts).toEqual(expectedOptionTexts);
 
         // Cancel editing the destination.
@@ -459,11 +441,7 @@
         expect(await addAnswerButton.isPresent()).toBeFalsy();
       },
       expectCannotDeleteRule: async function(ruleNum) {
-<<<<<<< HEAD
         var ruleElem = await ruleBlock.get(ruleNum);
-=======
-        var ruleElem = ruleBlock.get(ruleNum);
->>>>>>> 3b75b714
         expect(await deleteAnswerButton.isPresent()).toBeFalsy();
       },
       expectCannotDeleteResponse: async function() {
@@ -493,11 +471,7 @@
       targetOption = destName;
     }
     await waitFor.visibilityOf(
-<<<<<<< HEAD
-      editOutcomeDestDropdownOptions(targetOption),
-=======
       await editOutcomeDestDropdownOptions(targetOption),
->>>>>>> 3b75b714
       'editOutcomeDestDropdownOptions taking too long to appear');
     expect(await editOutcomeDestDropdownOptions(targetOption).isDisplayed())
       .toBe(true);
@@ -732,14 +706,9 @@
       for (var i = 1; i < arguments.length; i++) {
         customizationArgs.push(arguments[i]);
       }
-<<<<<<< HEAD
       await interactions
         .getInteraction(interactionId).customizeInteraction
         .apply(null, customizationArgs);
-=======
-      await interactions.getInteraction(interactionId).customizeInteraction.apply(
-        null, customizationArgs);
->>>>>>> 3b75b714
     }
 
     // The save interaction button doesn't appear for interactions having no
