--- conflicted
+++ resolved
@@ -35,11 +35,7 @@
   var addResponseDetails = element(
     by.css('.e2e-test-add-response-details'));
   var addResponseHeader = element(
-<<<<<<< HEAD
-    by.css('.protractor-test-add-response-modal-header'));
-=======
     by.css('.e2e-test-add-response-modal-header'));
->>>>>>> 67f1710f
   var itemSelectionAnswerOptions = function(optionNum) {
     return element(
       by.cssContainingText(
@@ -55,11 +51,7 @@
     by.css('.e2e-test-add-refresher-exploration-id'));
   var editOutcomeDestDropdownOptions = function(targetOption) {
     return element.all(by.cssContainingText(
-<<<<<<< HEAD
-      '.protractor-test-afterward-dest-selector', targetOption)).first();
-=======
       '.e2e-test-afterward-dest-selector', targetOption)).first();
->>>>>>> 67f1710f
   };
   var feedbackBubble = element(by.css('.e2e-test-feedback-bubble'));
   var feedbackEditor = element(by.css('.e2e-test-open-feedback-editor'));
@@ -116,15 +108,9 @@
   var explanationTextAreaElement = element(
     by.css('.e2e-test-explanation-textarea'));
   var stateEditorTag = element(
-<<<<<<< HEAD
-    by.css('.protractor-test-state-content-editor'));
-  var parameterElementButton = element(
-    by.css('.protractor-test-main-html-select-selector'));
-=======
     by.css('.e2e-test-state-content-editor'));
   var parameterElementButton = element(
     by.css('.e2e-test-main-html-select-selector'));
->>>>>>> 67f1710f
 
   /*
    * Buttons
@@ -793,11 +779,7 @@
           'Parameter Element Button', parameterElementButton, true);
 
         var multipleChoiceAnswerOption = element.all(by.cssContainingText(
-<<<<<<< HEAD
-          '.protractor-test-html-select-selector', parameterValues[i])).first();
-=======
           '.e2e-test-html-select-selector', parameterValues[i])).first();
->>>>>>> 67f1710f
 
         await action.click(
           'Multiple Choice Answer Option: ' + i,
@@ -862,11 +844,7 @@
     await action.click('Answer Description', answerDescription);
 
     var ruleDropdownElement = element.all(by.cssContainingText(
-<<<<<<< HEAD
-      '.protractor-test-rule-type-selector',
-=======
       '.e2e-test-rule-type-selector',
->>>>>>> 67f1710f
       ruleDescriptionInDropdown)).first();
     await action.click('Rule Dropdown Element', ruleDropdownElement);
   };
