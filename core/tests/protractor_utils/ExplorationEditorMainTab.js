// Copyright 2018 The Oppia Authors. All Rights Reserved.
//
// Licensed under the Apache License, Version 2.0 (the "License");
// you may not use this file except in compliance with the License.
// You may obtain a copy of the License at
//
//      http://www.apache.org/licenses/LICENSE-2.0
//
// Unless required by applicable law or agreed to in writing, software
// distributed under the License is distributed on an "AS-IS" BASIS,
// WITHOUT WARRANTIES OR CONDITIONS OF ANY KIND, either express or implied.
// See the License for the specific language governing permissions and
// limitations under the License.

/**
 * @fileoverview Page object for the exploration editor's main tab, for use in
 * Protractor tests.
 */

var forms = require('./forms.js');
var general = require('./general.js');
var interactions = require('../../../extensions/interactions/protractor.js');
var ruleTemplates = require(
  '../../../extensions/interactions/rule_templates.json');
var waitFor = require('../protractor_utils/waitFor.js');
var action = require('./action.js');

var _NEW_STATE_OPTION = 'A New Card Called...';
var _CURRENT_STATE_OPTION = '(try again)';

var ExplorationEditorMainTab = function() {
  /*
   * Interactive elements
   */
  var addResponseDetails = element(
    by.css('.e2e-test-add-response-details'));
  var addResponseHeader = element(
    by.css('.e2e-test-add-response-modal-header'));
  var multipleChoiceAnswerOptions = function(optionNum) {
    return element(
      by.cssContainingText(
        '.e2e-test-html-multiple-select-option', optionNum));
  };
  var itemSelectionAnswerOptions = function(optionNum) {
    return element(
      by.cssContainingText(
        '.e2e-test-html-item-select-option', optionNum));
  };
  var defaultResponseTab = element(
    by.css('.e2e-test-default-response-tab'));
  var editorWelcomeModal = element(by.css('.e2e-test-welcome-modal'));
  var editOutcomeDestBubble = element(by.css('.e2e-test-dest-bubble'));
  var editOutcomeDestStateInput = editOutcomeDestBubble.element(
    by.css('.e2e-test-add-state-input'));
  var editOutcomeDestAddExplorationId = element(
    by.css('.e2e-test-add-refresher-exploration-id'));
  var editOutcomeDestDropdownOptions = function(targetOption) {
    return element.all(by.cssContainingText('option', targetOption)).first();
  };
  var feedbackBubble = element(by.css('.e2e-test-feedback-bubble'));
  var feedbackEditor = element(by.css('.e2e-test-open-feedback-editor'));
  var fadeIn = element(by.css('.e2e-test-editor-cards-container'));
  var interaction = element(by.css('.e2e-test-interaction'));
  var interactionEditor = element(
    by.css('.e2e-test-interaction-editor'));
  var explorationGraph = element(by.css('.e2e-test-exploration-graph'));
  var stateNodes = explorationGraph.all(by.css('.e2e-test-node'));
  var nodeLabelLocator = by.css('.e2e-test-node-label');
  var stateNodeLabel = function(nodeElement) {
    return nodeElement.element(nodeLabelLocator);
  };
  var interactionTab = function(tabId) {
    return element(by.css('.e2e-test-interaction-tab-' + tabId));
  };
  var interactionTile = function(interactionId) {
    return element(by.css(
      '.e2e-test-interaction-tile-' + interactionId));
  };
  var openOutcomeDestEditor = element(
    by.css('.e2e-test-open-outcome-dest-editor'));
  var openOutcomeFeedBackEditor = element(
    by.css('.e2e-test-open-outcome-feedback-editor'));
  var postTutorialPopover = element(by.css('.ng-joyride .popover-content'));
  var responseBody = function(responseNum) {
    return element(by.css('.e2e-test-response-body-' + responseNum));
  };
  var responseTab = element.all(by.css('.e2e-test-response-tab'));
  var stateContentDisplay = element(
    by.css('.e2e-test-state-content-display'));
  var stateEditButton = element(
    by.css('.e2e-test-edit-content-pencil-button'));
  var stateNameContainer = element(
    by.css('.e2e-test-state-name-container'));
  var stateNameInput = element(
    by.css('.e2e-test-state-name-input'));
  var ruleDetails = element(by.css('.e2e-test-rule-details'));
  var stateContentEditorLocator = by.css(
    '.e2e-test-state-content-editor');
  var addOrUpdateSolutionModal = element(
    by.css('.e2e-test-add-or-update-solution-modal'));
  var answerDescriptionFragment = element.all(
    by.css('.e2e-test-answer-description-fragment'));
  var answerDescription = element(
    by.css('.e2e-test-answer-description'));
  var deleteNodeLocator = by.css('.e2e-test-delete-node');
  var titleElement = element(by.css('.ng-joyride-title'));
  var ckEditorElement = element(by.css('.e2e-test-ck-editor'));
  var interactionHtmlElement = element(
    by.css('.e2e-test-interaction-html'));
  var answerTab = element(by.css('.e2e-test-answer-tab'));
  var hintTextElement = element(by.css('.e2e-test-hint-text'));
  var explanationTextAreaElement = element(
    by.css('.e2e-test-explanation-textarea'));
  var stateEditorTag = element(
<<<<<<< HEAD
    by.css('.protractor-test-state-content-editor'));
  var updateTranslationsModalElement = element(
    by.css('.protractor-test-update-translations-modal'));
  var leaveTranslationsAsIsButton = element(
    by.css('.protractor-test-leave-translations-as-is'));
=======
    by.css('.e2e-test-state-content-editor'));
>>>>>>> 60f19a72

  /*
   * Buttons
   */
  var addAnswerButton = element(by.css('.e2e-test-add-answer'));
  var addHintButton = element(by.css('.e2e-test-oppia-add-hint-button'));
  var addNewResponseButton = element(
    by.css('.e2e-test-add-new-response'));
  var addResponseButton = element(
    by.css('.e2e-test-open-add-response-modal'));
  var addSolutionButton = element(
    by.css('.e2e-test-oppia-add-solution-button'));
  var addInteractionButton = element(
    by.css('.e2e-test-open-add-interaction-modal'));
  var cancelOutcomeDestButton = element(
    by.css('.e2e-test-cancel-outcome-dest'));
  var closeAddResponseButton = element(
    by.css('.e2e-test-close-add-response-modal'));
  var confirmDeleteInteractionButton = element(
    by.css('.e2e-test-confirm-delete-interaction'));
  var confirmDeleteResponseButton = element(
    by.css('.e2e-test-confirm-delete-response'));
  var confirmDeleteStateButton = element(
    by.css('.e2e-test-confirm-delete-state'));
  var deleteAnswerButton = element(
    by.css('.e2e-test-delete-answer'));
  var deleteInteractionButton = element(
    by.css('.e2e-test-delete-interaction'));
  var deleteResponseButton = element(
    by.css('.e2e-test-delete-response'));
  var dismissWelcomeModalButton = element(
    by.css('.e2e-test-dismiss-welcome-modal'));
  var saveAnswerButton = element(
    by.css('.e2e-test-save-answer'));
  var saveHintButton = element(by.css('.e2e-test-save-hint'));
  var saveInteractionButton = element(
    by.css('.e2e-test-save-interaction'));
  var saveOutcomeDestButton = element(
    by.css('.e2e-test-save-outcome-dest'));
  var saveOutcomeFeedbackButton = element(
    by.css('.e2e-test-save-outcome-feedback'));
  var saveStateContentButton = element(
    by.css('.e2e-test-save-state-content'));
  var stateNameSubmitButton = stateNameContainer.element(
    by.css('.e2e-test-state-name-submit'));
  var answerCorrectnessToggle = element(
    by.css('.e2e-test-editor-correctness-toggle'));
  var skipButtons = element.all(by.css('.ng-joyride .skipBtn'));
  var nextTutorialStageButtons = element.all(
    by.css('.ng-joyride .nextBtn'));
  var startTutorialButton = element(
    by.css('.e2e-test-start-tutorial'));
  var submitSolutionButton = element(
    by.css('.e2e-test-submit-solution-button'));

  /*
   * Symbols
   */
  var correctAnswerTickMark = element(
    by.css('.e2e-test-correct-tick-mark'));

  /*
   * Actions
   */

  // ---- TUTORIAL ----

  this.exitTutorial = async function() {
    // Exit the welcome modal.
    await action.click(
      'Dismiss Welcome Modal Button', dismissWelcomeModalButton);
    await waitFor.invisibilityOf(
      editorWelcomeModal, 'Editor Welcome modal takes too long to disappear');

    // Otherwise, if the editor tutorial shows up, exit it.
    if (await skipButtons.count() === 1) {
      await action.click('Skip button', skipButtons.get(0));
    } else if (await skipButtons.count() !== 0) {
      throw new Error(
        'Expected to find at most one \'exit tutorial\' button');
    }
  };

  this.finishTutorial = async function() {
    // Finish the tutorial.
    var finishTutorialButtons = element.all(by.buttonText('Finish'));
    await waitFor.elementToBeClickable(
      finishTutorialButtons.first(),
      'Finish Tutorial Stage button is not clickable');
    if (await finishTutorialButtons.count() === 1) {
      await action.click(
        'Finish Tutorial Stage button', finishTutorialButtons.get(0));
    } else {
      throw new Error('There is more than 1 Finish button!');
    }
  };

  this.playTutorial = async function() {
    var tutorialTabHeadings = [
      'Creating in Oppia',
      'Content',
      'Interaction',
      'Responses',
      'Preview',
      'Save',
    ];
    for (const HEADING of tutorialTabHeadings) {
    // Use: await tutorialTabHeadings.forEach(async function(heading) {
      var tutorialTabHeadingElement = element(by.cssContainingText(
        '.popover-title', HEADING));
      await waitFor.visibilityOf(
        tutorialTabHeadingElement, 'Tutorial: ' + HEADING + 'is not visible');
      // Progress to the next instruction in the tutorial.
      await waitFor.elementToBeClickable(
        nextTutorialStageButtons.first(),
        'Next Tutorial Stage button is not clickable');
      if (await nextTutorialStageButtons.count() === 1) {
        await action.click(
          'Next Tutorial Stage button', nextTutorialStageButtons.get(0));
        await waitFor.invisibilityOf(
          tutorialTabHeadingElement,
          'Tutorial stage takes too long to disappear');
      } else {
        throw new Error('There is more than one Next button!');
      }
    }
  };

  this.startTutorial = async function() {
    await waitFor.visibilityOf(
      editorWelcomeModal, 'Editor Welcome modal takes too long to appear');
    await action.click('Start Tutorial button', startTutorialButton);
    await waitFor.visibilityOf(
      titleElement, 'Tutorial modal takes too long to appear');
  };

  // ---- RESPONSE EDITOR ----

  /**
   * This clicks the "add new response" button and then selects the rule type
   * and enters its parameters, and closes the rule editor. Any number of rule
   * parameters may be specified after the ruleName.
   * Note that feedbackInstructions may be null (which means 'specify no
   * feedback'), and only represents a single feedback element.
   * @param {string} interactionId - Interaction type e.g. NumericInput
   * @param {object} feedbackInstructions - A RTE object containing feedback
   *                                        or null
   * @param {string} destStateName - New destination state or 'try again'/null
   * @param {boolean} createNewState - True if the rule creates a new state,
   *                                   else false.
   * @param {string} ruleName - The name of the rule, e.g. IsGreaterThan, must
   *                            match with interaction type.
   */
  this.addResponse = async function(
      interactionId, feedbackInstructions, destStateName,
      createNewState, ruleName) {
    await action.waitForAutosave();
    // Open the "Add Response" modal if it is not already open.
    await action.click('Response Editor Button', addResponseButton);
    await this.setResponse.apply(null, arguments);
  };

  this.setResponse = async function(
      interactionId, feedbackInstructions, destStateName,
      createNewState, ruleName) {
    // Set the rule description.
    var args = [addResponseDetails, interactionId, ruleName];
    for (var i = 5; i < arguments.length; i++) {
      args.push(arguments[i]);
    }
    expect(await addResponseDetails.isDisplayed()).toBe(true);
    await _selectRule(addResponseDetails, interactionId, ruleName);
    await _setRuleParameters.apply(null, args);
    // Open the feedback entry form if it is not already open.
    var isVisible = await feedbackEditor.isPresent();
    if (isVisible) {
      await action.click('Feedback editor', feedbackEditor);
    }

    if (feedbackInstructions) {
      // Set feedback contents.
      await _setOutcomeFeedback(feedbackInstructions);
    }
    // If the destination is being changed, open the corresponding editor.
    if (destStateName || destStateName !== '(try again)') {
    // Set destination contents.
      if (destStateName !== null) {
        await _setOutcomeDest(
          destStateName, createNewState, null);
      }
    }

    // Close new response modal.
    await action.click('New Response Button', addNewResponseButton);
    await waitFor.invisibilityOf(
      addNewResponseButton, 'Add New Response Modal is not closed');
  };

  // Rules are zero-indexed; 'default' denotes the default outcome.
  // 'pop' denotes the currently opened one.
  this.getResponseEditor = async function(responseNum) {
    var headerElem;
    if (responseNum !== 'pop') {
      if (responseNum === 'default') {
        headerElem = defaultResponseTab;
      } else {
        await waitFor.visibilityOf(responseTab.first());
        headerElem = responseTab.get(
          responseNum);
      }

      var isVisible = await responseBody(responseNum).isPresent();
      if (!isVisible) {
        await action.click('Response Editor Header', headerElem, true);
      }
    } else {
      headerElem = addResponseHeader;
      expect(await headerElem.isDisplayed()).toBe(true);
    }
    return {
      /**
       * Check for correct rule parameters.
       * @param {string} [interactionId] - Interaction type.
       * @param {string} [ruleName] - Appropriate rule of provided interaction.
       * @param {string[]} [feedbackTextArray] - Exact feedback text to match.
       */
      expectRuleToBe: async function(
          interactionId, ruleName, feedbackTextArray) {
        var ruleDescription = _getRuleDescription(interactionId, ruleName);
        // Replace selectors with feedbackTextArray's elements.
        ruleDescription = _replaceRuleInputPlaceholders(
          ruleDescription, feedbackTextArray);
        ruleDescription += '...';
        // Adding "..." to end of string.
        expect(await action.getText('Answer Tab', answerTab)).toEqual(
          ruleDescription);
      },
      /**
       * Check for correct learner's feedback.
       * @param {string} [feedbackInstructionText] - Exact feedback to match.
       */
      expectFeedbackInstructionToBe: async function(feedbackInstructionsText) {
        // The first rule block's RTE.
        var feedbackRTE = responseBody(responseNum).element(
          by.className('oppia-rte-editor'));
        await waitFor.visibilityOf(
          feedbackRTE, 'Feedback Rich Text Editor not showing up.');
        expect(await action.getText('Feedback RTE', feedbackRTE)).toEqual(
          feedbackInstructionsText);
      },
      setFeedback: async function(richTextInstructions) {
        await action.waitForAutosave();
        // Begin editing feedback.
        await action.click(
          'openOutcomeFeedBackEditor', openOutcomeFeedBackEditor);

        // Set feedback contents.
        await _setOutcomeFeedback(richTextInstructions);

        // Save feedback.
        await action.click(
          'saveOutcomeFeedbackButton', saveOutcomeFeedbackButton);
      },
      // This saves the rule after the destination is selected.
      //  - destinationName: The name of the state to move to, or null to stay
      //    on the same state.
      //  - createNewState: whether the destination state is new and must be
      //    created at this point.
      setDestination: async function(
          destinationName, createNewState, refresherExplorationId) {
        // Begin editing destination.
        await action.click(
          'Outcome Destination Editor Open Button', openOutcomeDestEditor);

        // Set destination contents.
        await _setOutcomeDest(
          destinationName, createNewState, refresherExplorationId);

        // Save destination.
        await action.click(
          'Outcome Destination Editor Save Button', saveOutcomeDestButton);
      },
      markAsCorrect: async function() {
        await action.click(
          'Answer Correctness Toggle', answerCorrectnessToggle);
      },
      // The current state name must be at the front of the list.
      expectAvailableDestinationsToBe: async function(stateNames) {
        // Begin editing destination.
        await action.click(
          'Outcome Destination Editor Open Button', openOutcomeDestEditor);

        var expectedOptionTexts = [_CURRENT_STATE_OPTION].concat(
          stateNames.slice(1));

        // Create new option always at the end of the list.
        expectedOptionTexts.push(_NEW_STATE_OPTION);

        var actualOptionTexts = await editOutcomeDestBubble.all(
          by.tagName('option')
        ).map(async function(optionElem) {
          return await action.getText('Option element', optionElem);
        });
        expect(actualOptionTexts).toEqual(expectedOptionTexts);

        // Cancel editing the destination.
        await action.click('Cancel Outcome Button', cancelOutcomeDestButton);
      },
      addRule: async function(interactionId, ruleName) {
        // Additional parameters may be provided after ruleName.

        // Add the rule.
        await action.click('Add Answer Button', addAnswerButton);

        // Set the rule description.
        var args = [ruleDetails, interactionId, ruleName];
        for (var i = 2; i < arguments.length; i++) {
          args.push(arguments[i]);
        }
        await _selectRule(ruleDetails, interactionId, ruleName);
        await _setRuleParameters.apply(null, args);

        // Save the new rule.
        await action.click('Save Answer Button', saveAnswerButton);
      },
      deleteResponse: async function() {
        await action.click('Delete Response Button', deleteResponseButton);
        await action.click(
          'Confirm Delete Response Button', confirmDeleteResponseButton);
      },
      expectCannotSetFeedback: async function() {
        expect(await openOutcomeFeedBackEditor.isPresent()).toBeFalsy();
      },
      expectCannotSetDestination: async function() {
        var destEditorElem = openOutcomeDestEditor;
        expect(await destEditorElem.isPresent()).toBeFalsy();
      },
      expectCannotAddRule: async function() {
        expect(await addAnswerButton.isPresent()).toBeFalsy();
      },
      expectCannotDeleteRule: async function(ruleNum) {
        expect(await deleteAnswerButton.isPresent()).toBeFalsy();
      },
      expectCannotDeleteResponse: async function() {
        expect(await deleteResponseButton.isPresent()).toBeFalsy();
      }
    };
  };

  this.expectCannotAddResponse = async function() {
    expect(await addResponseButton.isPresent()).toBeFalsy();
  };

  this.expectTickMarkIsDisplayed = async function() {
    await waitFor.visibilityOf(
      correctAnswerTickMark, 'Correct answer tick mark not visible');
  };

  var _setOutcomeDest = async function(
      destName, createNewDest, refresherExplorationId) {
    expect(destName === null && createNewDest).toBe(false);

    var targetOption = null;
    if (createNewDest) {
      targetOption = _NEW_STATE_OPTION;
    } else if (destName === null || destName === '(try again)') {
      targetOption = _CURRENT_STATE_OPTION;
    } else {
      targetOption = destName;
    }

    var outcomeDestOption = await editOutcomeDestDropdownOptions(targetOption);
    await action.click('Outcome Destination Option', outcomeDestOption);

    if (createNewDest) {
      await action.sendKeys(
        'Edit Outcome State Input', editOutcomeDestStateInput, destName);
    } else if (refresherExplorationId) {
      await action.sendKeys(
        'Edit Outcome Add Exploration Id',
        editOutcomeDestAddExplorationId, refresherExplorationId);
    }
  };

  this.leaveTranslationsAsIs = async function() {
    await waitFor.visibilityOf(
      updateTranslationsModalElement,
      'Update translations modal takes too long to appear');
    await action.click(
      'Leave translations as is button', leaveTranslationsAsIsButton);
    await waitFor.invisibilityOf(
      updateTranslationsModalElement,
      'Update translations modal takes too long to close');
  };

  // ---- CONTENT ----

  // 'richTextInstructions' is a function that is sent a RichTextEditor which it
  // can then use to alter the state content, for example by calling
  // .appendBoldText(...).
  this.setContent = async function(richTextInstructions, expectFadeIn = false) {
    // Wait for browser to time out the popover, which is 4000 ms.
    await waitFor.invisibilityOf(
      postTutorialPopover, 'Post-tutorial popover does not disappear.');
    await action.waitForAutosave();
    if (expectFadeIn) {
      await waitFor.fadeInToComplete(
        fadeIn, 'Editor taking long to fade in');
    }
    await action.click('stateEditButton', stateEditButton);
    await waitFor.visibilityOf(
      stateEditorTag, 'State editor tag not showing up');
    var stateContentEditor = stateEditorTag.element(stateContentEditorLocator);
    await waitFor.visibilityOf(
      stateContentEditor,
      'stateContentEditor taking too long to appear to set content');
    var richTextEditor = await forms.RichTextEditor(stateContentEditor);
    await richTextEditor.clear();
    await richTextInstructions(richTextEditor);
    await action.click('Save State Content Button', saveStateContentButton);
    await waitFor.invisibilityOf(
      saveStateContentButton,
      'State content editor takes too long to disappear');
  };

  // This receives a function richTextInstructions used to verify the display of
  // the state's content visible when the content editor is closed. The
  // richTextInstructions will be supplied with a handler of the form
  // forms.RichTextChecker and can then perform checks such as
  //   handler.readBoldText('bold')
  //   handler.readRteComponent('Collapsible', 'outer', 'inner')
  // These would verify that the content consists of the word 'bold' in bold
  // followed by a Collapsible component with the given arguments, and nothing
  // else. Note that this fails for collapsibles and tabs since it is not
  // possible to click on them to view their contents, as clicks instead open
  // the rich text editor.
  this.expectContentToMatch = async function(richTextInstructions) {
    await forms.expectRichText(stateContentDisplay).toMatch(
      richTextInstructions);
  };

  // ---- HINT ----

  this.addHint = async function(hint) {
    await action.waitForAutosave();
    await action.click('Add Hint', addHintButton);
    var addHintModal = element(
      by.cssContainingText('.e2e-test-hint-modal', 'Add Hint'));
    await waitFor.visibilityOf(
      addHintModal, 'Add hint modal takes too long to appear');
    var hintTextButton = hintTextElement.all(by.tagName('p')).last();
    await action.click('Hint Text Button', hintTextButton);
    var CKEditor = ckEditorElement.all(by.className(
      'oppia-rte-resizer')).first();
    await action.sendKeys('Text CKEditor', CKEditor, hint);
    await action.click('Save Hint Button', saveHintButton);
    await waitFor.invisibilityOf(
      addHintModal, 'Add Hint modal takes too long to close');
  };

  this.addSolution = async function(interactionId, solution) {
    await action.waitForAutosave();
    await action.click('Add Solution', addSolutionButton);
    await waitFor.visibilityOf(
      addOrUpdateSolutionModal,
      'Add/Update Solution modal takes to long to appear');
    var interaction = await interactions.getInteraction(interactionId);
    await interaction.submitAnswer(
      interactionHtmlElement, solution.correctAnswer);
    var explanationTextArea = explanationTextAreaElement.all(
      by.tagName('p')).first();
    await action.click('Explanation Text Area', explanationTextArea);
    var CKEditor = ckEditorElement.all(by.className(
      'oppia-rte-resizer')).first();
    await action.sendKeys(
      'Text CKEditor', CKEditor, solution.explanation);
    await action.click('Submit Solution Button', submitSolutionButton);
    await waitFor.invisibilityOf(
      addOrUpdateSolutionModal,
      'Add/Update Solution modal takes too long to close');
  };

  // ---- INTERACTIONS ----

  this.deleteInteraction = async function() {
    await action.waitForAutosave();
    await action.click('Delete interaction button', deleteInteractionButton);

    // Click through the "are you sure?" warning.
    await action.click(
      'Confirm Delete Interaction button', confirmDeleteInteractionButton);

    await waitFor.invisibilityOf(
      confirmDeleteInteractionButton,
      'Delete Interaction modal takes too long to close');
  };

  // This function should be used as the standard way to specify interactions
  // for most purposes. Additional arguments may be sent to this function,
  // and they will be passed on to the relevant interaction editor.
  this.setInteraction = async function(interactionId) {
    await action.waitForAutosave();
    await createNewInteraction(interactionId);
    await customizeInteraction.apply(null, arguments);
    await closeAddResponseModal();
    await waitFor.invisibilityOf(
      addResponseHeader, 'Add Response modal takes too long to close');
    await waitFor.visibilityOf(
      interaction, 'interaction takes too long to appear');
  };

  this.setInteractionWithoutCloseAddResponse = async function(interactionId) {
    await action.waitForAutosave();
    await createNewInteraction(interactionId);
    await customizeInteraction.apply(null, arguments);
  };
  // This function should not usually be invoked directly; please consider
  // using setInteraction instead.
  var createNewInteraction = async function(interactionId) {
    await waitFor.invisibilityOf(
      deleteInteractionButton,
      'Please delete interaction before creating a new one');

    await action.click('Add Interaction button', addInteractionButton);

    var INTERACTION_ID_TO_TAB_NAME = {
      Continue: 'commonly-used',
      EndExploration: 'commonly-used',
      ImageClickInput: 'commonly-used',
      ItemSelectionInput: 'commonly-used',
      MultipleChoiceInput: 'commonly-used',
      NumericInput: 'commonly-used',
      TextInput: 'commonly-used',
      FractionInput: 'math',
      GraphInput: 'math',
      SetInput: 'math',
      AlgebraicExpressionInput: 'math',
      MathEquationInput: 'math',
      NumericExpressionInput: 'math',
      NumberWithUnits: 'math',
      RatioExpressionInput: 'math',
      CodeRepl: 'programming',
      PencilCodeEditor: 'programming',
      MusicNotesInput: 'music',
      InteractiveMap: 'geography'
    };

    var interactionTabButton =
      interactionTab(INTERACTION_ID_TO_TAB_NAME[interactionId]);
    await action.click('Interaction Tab', interactionTabButton);

    var targetTile = interactionTile(interactionId);
    await waitFor.visibilityOf(
      targetTile,
      'Interaction tile ' + interactionId + ' takes too long to be visible'
    );
    await action.click('Interaction tile ' + interactionId, targetTile);
  };

  // This function should not usually be invoked directly; please consider
  // using setInteraction instead.
  var customizeInteraction = async function(interactionId) {
    if (arguments.length > 1) {
      var elem = interactionEditor;
      var customizationArgs = [elem];
      for (var i = 1; i < arguments.length; i++) {
        customizationArgs.push(arguments[i]);
      }
      await interactions
        .getInteraction(interactionId).customizeInteraction
        .apply(null, customizationArgs);
    }

    // The save interaction button doesn't appear for interactions having no
    // options to customize.
    var result = await saveInteractionButton.isPresent();
    if (result) {
      await action.click('Save Interaction Button', saveInteractionButton);
    }
    await waitFor.invisibilityOf(
      saveInteractionButton,
      'Customize Interaction modal taking too long to close');
  };

  // This function should not usually be invoked directly; please consider
  // using setInteraction instead.
  var closeAddResponseModal = async function() {
    // If the "Add Response" modal opens, close it.
    var isVisible = await addResponseHeader.isPresent();
    if (isVisible) {
      await action.click('Close Add Response Button', closeAddResponseButton);
    }
  };

  // Likewise this can receive additional arguments.
  // Note that this refers to the interaction displayed in the editor tab (as
  // opposed to the preview tab, which uses the corresponding function in
  // ExplorationPlayerPage.js).
  this.expectInteractionToMatch = async function(interactionId) {
    // Convert additional arguments to an array to send on.
    var args = [interaction];
    for (var i = 1; i < arguments.length; i++) {
      args.push(arguments[i]);
    }
    await interactions.getInteraction(interactionId).
      expectInteractionDetailsToMatch.apply(null, args);
  };

  this.expectCannotDeleteInteraction = async function() {
    expect(await deleteInteractionButton.isPresent()).toBeFalsy();
  };

  var _setOutcomeFeedback = async function(richTextInstructions) {
    await waitFor.visibilityOf(
      feedbackBubble, 'Feedback bubble takes too long to be visible.');
    var feedbackEditor = await forms.RichTextEditor(
      feedbackBubble);
    await feedbackEditor.clear();
    await richTextInstructions(feedbackEditor);
  };

  // ---- RULES ----
  var _getRuleDescription = function(interactionId, ruleName) {
    if (ruleTemplates.hasOwnProperty(interactionId)) {
      if (ruleTemplates[interactionId].hasOwnProperty(ruleName)) {
        return ruleTemplates[interactionId][ruleName].description;
      } else {
        throw new Error('Unknown rule: ' + ruleName);
      }
    } else {
      throw new Error('Could not find rules for interaction: ' + interactionId);
    }
  };

  // Parses the relevant ruleDescription string, and returns an Array containing
  // the types of the rule input parameters.
  var _getRuleParameterTypes = function(interactionId, ruleName) {
    var ruleDescription = _getRuleDescription(interactionId, ruleName);
    // An example of rule description:
    // is equal to {{a|NonnegativeInt}} and {{b|NonnegativeInt}}.
    // (from NumericInput).
    var parameterTypes = [];
    var re = /\|(.*?)\}/ig;
    // Matched result = Array[|NonnegativeInt}, |NonnegativeInt}].
    var angularSelectors = ruleDescription.match(re);
    // Slicing first and last letter.
    if (angularSelectors) {
      for (var index = 0; index < angularSelectors.length; index++) {
        parameterTypes.push(angularSelectors[index].toString().slice(1, -1));
      }
    }
    // Expected sample output = Array[NonnegativeInt, NonnegativeInt].
    return parameterTypes;
  };

  // This function sets the parameter values for the given rule.
  // Note: The parameter values should be specified as additional arguments
  // after the ruleName. For example, the call
  //   _selectRuleParameters(ruleElement, 'NumericInput', 'Equals', 24)
  // will result in a rule that checks whether the learner's answer equals 24.
  var _setRuleParameters = async function(
      ruleElement, interactionId, ruleName) {
    var parameterValues = [];
    for (var i = 3; i < arguments.length; i++) {
      parameterValues.push(arguments[i]);
    }
    var parameterTypes = _getRuleParameterTypes(interactionId, ruleName);
    expect(parameterValues.length).toEqual(parameterTypes.length);
    for (var i = 0; i < parameterValues.length; i++) {
      var parameterElement = answerDescriptionFragment.get(i * 2 + 1);
      var parameterEditor = await forms.getEditor(
        parameterTypes[i])(parameterElement);

      if (interactionId === 'MultipleChoiceInput') {
        // This is a special case as it uses a dropdown to set a NonnegativeInt.
        var parameterElementButton = parameterElement.element(
          by.tagName('button'));
        await action.click('Parameter Element Button', parameterElementButton);
        var multipleChoiceAnswerOption =
          multipleChoiceAnswerOptions(parameterValues[i]);
        await action.click(
          'Multiple Choice Answer Option: ' + i,
          multipleChoiceAnswerOption);
      } else if (interactionId === 'ItemSelectionInput') {
        var answerArray = Array.from(parameterValues[i]);
        for (var j = 0; j < answerArray.length; j++) {
          var itemSelectionAnswerOption =
            itemSelectionAnswerOptions(answerArray[j]);
          await action.click(
            'Item Selection Answer Option: ' + j,
            itemSelectionAnswerOption);
        }
      } else {
        await parameterEditor.setValue(parameterValues[i]);
      }
    }
  };

  /**
   * Parse for rule input placeholders in ruleDescription and replace them.
   * @param {string} [ruleDescription] - Interaction type.
   * @param {string[]} [providedText] - Feedback text to replace with.
   */
  var _replaceRuleInputPlaceholders = function(ruleDescription, providedText) {
    // An example of rule description:
    // "is equal to {{a|NonnegativeInt}} and {{b|NonnegativeInt}}"
    // (from NumericInput).
    var re = /{{[a-z]+[\|](.*?)}}/ig;
    // Matched result = Array[{{a|NonnegativeInt}}}, {{b|NonnegativeInt}}].
    var placeholders = ruleDescription.match(re);
    var textArray = [];
    // Return as-is if string does not contain placeholders.
    if (placeholders) {
      // Replacing placeholders in ruleDescription with given text.
      for (var index = 0; index < placeholders.length; index++) {
        var placeholderElement = placeholders[index];
        if (providedText[0] === '...') {
          ruleDescription = ruleDescription.replace(placeholderElement, '...');
        } else {
          if (providedText.length !== placeholders.length) {
            throw new Error(
              '# of feedback text(' + textArray.length +
              ') is expected to match # of placeholders(' +
              (placeholders.length) + ')');
          }
          ruleDescription = ruleDescription.replace(
            placeholderElement, providedText[index].toString());
        }
      }
    }
    return ruleDescription;
  };

  // This function selects a rule from the dropdown,
  // but does not set any of its input parameters.
  var _selectRule = async function(ruleElem, interactionId, ruleName) {
    var ruleDescription = _getRuleDescription(interactionId, ruleName);
    // Replace selectors with "...".
    ruleDescription = _replaceRuleInputPlaceholders(ruleDescription, ['...']);
    var ruleDescriptionInDropdown = ruleDescription;
    await action.click('Answer Description', answerDescription);
    var ruleDropdownElement = element.all(by.cssContainingText(
      '.select2-results__option', ruleDescriptionInDropdown)).first();
    await action.click('Rule Dropdown Element', ruleDropdownElement);
  };

  // ---- STATE GRAPH ----

  this.deleteState = async function(stateName) {
    await action.waitForAutosave();
    await general.scrollToTop();
    var nodeElement = await explorationGraph.all(
      by.cssContainingText('.e2e-test-node', stateName)).first();
    await waitFor.visibilityOf(
      nodeElement,
      'State ' + stateName + ' takes too long to appear or does not exist');
    var deleteNode = nodeElement.element(deleteNodeLocator);
    await action.click('Delete Node', deleteNode);

    await action.click('Confirm Delete State Button', confirmDeleteStateButton);
    await waitFor.invisibilityOf(
      confirmDeleteStateButton, 'Deleting state takes too long');
  };

  // For this to work, there must be more than one name, otherwise the
  // exploration overview will be disabled.
  this.expectStateNamesToBe = async function(names) {
    var stateNames = await stateNodes.map(async function(stateElement) {
      return await action.getText(
        'State node label', stateNodeLabel(stateElement));
    });
    expect(stateNames.sort()).toEqual(names.sort());
  };

  // NOTE: if the state is not visible in the state graph this function will
  // fail.
  this.moveToState = async function(targetName) {
    await action.waitForAutosave();
    await general.scrollToTop();
    var listOfNames = await stateNodes.map(async function(stateElement) {
      return await action.getText(
        'State node label', stateNodeLabel(stateElement));
    });
    var matched = false;
    for (var i = 0; i < listOfNames.length; i++) {
      if (listOfNames[i] === targetName) {
        await action.click('State Node: ' + i, stateNodes.get(i));
        matched = true;
        // Wait to re-load the entire state editor.
      }
    }
    if (!matched) {
      throw new Error(
        'State ' + targetName + ' not found by editorMainTab.moveToState.');
    }
    await waitFor.visibilityOf(
      stateNameContainer, 'State Name Container takes too long to appear');
    var errorMessage = (
      'Current state name is:' +
      await stateNameContainer.getAttribute('textContent') +
      'instead of expected ' + targetName);
    await waitFor.textToBePresentInElement(
      stateNameContainer, targetName, errorMessage);
  };

  this.setStateName = async function(name) {
    await waitFor.invisibilityOf(
      postTutorialPopover, 'Post-tutorial popover takes too long to disappear');
    await action.waitForAutosave();
    await action.click('State Name Container', stateNameContainer);
    await action.clear('State Name input', stateNameInput);
    await action.sendKeys('State Name input', stateNameInput, name);

    await action.click('State Name Submit button', stateNameSubmitButton);

    // Wait for state name container to completely disappear
    // and re-appear again.
    await waitFor.visibilityOf(
      stateNameContainer, 'State Name Container takes too long to appear');
    await waitFor.textToBePresentInElement(
      stateNameContainer, name,
      'Current state name is:' + await stateNameContainer.getAttribute(
        'textContent') + 'instead of expected ' + name);
  };

  this.expectCurrentStateToBe = async function(name) {
    await waitFor.visibilityOf(
      stateNameContainer, 'State Name Container taking too long to show up');
    await waitFor.textToBePresentInElement(
      stateNameContainer, name,
      'Expecting current state ' + await stateNameContainer.getAttribute(
        'textContent') + ' to be ' + name);
    await waitFor.visibilityOf(
      stateNameContainer, 'State name container taking too long to appear');
    expect(await stateNameContainer.getAttribute('textContent')).toMatch(name);
  };
};

exports.ExplorationEditorMainTab = ExplorationEditorMainTab;<|MERGE_RESOLUTION|>--- conflicted
+++ resolved
@@ -112,15 +112,11 @@
   var explanationTextAreaElement = element(
     by.css('.e2e-test-explanation-textarea'));
   var stateEditorTag = element(
-<<<<<<< HEAD
-    by.css('.protractor-test-state-content-editor'));
+    by.css('.e2e-test-state-content-editor'));
   var updateTranslationsModalElement = element(
-    by.css('.protractor-test-update-translations-modal'));
+    by.css('.e2e-test-update-translations-modal'));
   var leaveTranslationsAsIsButton = element(
-    by.css('.protractor-test-leave-translations-as-is'));
-=======
-    by.css('.e2e-test-state-content-editor'));
->>>>>>> 60f19a72
+    by.css('.e2e-test-leave-translations-as-is'));
 
   /*
    * Buttons
