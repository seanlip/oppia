// Copyright 2018 The Oppia Authors. All Rights Reserved.
//
// Licensed under the Apache License, Version 2.0 (the "License");
// you may not use this file except in compliance with the License.
// You may obtain a copy of the License at
//
//      http://www.apache.org/licenses/LICENSE-2.0
//
// Unless required by applicable law or agreed to in writing, software
// distributed under the License is distributed on an "AS-IS" BASIS,
// WITHOUT WARRANTIES OR CONDITIONS OF ANY KIND, either express or implied.
// See the License for the specific language governing permissions and
// limitations under the License.

/**
 * @fileoverview Page object for the exploration editor's main tab, for use in
 * Protractor tests.
 */

var forms = require('./forms.js');
var general = require('./general.js');
var interactions = require('../../../extensions/interactions/protractor.js');
var ruleTemplates = require(
  '../../../extensions/interactions/rule_templates.json');
var waitFor = require('../protractor_utils/waitFor.js');
var action = require('./action.js');

var _NEW_STATE_OPTION = 'A New Card Called...';
var _CURRENT_STATE_OPTION = '(try again)';

var ExplorationEditorMainTab = function() {
  /*
   * Interactive elements
   */
  var addResponseDetails = element(
    by.css('.protractor-test-add-response-details'));
  var addResponseHeader = element(
    by.css('.protractor-test-add-response-modal-header'));
  var itemSelectionAnswerOptions = function(optionNum) {
    return element(
      by.cssContainingText(
        '.protractor-test-html-item-select-option', optionNum));
  };
  var defaultResponseTab = element(
    by.css('.protractor-test-default-response-tab'));
  var editorWelcomeModal = element(by.css('.protractor-test-welcome-modal'));
  var editOutcomeDestBubble = element(by.css('.protractor-test-dest-bubble'));
  var editOutcomeDestStateInput = editOutcomeDestBubble.element(
    by.css('.protractor-test-add-state-input'));
  var editOutcomeDestAddExplorationId = element(
    by.css('.protractor-test-add-refresher-exploration-id'));
  var editOutcomeDestDropdownOptions = function(targetOption) {
    return element.all(by.cssContainingText(
<<<<<<< HEAD
      '.protractor-afterward-dest-selector', targetOption)).first();
=======
      '.protractor-test-afterward-dest-selector', targetOption)).first();
>>>>>>> d23b2031
  };
  var feedbackBubble = element(by.css('.protractor-test-feedback-bubble'));
  var feedbackEditor = element(by.css('.protractor-test-open-feedback-editor'));
  var fadeIn = element(by.css('.protractor-test-editor-cards-container'));
  var interaction = element(by.css('.protractor-test-interaction'));
  var interactionEditor = element(
    by.css('.protractor-test-interaction-editor'));
  var explorationGraph = element(by.css('.protractor-test-exploration-graph'));
  var stateNodes = explorationGraph.all(by.css('.protractor-test-node'));
  var nodeLabelLocator = by.css('.protractor-test-node-label');
  var stateNodeLabel = function(nodeElement) {
    return nodeElement.element(nodeLabelLocator);
  };
  var interactionTab = function(tabId) {
    return element(by.css('.protractor-test-interaction-tab-' + tabId));
  };
  var interactionTile = function(interactionId) {
    return element(by.css(
      '.protractor-test-interaction-tile-' + interactionId));
  };
  var openOutcomeDestEditor = element(
    by.css('.protractor-test-open-outcome-dest-editor'));
  var openOutcomeFeedBackEditor = element(
    by.css('.protractor-test-open-outcome-feedback-editor'));
  var postTutorialPopover = element(by.css('.ng-joyride .popover-content'));
  var responseBody = function(responseNum) {
    return element(by.css('.protractor-test-response-body-' + responseNum));
  };
  var responseTab = element.all(by.css('.protractor-test-response-tab'));
  var stateContentDisplay = element(
    by.css('.protractor-test-state-content-display'));
  var stateEditButton = element(
    by.css('.protractor-test-edit-content-pencil-button'));
  var stateNameContainer = element(
    by.css('.protractor-test-state-name-container'));
  var stateNameInput = element(
    by.css('.protractor-test-state-name-input'));
  var ruleDetails = element(by.css('.protractor-test-rule-details'));
  var stateContentEditorLocator = by.css(
    '.protractor-test-state-content-editor');
  var addOrUpdateSolutionModal = element(
    by.css('.protractor-test-add-or-update-solution-modal'));
  var answerDescriptionFragment = element.all(
    by.css('.protractor-test-answer-description-fragment'));
  var answerDescription = element(
    by.css('.protractor-test-answer-description'));
  var deleteNodeLocator = by.css('.protractor-test-delete-node');
  var titleElement = element(by.css('.ng-joyride-title'));
  var ckEditorElement = element(by.css('.protractor-test-ck-editor'));
  var interactionHtmlElement = element(
    by.css('.protractor-test-interaction-html'));
  var answerTab = element(by.css('.protractor-test-answer-tab'));
  var hintTextElement = element(by.css('.protractor-test-hint-text'));
  var explanationTextAreaElement = element(
    by.css('.protractor-test-explanation-textarea'));
  var stateEditorTag = element(
    by.css('.protractor-test-state-content-editor'));
  var parameterElementButton = element(
    by.css('.protractor-test-main-html-select-selector'));

  /*
   * Buttons
   */
  var addAnswerButton = element(by.css('.protractor-test-add-answer'));
  var addHintButton = element(by.css('.protractor-test-oppia-add-hint-button'));
  var addNewResponseButton = element(
    by.css('.protractor-test-add-new-response'));
  var addResponseButton = element(
    by.css('.protractor-test-open-add-response-modal'));
  var addSolutionButton = element(
    by.css('.protractor-test-oppia-add-solution-button'));
  var addInteractionButton = element(
    by.css('.protractor-test-open-add-interaction-modal'));
  var cancelOutcomeDestButton = element(
    by.css('.protractor-test-cancel-outcome-dest'));
  var closeAddResponseButton = element(
    by.css('.protractor-test-close-add-response-modal'));
  var confirmDeleteInteractionButton = element(
    by.css('.protractor-test-confirm-delete-interaction'));
  var confirmDeleteResponseButton = element(
    by.css('.protractor-test-confirm-delete-response'));
  var confirmDeleteStateButton = element(
    by.css('.protractor-test-confirm-delete-state'));
  var deleteAnswerButton = element(
    by.css('.protractor-test-delete-answer'));
  var deleteInteractionButton = element(
    by.css('.protractor-test-delete-interaction'));
  var deleteResponseButton = element(
    by.css('.protractor-test-delete-response'));
  var dismissWelcomeModalButton = element(
    by.css('.protractor-test-dismiss-welcome-modal'));
  var saveAnswerButton = element(
    by.css('.protractor-test-save-answer'));
  var saveHintButton = element(by.css('.protractor-test-save-hint'));
  var saveInteractionButton = element(
    by.css('.protractor-test-save-interaction'));
  var saveOutcomeDestButton = element(
    by.css('.protractor-test-save-outcome-dest'));
  var saveOutcomeFeedbackButton = element(
    by.css('.protractor-test-save-outcome-feedback'));
  var saveStateContentButton = element(
    by.css('.protractor-test-save-state-content'));
  var stateNameSubmitButton = stateNameContainer.element(
    by.css('.protractor-test-state-name-submit'));
  var answerCorrectnessToggle = element(
    by.css('.protractor-test-editor-correctness-toggle'));
  var skipButtons = element.all(by.css('.ng-joyride .skipBtn'));
  var nextTutorialStageButtons = element.all(
    by.css('.ng-joyride .nextBtn'));
  var startTutorialButton = element(
    by.css('.protractor-test-start-tutorial'));
  var submitSolutionButton = element(
    by.css('.protractor-test-submit-solution-button'));

  /*
   * Symbols
   */
  var correctAnswerTickMark = element(
    by.css('.protractor-test-correct-tick-mark'));

  /*
   * Actions
   */

  // ---- TUTORIAL ----

  this.exitTutorial = async function() {
    // Exit the welcome modal.
    await action.click(
      'Dismiss Welcome Modal Button', dismissWelcomeModalButton);
    await waitFor.invisibilityOf(
      editorWelcomeModal, 'Editor Welcome modal takes too long to disappear');

    // Otherwise, if the editor tutorial shows up, exit it.
    if (await skipButtons.count() === 1) {
      await action.click('Skip button', skipButtons.get(0));
    } else if (await skipButtons.count() !== 0) {
      throw new Error(
        'Expected to find at most one \'exit tutorial\' button');
    }
  };

  this.finishTutorial = async function() {
    // Finish the tutorial.
    var finishTutorialButtons = element.all(by.buttonText('Finish'));
    await waitFor.elementToBeClickable(
      finishTutorialButtons.first(),
      'Finish Tutorial Stage button is not clickable');
    if (await finishTutorialButtons.count() === 1) {
      await action.click(
        'Finish Tutorial Stage button', finishTutorialButtons.get(0));
    } else {
      throw new Error('There is more than 1 Finish button!');
    }
  };

  this.playTutorial = async function() {
    var tutorialTabHeadings = [
      'Creating in Oppia',
      'Content',
      'Interaction',
      'Responses',
      'Preview',
      'Save',
    ];
    for (const HEADING of tutorialTabHeadings) {
    // Use: await tutorialTabHeadings.forEach(async function(heading) {
      var tutorialTabHeadingElement = element(by.cssContainingText(
        '.popover-title', HEADING));
      await waitFor.visibilityOf(
        tutorialTabHeadingElement, 'Tutorial: ' + HEADING + 'is not visible');
      // Progress to the next instruction in the tutorial.
      await waitFor.elementToBeClickable(
        nextTutorialStageButtons.first(),
        'Next Tutorial Stage button is not clickable');
      if (await nextTutorialStageButtons.count() === 1) {
        await action.click(
          'Next Tutorial Stage button', nextTutorialStageButtons.get(0));
        await waitFor.invisibilityOf(
          tutorialTabHeadingElement,
          'Tutorial stage takes too long to disappear');
      } else {
        throw new Error('There is more than one Next button!');
      }
    }
  };

  this.startTutorial = async function() {
    await waitFor.visibilityOf(
      editorWelcomeModal, 'Editor Welcome modal takes too long to appear');
    await action.click('Start Tutorial button', startTutorialButton);
    await waitFor.visibilityOf(
      titleElement, 'Tutorial modal takes too long to appear');
  };

  // ---- RESPONSE EDITOR ----

  /**
   * This clicks the "add new response" button and then selects the rule type
   * and enters its parameters, and closes the rule editor. Any number of rule
   * parameters may be specified after the ruleName.
   * Note that feedbackInstructions may be null (which means 'specify no
   * feedback'), and only represents a single feedback element.
   * @param {string} interactionId - Interaction type e.g. NumericInput
   * @param {object} feedbackInstructions - A RTE object containing feedback
   *                                        or null
   * @param {string} destStateName - New destination state or 'try again'/null
   * @param {boolean} createNewState - True if the rule creates a new state,
   *                                   else false.
   * @param {string} ruleName - The name of the rule, e.g. IsGreaterThan, must
   *                            match with interaction type.
   */
  this.addResponse = async function(
      interactionId, feedbackInstructions, destStateName,
      createNewState, ruleName) {
    await action.waitForAutosave();
    // Open the "Add Response" modal if it is not already open.
    await action.click('Response Editor Button', addResponseButton);
    await this.setResponse.apply(null, arguments);
  };

  this.setResponse = async function(
      interactionId, feedbackInstructions, destStateName,
      createNewState, ruleName) {
    // Set the rule description.
    var args = [addResponseDetails, interactionId, ruleName];
    for (var i = 5; i < arguments.length; i++) {
      args.push(arguments[i]);
    }
    expect(await addResponseDetails.isDisplayed()).toBe(true);
    await _selectRule(addResponseDetails, interactionId, ruleName);
    await _setRuleParameters.apply(null, args);
    // Open the feedback entry form if it is not already open.
    var isVisible = await feedbackEditor.isPresent();
    if (isVisible) {
      await action.click('Feedback editor', feedbackEditor);
    }

    if (feedbackInstructions) {
      // Set feedback contents.
      await _setOutcomeFeedback(feedbackInstructions);
    }
    // If the destination is being changed, open the corresponding editor.
    if (destStateName || destStateName !== '(try again)') {
    // Set destination contents.
      if (destStateName !== null) {
        await _setOutcomeDest(
          destStateName, createNewState, null);
      }
    }

    // Close new response modal.
    await action.click('New Response Button', addNewResponseButton);
    await waitFor.invisibilityOf(
      addNewResponseButton, 'Add New Response Modal is not closed');
  };

  // Rules are zero-indexed; 'default' denotes the default outcome.
  // 'pop' denotes the currently opened one.
  this.getResponseEditor = async function(responseNum) {
    var headerElem;
    if (responseNum !== 'pop') {
      if (responseNum === 'default') {
        headerElem = defaultResponseTab;
      } else {
        await waitFor.visibilityOf(responseTab.first());
        headerElem = responseTab.get(
          responseNum);
      }

      var isVisible = await responseBody(responseNum).isPresent();
      if (!isVisible) {
        await action.click('Response Editor Header', headerElem, true);
      }
    } else {
      headerElem = addResponseHeader;
      expect(await headerElem.isDisplayed()).toBe(true);
    }
    return {
      /**
       * Check for correct rule parameters.
       * @param {string} [interactionId] - Interaction type.
       * @param {string} [ruleName] - Appropriate rule of provided interaction.
       * @param {string[]} [feedbackTextArray] - Exact feedback text to match.
       */
      expectRuleToBe: async function(
          interactionId, ruleName, feedbackTextArray) {
        var ruleDescription = _getRuleDescription(interactionId, ruleName);
        // Replace selectors with feedbackTextArray's elements.
        ruleDescription = _replaceRuleInputPlaceholders(
          ruleDescription, feedbackTextArray);
        ruleDescription += '...';
        // Adding "..." to end of string.
        expect(await action.getText('Answer Tab', answerTab)).toEqual(
          ruleDescription);
      },
      /**
       * Check for correct learner's feedback.
       * @param {string} [feedbackInstructionText] - Exact feedback to match.
       */
      expectFeedbackInstructionToBe: async function(feedbackInstructionsText) {
        // The first rule block's RTE.
        var feedbackRTE = responseBody(responseNum).element(
          by.className('oppia-rte-editor'));
        await waitFor.visibilityOf(
          feedbackRTE, 'Feedback Rich Text Editor not showing up.');
        expect(await action.getText('Feedback RTE', feedbackRTE)).toEqual(
          feedbackInstructionsText);
      },
      setFeedback: async function(richTextInstructions) {
        await action.waitForAutosave();
        // Begin editing feedback.
        await action.click(
          'openOutcomeFeedBackEditor', openOutcomeFeedBackEditor);

        // Set feedback contents.
        await _setOutcomeFeedback(richTextInstructions);

        // Save feedback.
        await action.click(
          'saveOutcomeFeedbackButton', saveOutcomeFeedbackButton);
      },
      // This saves the rule after the destination is selected.
      //  - destinationName: The name of the state to move to, or null to stay
      //    on the same state.
      //  - createNewState: whether the destination state is new and must be
      //    created at this point.
      setDestination: async function(
          destinationName, createNewState, refresherExplorationId) {
        // Begin editing destination.
        await action.click(
          'Outcome Destination Editor Open Button', openOutcomeDestEditor);

        // Set destination contents.
        await _setOutcomeDest(
          destinationName, createNewState, refresherExplorationId);

        // Save destination.
        await action.click(
          'Outcome Destination Editor Save Button', saveOutcomeDestButton);
      },
      markAsCorrect: async function() {
        await action.click(
          'Answer Correctness Toggle', answerCorrectnessToggle);
      },
      // The current state name must be at the front of the list.
      expectAvailableDestinationsToBe: async function(stateNames) {
        // Begin editing destination.
        await action.click(
          'Outcome Destination Editor Open Button', openOutcomeDestEditor);

        var expectedOptionTexts = [_CURRENT_STATE_OPTION].concat(
          stateNames.slice(1));

        // Create new option always at the end of the list.
        expectedOptionTexts.push(_NEW_STATE_OPTION);

        var actualOptionTexts = await editOutcomeDestBubble.all(
          by.tagName('option')
        ).map(async function(optionElem) {
          return await action.getText('Option element', optionElem);
        });
        expect(actualOptionTexts).toEqual(expectedOptionTexts);

        // Cancel editing the destination.
        await action.click('Cancel Outcome Button', cancelOutcomeDestButton);
      },
      addRule: async function(interactionId, ruleName) {
        // Additional parameters may be provided after ruleName.

        // Add the rule.
        await action.click('Add Answer Button', addAnswerButton);

        // Set the rule description.
        var args = [ruleDetails, interactionId, ruleName];
        for (var i = 2; i < arguments.length; i++) {
          args.push(arguments[i]);
        }
        await _selectRule(ruleDetails, interactionId, ruleName);
        await _setRuleParameters.apply(null, args);

        // Save the new rule.
        await action.click('Save Answer Button', saveAnswerButton);
      },
      deleteResponse: async function() {
        await action.click('Delete Response Button', deleteResponseButton);
        await action.click(
          'Confirm Delete Response Button', confirmDeleteResponseButton);
      },
      expectCannotSetFeedback: async function() {
        expect(await openOutcomeFeedBackEditor.isPresent()).toBeFalsy();
      },
      expectCannotSetDestination: async function() {
        var destEditorElem = openOutcomeDestEditor;
        expect(await destEditorElem.isPresent()).toBeFalsy();
      },
      expectCannotAddRule: async function() {
        expect(await addAnswerButton.isPresent()).toBeFalsy();
      },
      expectCannotDeleteRule: async function(ruleNum) {
        expect(await deleteAnswerButton.isPresent()).toBeFalsy();
      },
      expectCannotDeleteResponse: async function() {
        expect(await deleteResponseButton.isPresent()).toBeFalsy();
      }
    };
  };

  this.expectCannotAddResponse = async function() {
    expect(await addResponseButton.isPresent()).toBeFalsy();
  };

  this.expectTickMarkIsDisplayed = async function() {
    await waitFor.visibilityOf(
      correctAnswerTickMark, 'Correct answer tick mark not visible');
  };

  var _setOutcomeDest = async function(
      destName, createNewDest, refresherExplorationId) {
    expect(destName === null && createNewDest).toBe(false);

    var targetOption = null;
    if (createNewDest) {
      targetOption = _NEW_STATE_OPTION;
    } else if (destName === null || destName === '(try again)') {
      targetOption = _CURRENT_STATE_OPTION;
    } else {
      targetOption = destName;
    }

    var outcomeDestOption = await editOutcomeDestDropdownOptions(targetOption);
    await action.click('Outcome Destination Option', outcomeDestOption);

    if (createNewDest) {
      await action.sendKeys(
        'Edit Outcome State Input', editOutcomeDestStateInput, destName);
    } else if (refresherExplorationId) {
      await action.sendKeys(
        'Edit Outcome Add Exploration Id',
        editOutcomeDestAddExplorationId, refresherExplorationId);
    }
  };

  // ---- CONTENT ----

  // 'richTextInstructions' is a function that is sent a RichTextEditor which it
  // can then use to alter the state content, for example by calling
  // .appendBoldText(...).
  this.setContent = async function(richTextInstructions, expectFadeIn = false) {
    // Wait for browser to time out the popover, which is 4000 ms.
    await waitFor.invisibilityOf(
      postTutorialPopover, 'Post-tutorial popover does not disappear.');
    await action.waitForAutosave();
    if (expectFadeIn) {
      await waitFor.fadeInToComplete(
        fadeIn, 'Editor taking long to fade in');
    }
    await action.click('stateEditButton', stateEditButton);
    await waitFor.visibilityOf(
      stateEditorTag, 'State editor tag not showing up');
    var stateContentEditor = stateEditorTag.element(stateContentEditorLocator);
    await waitFor.visibilityOf(
      stateContentEditor,
      'stateContentEditor taking too long to appear to set content');
    var richTextEditor = await forms.RichTextEditor(stateContentEditor);
    await richTextEditor.clear();
    await richTextInstructions(richTextEditor);
    await action.click('Save State Content Button', saveStateContentButton);
    await waitFor.invisibilityOf(
      saveStateContentButton,
      'State content editor takes too long to disappear');
  };

  // This receives a function richTextInstructions used to verify the display of
  // the state's content visible when the content editor is closed. The
  // richTextInstructions will be supplied with a handler of the form
  // forms.RichTextChecker and can then perform checks such as
  //   handler.readBoldText('bold')
  //   handler.readRteComponent('Collapsible', 'outer', 'inner')
  // These would verify that the content consists of the word 'bold' in bold
  // followed by a Collapsible component with the given arguments, and nothing
  // else. Note that this fails for collapsibles and tabs since it is not
  // possible to click on them to view their contents, as clicks instead open
  // the rich text editor.
  this.expectContentToMatch = async function(richTextInstructions) {
    await forms.expectRichText(stateContentDisplay).toMatch(
      richTextInstructions);
  };

  // ---- HINT ----

  this.addHint = async function(hint) {
    await action.waitForAutosave();
    await action.click('Add Hint', addHintButton);
    var addHintModal = element(
      by.cssContainingText('.protractor-test-hint-modal', 'Add Hint'));
    await waitFor.visibilityOf(
      addHintModal, 'Add hint modal takes too long to appear');
    var hintTextButton = hintTextElement.all(by.tagName('p')).last();
    await action.click('Hint Text Button', hintTextButton);
    var CKEditor = ckEditorElement.all(by.className(
      'oppia-rte-resizer')).first();
    await action.sendKeys('Text CKEditor', CKEditor, hint);
    await action.click('Save Hint Button', saveHintButton);
    await waitFor.invisibilityOf(
      addHintModal, 'Add Hint modal takes too long to close');
  };

  this.addSolution = async function(interactionId, solution) {
    await action.waitForAutosave();
    await action.click('Add Solution', addSolutionButton);
    await waitFor.visibilityOf(
      addOrUpdateSolutionModal,
      'Add/Update Solution modal takes to long to appear');
    var interaction = await interactions.getInteraction(interactionId);
    await interaction.submitAnswer(
      interactionHtmlElement, solution.correctAnswer);
    var explanationTextArea = explanationTextAreaElement.all(
      by.tagName('p')).first();
    await action.click('Explanation Text Area', explanationTextArea);
    var CKEditor = ckEditorElement.all(by.className(
      'oppia-rte-resizer')).first();
    await action.sendKeys(
      'Text CKEditor', CKEditor, solution.explanation);
    await action.click('Submit Solution Button', submitSolutionButton);
    await waitFor.invisibilityOf(
      addOrUpdateSolutionModal,
      'Add/Update Solution modal takes too long to close');
  };

  // ---- INTERACTIONS ----

  this.deleteInteraction = async function() {
    await action.waitForAutosave();
    await action.click('Delete interaction button', deleteInteractionButton);

    // Click through the "are you sure?" warning.
    await action.click(
      'Confirm Delete Interaction button', confirmDeleteInteractionButton);

    await waitFor.invisibilityOf(
      confirmDeleteInteractionButton,
      'Delete Interaction modal takes too long to close');
  };

  // This function should be used as the standard way to specify interactions
  // for most purposes. Additional arguments may be sent to this function,
  // and they will be passed on to the relevant interaction editor.
  this.setInteraction = async function(interactionId) {
    await action.waitForAutosave();
    await createNewInteraction(interactionId);
    await customizeInteraction.apply(null, arguments);
    await closeAddResponseModal();
    await waitFor.invisibilityOf(
      addResponseHeader, 'Add Response modal takes too long to close');
    await waitFor.visibilityOf(
      interaction, 'interaction takes too long to appear');
  };

  this.setInteractionWithoutCloseAddResponse = async function(interactionId) {
    await action.waitForAutosave();
    await createNewInteraction(interactionId);
    await customizeInteraction.apply(null, arguments);
  };
  // This function should not usually be invoked directly; please consider
  // using setInteraction instead.
  var createNewInteraction = async function(interactionId) {
    await waitFor.invisibilityOf(
      deleteInteractionButton,
      'Please delete interaction before creating a new one');

    await action.click('Add Interaction button', addInteractionButton);

    var INTERACTION_ID_TO_TAB_NAME = {
      Continue: 'commonly-used',
      EndExploration: 'commonly-used',
      ImageClickInput: 'commonly-used',
      ItemSelectionInput: 'commonly-used',
      MultipleChoiceInput: 'commonly-used',
      NumericInput: 'commonly-used',
      TextInput: 'commonly-used',
      FractionInput: 'math',
      GraphInput: 'math',
      SetInput: 'math',
      AlgebraicExpressionInput: 'math',
      MathEquationInput: 'math',
      NumericExpressionInput: 'math',
      NumberWithUnits: 'math',
      RatioExpressionInput: 'math',
      CodeRepl: 'programming',
      PencilCodeEditor: 'programming',
      MusicNotesInput: 'music',
      InteractiveMap: 'geography'
    };

    var interactionTabButton =
      interactionTab(INTERACTION_ID_TO_TAB_NAME[interactionId]);
    await action.click('Interaction Tab', interactionTabButton);

    var targetTile = interactionTile(interactionId);
    await waitFor.visibilityOf(
      targetTile,
      'Interaction tile ' + interactionId + ' takes too long to be visible'
    );
    await action.click('Interaction tile ' + interactionId, targetTile);
  };

  // This function should not usually be invoked directly; please consider
  // using setInteraction instead.
  var customizeInteraction = async function(interactionId) {
    if (arguments.length > 1) {
      var elem = interactionEditor;
      var customizationArgs = [elem];
      for (var i = 1; i < arguments.length; i++) {
        customizationArgs.push(arguments[i]);
      }
      await interactions
        .getInteraction(interactionId).customizeInteraction
        .apply(null, customizationArgs);
    }

    // The save interaction button doesn't appear for interactions having no
    // options to customize.
    var result = await saveInteractionButton.isPresent();
    if (result) {
      await action.click('Save Interaction Button', saveInteractionButton);
    }
    await waitFor.invisibilityOf(
      saveInteractionButton,
      'Customize Interaction modal taking too long to close');
  };

  // This function should not usually be invoked directly; please consider
  // using setInteraction instead.
  var closeAddResponseModal = async function() {
    // If the "Add Response" modal opens, close it.
    var isVisible = await addResponseHeader.isPresent();
    if (isVisible) {
      await action.click('Close Add Response Button', closeAddResponseButton);
    }
  };

  // Likewise this can receive additional arguments.
  // Note that this refers to the interaction displayed in the editor tab (as
  // opposed to the preview tab, which uses the corresponding function in
  // ExplorationPlayerPage.js).
  this.expectInteractionToMatch = async function(interactionId) {
    // Convert additional arguments to an array to send on.
    var args = [interaction];
    for (var i = 1; i < arguments.length; i++) {
      args.push(arguments[i]);
    }
    await interactions.getInteraction(interactionId).
      expectInteractionDetailsToMatch.apply(null, args);
  };

  this.expectCannotDeleteInteraction = async function() {
    expect(await deleteInteractionButton.isPresent()).toBeFalsy();
  };

  var _setOutcomeFeedback = async function(richTextInstructions) {
    await waitFor.visibilityOf(
      feedbackBubble, 'Feedback bubble takes too long to be visible.');
    var feedbackEditor = await forms.RichTextEditor(
      feedbackBubble);
    await feedbackEditor.clear();
    await richTextInstructions(feedbackEditor);
  };

  // ---- RULES ----
  var _getRuleDescription = function(interactionId, ruleName) {
    if (ruleTemplates.hasOwnProperty(interactionId)) {
      if (ruleTemplates[interactionId].hasOwnProperty(ruleName)) {
        return ruleTemplates[interactionId][ruleName].description;
      } else {
        throw new Error('Unknown rule: ' + ruleName);
      }
    } else {
      throw new Error('Could not find rules for interaction: ' + interactionId);
    }
  };

  // Parses the relevant ruleDescription string, and returns an Array containing
  // the types of the rule input parameters.
  var _getRuleParameterTypes = function(interactionId, ruleName) {
    var ruleDescription = _getRuleDescription(interactionId, ruleName);
    // An example of rule description:
    // is equal to {{a|NonnegativeInt}} and {{b|NonnegativeInt}}.
    // (from NumericInput).
    var parameterTypes = [];
    var re = /\|(.*?)\}/ig;
    // Matched result = Array[|NonnegativeInt}, |NonnegativeInt}].
    var angularSelectors = ruleDescription.match(re);
    // Slicing first and last letter.
    if (angularSelectors) {
      for (var index = 0; index < angularSelectors.length; index++) {
        parameterTypes.push(angularSelectors[index].toString().slice(1, -1));
      }
    }
    // Expected sample output = Array[NonnegativeInt, NonnegativeInt].
    return parameterTypes;
  };

  // This function sets the parameter values for the given rule.
  // Note: The parameter values should be specified as additional arguments
  // after the ruleName. For example, the call
  //   _selectRuleParameters(ruleElement, 'NumericInput', 'Equals', 24)
  // will result in a rule that checks whether the learner's answer equals 24.
  var _setRuleParameters = async function(
      ruleElement, interactionId, ruleName) {
    var parameterValues = [];
    for (var i = 3; i < arguments.length; i++) {
      parameterValues.push(arguments[i]);
    }
    var parameterTypes = _getRuleParameterTypes(interactionId, ruleName);
    expect(parameterValues.length).toEqual(parameterTypes.length);
    for (var i = 0; i < parameterValues.length; i++) {
      var parameterElement = answerDescriptionFragment.get(i * 2 + 1);
      var parameterEditor = await forms.getEditor(
        parameterTypes[i])(parameterElement);

      if (interactionId === 'MultipleChoiceInput') {
        // This is a special case as it uses a dropdown to set a NonnegativeInt.
        await action.click(
          'Parameter Element Button', parameterElementButton, true);

        var multipleChoiceAnswerOption = element.all(by.cssContainingText(
          '.protractor-test-html-select-selector', parameterValues[i])).first();

        await action.click(
          'Multiple Choice Answer Option: ' + i,
          multipleChoiceAnswerOption, true);
      } else if (interactionId === 'ItemSelectionInput') {
        var answerArray = Array.from(parameterValues[i]);
        for (var j = 0; j < answerArray.length; j++) {
          var itemSelectionAnswerOption =
            itemSelectionAnswerOptions(answerArray[j]);
          await action.click(
            'Item Selection Answer Option: ' + j,
            itemSelectionAnswerOption);
        }
      } else {
        await parameterEditor.setValue(parameterValues[i]);
      }
    }
  };

  /**
   * Parse for rule input placeholders in ruleDescription and replace them.
   * @param {string} [ruleDescription] - Interaction type.
   * @param {string[]} [providedText] - Feedback text to replace with.
   */
  var _replaceRuleInputPlaceholders = function(ruleDescription, providedText) {
    // An example of rule description:
    // "is equal to {{a|NonnegativeInt}} and {{b|NonnegativeInt}}"
    // (from NumericInput).
    var re = /{{[a-z]+[\|](.*?)}}/ig;
    // Matched result = Array[{{a|NonnegativeInt}}}, {{b|NonnegativeInt}}].
    var placeholders = ruleDescription.match(re);
    var textArray = [];
    // Return as-is if string does not contain placeholders.
    if (placeholders) {
      // Replacing placeholders in ruleDescription with given text.
      for (var index = 0; index < placeholders.length; index++) {
        var placeholderElement = placeholders[index];
        if (providedText[0] === '...') {
          ruleDescription = ruleDescription.replace(placeholderElement, '...');
        } else {
          if (providedText.length !== placeholders.length) {
            throw new Error(
              '# of feedback text(' + textArray.length +
              ') is expected to match # of placeholders(' +
              (placeholders.length) + ')');
          }
          ruleDescription = ruleDescription.replace(
            placeholderElement, providedText[index].toString());
        }
      }
    }
    return ruleDescription;
  };

  // This function selects a rule from the dropdown,
  // but does not set any of its input parameters.
  var _selectRule = async function(ruleElem, interactionId, ruleName) {
    var ruleDescription = _getRuleDescription(interactionId, ruleName);
    // Replace selectors with "...".
    ruleDescription = _replaceRuleInputPlaceholders(ruleDescription, ['...']);
    var ruleDescriptionInDropdown = ruleDescription;
    await action.click('Answer Description', answerDescription);

    var ruleDropdownElement = element.all(by.cssContainingText(
<<<<<<< HEAD
      '.protractor-rule-type-selector', ruleDescriptionInDropdown)).first();

=======
      '.protractor-test-rule-type-selector',
      ruleDescriptionInDropdown)).first();
>>>>>>> d23b2031
    await action.click('Rule Dropdown Element', ruleDropdownElement);
  };

  // ---- STATE GRAPH ----

  this.deleteState = async function(stateName) {
    await action.waitForAutosave();
    await general.scrollToTop();
    var nodeElement = await explorationGraph.all(
      by.cssContainingText('.protractor-test-node', stateName)).first();
    await waitFor.visibilityOf(
      nodeElement,
      'State ' + stateName + ' takes too long to appear or does not exist');
    var deleteNode = nodeElement.element(deleteNodeLocator);
    await action.click('Delete Node', deleteNode);

    await action.click('Confirm Delete State Button', confirmDeleteStateButton);
    await waitFor.invisibilityOf(
      confirmDeleteStateButton, 'Deleting state takes too long');
  };

  // For this to work, there must be more than one name, otherwise the
  // exploration overview will be disabled.
  this.expectStateNamesToBe = async function(names) {
    var stateNames = await stateNodes.map(async function(stateElement) {
      return await action.getText(
        'State node label', stateNodeLabel(stateElement));
    });
    expect(stateNames.sort()).toEqual(names.sort());
  };

  // NOTE: if the state is not visible in the state graph this function will
  // fail.
  this.moveToState = async function(targetName) {
    await action.waitForAutosave();
    await general.scrollToTop();
    var listOfNames = await stateNodes.map(async function(stateElement) {
      return await action.getText(
        'State node label', stateNodeLabel(stateElement));
    });
    var matched = false;
    for (var i = 0; i < listOfNames.length; i++) {
      if (listOfNames[i] === targetName) {
        await action.click('State Node: ' + i, stateNodes.get(i));
        matched = true;
        // Wait to re-load the entire state editor.
      }
    }
    if (!matched) {
      throw new Error(
        'State ' + targetName + ' not found by editorMainTab.moveToState.');
    }
    await waitFor.visibilityOf(
      stateNameContainer, 'State Name Container takes too long to appear');
    var errorMessage = (
      'Current state name is:' +
      await stateNameContainer.getAttribute('textContent') +
      'instead of expected ' + targetName);
    await waitFor.textToBePresentInElement(
      stateNameContainer, targetName, errorMessage);
  };

  this.setStateName = async function(name) {
    await waitFor.invisibilityOf(
      postTutorialPopover, 'Post-tutorial popover takes too long to disappear');
    await action.waitForAutosave();
    await action.click('State Name Container', stateNameContainer);
    await action.clear('State Name input', stateNameInput);
    await action.sendKeys('State Name input', stateNameInput, name);

    await action.click('State Name Submit button', stateNameSubmitButton);

    // Wait for state name container to completely disappear
    // and re-appear again.
    await waitFor.visibilityOf(
      stateNameContainer, 'State Name Container takes too long to appear');
    await waitFor.textToBePresentInElement(
      stateNameContainer, name,
      'Current state name is:' + await stateNameContainer.getAttribute(
        'textContent') + 'instead of expected ' + name);
  };

  this.expectCurrentStateToBe = async function(name) {
    await waitFor.visibilityOf(
      stateNameContainer, 'State Name Container taking too long to show up');
    await waitFor.textToBePresentInElement(
      stateNameContainer, name,
      'Expecting current state ' + await stateNameContainer.getAttribute(
        'textContent') + ' to be ' + name);
    await waitFor.visibilityOf(
      stateNameContainer, 'State name container taking too long to appear');
    expect(await stateNameContainer.getAttribute('textContent')).toMatch(name);
  };
};

exports.ExplorationEditorMainTab = ExplorationEditorMainTab;<|MERGE_RESOLUTION|>--- conflicted
+++ resolved
@@ -51,11 +51,7 @@
     by.css('.protractor-test-add-refresher-exploration-id'));
   var editOutcomeDestDropdownOptions = function(targetOption) {
     return element.all(by.cssContainingText(
-<<<<<<< HEAD
-      '.protractor-afterward-dest-selector', targetOption)).first();
-=======
       '.protractor-test-afterward-dest-selector', targetOption)).first();
->>>>>>> d23b2031
   };
   var feedbackBubble = element(by.css('.protractor-test-feedback-bubble'));
   var feedbackEditor = element(by.css('.protractor-test-open-feedback-editor'));
@@ -848,13 +844,8 @@
     await action.click('Answer Description', answerDescription);
 
     var ruleDropdownElement = element.all(by.cssContainingText(
-<<<<<<< HEAD
-      '.protractor-rule-type-selector', ruleDescriptionInDropdown)).first();
-
-=======
       '.protractor-test-rule-type-selector',
       ruleDescriptionInDropdown)).first();
->>>>>>> d23b2031
     await action.click('Rule Dropdown Element', ruleDropdownElement);
   };
 
