--- conflicted
+++ resolved
@@ -345,25 +345,11 @@
       'Username input field', usernameInputFieldForRolesEditing, name);
     await action.click('Edit user role button', editUserRoleButton);
 
-<<<<<<< HEAD
     await action.click('Add new role', addNewRoleButton);
     await action.matSelect('New role selector', roleSelector, newRole);
 
     await waitFor.invisibilityOf(
       progressSpinner, 'Progress spinner is taking too long to disappear.');
-=======
-    // Change values for "update role" form, and submit it.
-    await waitFor.visibilityOf(
-      updateFormName, 'Update Form name taking too long to appear.');
-    await action.sendKeys('Update Form Name', updateFormName, name);
-    await action.select('Role Drop Down', roleSelect, newRole);
-    await action.click('Update Form Submit', updateFormSubmit);
-    await waitFor.visibilityOf(
-      statusMessage, 'Confirmation message not visible');
-    await waitFor.textToBePresentInElement(
-      statusMessage, 'successfully updated to',
-      'Could not set role successfully');
->>>>>>> 7ae971d4
   };
 
   this.getUsersAsssignedToRole = async function(role) {
