--- conflicted
+++ resolved
@@ -65,12 +65,8 @@
   var mergeSkillsButtons = element.all(
     by.css('.protractor-test-merge-skills-button'));
   var confirmSkillsMergeButton = element(
-<<<<<<< HEAD
     by.css('.protractor-test-confirm-skill-selection-button'));
-=======
-    by.css('.protractor-test-confirm-skills-merge-button'));
   var searchSkillInput = element(by.css('.protractor-test-search-skill-input'));
->>>>>>> 0de7198d
   var editConceptCardExplanationButton = element(
     by.css('.protractor-test-edit-concept-card'));
   var saveConceptCardExplanationButton = element(
