// Copyright 2014 The Oppia Authors. All Rights Reserved.
//
// Licensed under the Apache License, Version 2.0 (the "License");
// you may not use this file except in compliance with the License.
// You may obtain a copy of the License at
//
//      http://www.apache.org/licenses/LICENSE-2.0
//
// Unless required by applicable law or agreed to in writing, software
// distributed under the License is distributed on an "AS-IS" BASIS,
// WITHOUT WARRANTIES OR CONDITIONS OF ANY KIND, either express or implied.
// See the License for the specific language governing permissions and
// limitations under the License.

/**
 * @fileoverview Page object for the topics and skills dashboard page, for use
 * in Protractor tests.
 */

var forms = require('./forms.js');
var waitFor = require('./waitFor.js');
var SkillEditorPage = require('./SkillEditorPage.js');

var TopicsAndSkillsDashboardPage = function() {
  var DASHBOARD_URL = '/topics_and_skills_dashboard';
  var skillEditorPage = new SkillEditorPage.SkillEditorPage();
  var topicNames = element.all(by.css('.protractor-test-topic-name'));
  var skillDescriptions = element.all(
    by.css('.protractor-test-skill-description'));
  var createTopicButton = element(
    by.css('.protractor-test-create-topic-button'));
  var deleteTopicButtons = element.all(
    by.css('.protractor-test-delete-topic-button'));
  var createSkillButton = element(
    by.css('.protractor-test-create-skill-button'));
  var deleteSkillButtons = element.all(
    by.css('.protractor-test-delete-skill-button'));
  var topicsListItems = element.all(
    by.css('.protractor-test-topics-list-item'));
  var skillsListItems = element.all(
    by.css('.protractor-test-skills-list-item'));
  var topicNameField = element(by.css('.protractor-test-new-topic-name-field'));
  var skillNameField = element(
    by.css('.protractor-test-new-skill-description-field')
  );
  var confirmTopicCreationButton = element(
    by.css('.protractor-test-confirm-topic-creation-button')
  );
  var confirmTopicDeletionButton = element(
    by.css('.protractor-test-confirm-topic-deletion-button')
  );
  var confirmSkillCreationButton = element(
    by.css('.protractor-test-confirm-skill-creation-button')
  );
  var confirmSkillDeletionButton = element(
    by.css('.protractor-test-confirm-skill-deletion-button')
  );
  var unusedSkillsTabButton = element(
    by.css('.protractor-test-unused-skills-tab')
  );
  var assignSkillToTopicButtons = element.all(
    by.css('.protractor-test-assign-skill-to-topic-button'));
  var confirmMoveButton = element(
    by.css('.protractor-test-confirm-move-button'));
  var mergeSkillsButtons = element.all(
    by.css('.protractor-test-merge-skills-button'));
  var confirmSkillsMergeButton = element(
    by.css('.protractor-test-confirm-skill-selection-button'));
  var searchSkillInput = element(by.css('.protractor-test-search-skill-input'));
  var editConceptCardExplanationButton = element(
    by.css('.protractor-test-edit-concept-card'));
  var saveConceptCardExplanationButton = element(
    by.css('.protractor-test-save-concept-card'));
  var topicNamesInTopicSelectModal = element.all(
    by.css('.protractor-test-topic-name-in-topic-select-modal'));
  var topicsTabButton = element(
    by.css('.protractor-test-topics-tab')
  );

  // Returns a promise of all topics with the given name.
  var _getTopicElements = function(topicName) {
    return topicsListItems.filter(function(name) {
      return name.element(by.css('.protractor-test-topic-name')).getText().then(
        function(elementTopicName) {
          return (topicName === elementTopicName);
        });
    });
  };

  this.get = function() {
    browser.get(DASHBOARD_URL);
    waitFor.pageToFullyLoad();
  };

  this.mergeSkillWithIndexToSkillWithIndex = (
    function(oldSkillIndex, newSkillIndex) {
      mergeSkillsButtons.then(function(elems) {
        elems[oldSkillIndex].click();
        skillsListItems.then(function(skills) {
          skills[newSkillIndex].click();
          confirmSkillsMergeButton.click();
        });
      });
    });

  this.navigateToTopicWithIndex = function(index) {
    topicsListItems.then(function(elems) {
      elems[index].click();
    });
  };

  this.assignSkillWithIndexToTopic = function(index, topicIndex) {
    assignSkillToTopicButtons.then(function(elems) {
      elems[index].click();
      topicsListItems.then(function(topics) {
        topics[index].click();
        confirmMoveButton.click();
      });
    });
  };

  this.assignSkillWithIndexToTopicByTopicName = function(
      skillIndex, topicName) {
    assignSkillToTopicButtons.then(function(elems) {
      elems[skillIndex].click();
      topicNamesInTopicSelectModal.then(function(topics) {
        for (var i = 0; i < topics.length; i++) {
          (function(topic) {
            topic.getText().then(function(isTarget) {
              if (isTarget === topicName) {
                topic.click();
                confirmMoveButton.click();
              }
            });
          })(topics[i]);
        }
      });
    });
  };

  this.createTopic = function(topicName, shouldCloseTopicEditor) {
    var initialHandles = [];
    return browser.getAllWindowHandles().then(function(handles) {
      initialHandles = handles;
      return browser.getWindowHandle();
    }).then(function(parentHandle) {
      waitFor.elementToBeClickable(
        createTopicButton,
        'Create Topic button takes too long to be clickable');
      createTopicButton.click();

      topicNameField.sendKeys(topicName);
      confirmTopicCreationButton.click();

      waitFor.newTabToBeCreated('Creating topic takes too long');
      return browser.getAllWindowHandles().then(function(handles) {
        var newHandle = handles.filter(
          handle => initialHandles.indexOf(handle) === -1)[0];
        browser.switchTo().window(newHandle).then(function() {
          if (shouldCloseTopicEditor) {
            browser.driver.close();
            return browser.switchTo().window(parentHandle);
          }
          return waitFor.pageToFullyLoad();
        });
      });
    });
  };

  this.deleteTopicWithIndex = function(index) {
    deleteTopicButtons.then(function(elems) {
      waitFor.elementToBeClickable(
        elems[0],
        'Delete Topic button takes too long to be clickable');
      elems[0].click();

      waitFor.elementToBeClickable(
        confirmTopicDeletionButton,
        'Confirm Delete Topic button takes too long to be clickable');
      confirmTopicDeletionButton.click();
    });

    waitFor.pageToFullyLoad();
  };

  this.deleteSkillWithIndex = function(index) {
    deleteSkillButtons.then(function(elems) {
      waitFor.elementToBeClickable(
        elems[0],
        'Delete skill button takes too long to be clickable');
      elems[0].click();

      waitFor.elementToBeClickable(
        confirmSkillDeletionButton,
        'Confirm Delete Skill button takes too long to be clickable');
      confirmSkillDeletionButton.click();
    });

    waitFor.pageToFullyLoad();
  };

<<<<<<< HEAD
  this.createSkillWithDescriptionAndExplanation = function(
      description, reviewMaterial) {
    waitFor.elementToBeClickable(
      createSkillButton,
      'Create Skill button takes too long to be clickable');
    createSkillButton.click();
    skillNameField.sendKeys(description);
    editConceptCardExplanationButton.click();
=======
  this.createSkillWithDescriptionAndExplanation = async function(
      description, reviewMaterial, shouldCloseSkillEditor) {
    var initialHandles = [];
    return browser.getAllWindowHandles().then(function(handles) {
      initialHandles = handles;
      return browser.getWindowHandle();
    }).then(function(parentHandle) {
      waitFor.elementToBeClickable(
        createSkillButton,
        'Create Skill button takes too long to be clickable');
      createSkillButton.click();

      skillNameField.sendKeys(description);
      editConceptCardExplanationButton.click();
>>>>>>> 0e570983

      var editor = element(by.css('.protractor-test-concept-card-text'));
      waitFor.visibilityOf(
        editor, 'Explanation Editor takes too long to appear');

      browser.switchTo().activeElement().sendKeys(reviewMaterial);

      waitFor.elementToBeClickable(
        saveConceptCardExplanationButton,
        'Save Concept Card Explanation button takes too long to be clickable');
      saveConceptCardExplanationButton.click();
      waitFor.invisibilityOf(
        editor, 'Explanation Editor takes too long to close');

      for (var i = 0; i < 3; i++) {
        skillEditorPage.editRubricExplanationWithIndex(i, 'Explanation ' + i);
      }
      waitFor.elementToBeClickable(
        confirmSkillCreationButton,
        'Create skill button takes too long to be clickable');
      confirmSkillCreationButton.click();

      waitFor.newTabToBeCreated('Creating skill takes too long');
      return browser.getAllWindowHandles().then(function(handles) {
        var newHandle = handles.filter(
          handle => initialHandles.indexOf(handle) === -1)[0];
        browser.switchTo().window(newHandle).then(function() {
          if (shouldCloseSkillEditor) {
            browser.driver.close();
            return browser.switchTo().window(parentHandle);
          }
          return waitFor.pageToFullyLoad();
        });
      });
    });
  };

  this.navigateToUnusedSkillsTab = function() {
    unusedSkillsTabButton.click();
  };

  this.expectNumberOfTopicsToBe = function(number) {
    topicsListItems.then(function(elems) {
      expect(elems.length).toBe(number);
    });
  };

  this.expectTopicNameToBe = function(topicName, index) {
    topicNames.then(function(elems) {
      expect(elems[index].getText()).toEqual(topicName);
    });
  };

  this.editTopic = function(topicName) {
    waitFor.elementToBeClickable(
      topicsTabButton, 'Unable to click on topics tab.');
    _getTopicElements(topicName).then(function(topicElements) {
      if (topicElements.length === 0) {
        throw 'Could not find topic tile with name ' + topicName;
      }
      waitFor.elementToBeClickable(
        topicElements[0], 'Unable to click on topic: ' + topicName);
      topicElements[0].click();
      waitFor.pageToFullyLoad();
    });
  };

  this.expectSkillDescriptionToBe = function(description, index) {
    skillDescriptions.then(function(elems) {
      expect(elems[index].getText()).toEqual(description);
    });
  };

  this.expectNumberOfSkillsToBe = function(number) {
    skillsListItems.then(function(elems) {
      expect(elems.length).toBe(number);
    });
  };

  this.searchSkillByName = function(name) {
    waitFor.visibilityOf(
      searchSkillInput,
      'searchSkillInput takes too long to be visible.');
    searchSkillInput.sendKeys(name);
  };
};

exports.TopicsAndSkillsDashboardPage = TopicsAndSkillsDashboardPage;<|MERGE_RESOLUTION|>--- conflicted
+++ resolved
@@ -199,16 +199,6 @@
     waitFor.pageToFullyLoad();
   };
 
-<<<<<<< HEAD
-  this.createSkillWithDescriptionAndExplanation = function(
-      description, reviewMaterial) {
-    waitFor.elementToBeClickable(
-      createSkillButton,
-      'Create Skill button takes too long to be clickable');
-    createSkillButton.click();
-    skillNameField.sendKeys(description);
-    editConceptCardExplanationButton.click();
-=======
   this.createSkillWithDescriptionAndExplanation = async function(
       description, reviewMaterial, shouldCloseSkillEditor) {
     var initialHandles = [];
@@ -223,7 +213,6 @@
 
       skillNameField.sendKeys(description);
       editConceptCardExplanationButton.click();
->>>>>>> 0e570983
 
       var editor = element(by.css('.protractor-test-concept-card-text'));
       waitFor.visibilityOf(
