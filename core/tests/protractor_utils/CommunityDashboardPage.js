// Copyright 2019 The Oppia Authors. All Rights Reserved.
//
// Licensed under the Apache License, Version 2.0 (the "License");
// you may not use this file except in compliance with the License.
// You may obtain a copy of the License at
//
//      http://www.apache.org/licenses/LICENSE-2.0
//
// Unless required by applicable law or agreed to in writing, software
// distributed under the License is distributed on an "AS-IS" BASIS,
// WITHOUT WARRANTIES OR CONDITIONS OF ANY KIND, either express or implied.
// See the License for the specific language governing permissions and
// limitations under the License.

/**
 * @fileoverview Page object for the community dashboard, for use in Protractor
 * tests.
 */
var waitFor = require('./waitFor.js');

var CommunityDashboardTranslateTextTab = require(
  '../protractor_utils/CommunityDashboardTranslateTextTab.js');
var CommunityDashboardPage = function() {
  var navigateToTranslateTextTabButton = element(
    by.css('.protractor-test-translateTextTab'));
  var submitQuestionTabButton = element(
    by.css('.protractor-test-submitQuestionTab'));
  var opportunityLoadingPlaceholder = element(
    by.css('.protractor-test-opportunity-loading-placeholder'));
  var opportunityListEmptyAvailabilityMessage = element(
    by.css('.protractor-test-opportunity-list-empty-availability-message'));
  var opportunityListItems = element.all(
    by.css('.protractor-test-opportunity-list-item'));
  var opportunityListItemHeadings = element.all(
    by.css('.protractor-test-opportunity-list-item-heading'));
  var opportunityListItemSubheadings = element.all(
    by.css('.protractor-test-opportunity-list-item-subheading'));
  var opportunityListItemButtons = element.all(
    by.css('.protractor-test-opportunity-list-item-button'));
  var opportunityListItemLabels = element.all(
    by.css('.protractor-test-opportunity-list-item-label'));
  var opportunityListItemProgressPercentages = element.all(
    by.css('.protractor-test-opportunity-list-item-progress-percentage'));
  var acceptQuestionSuggestionButton = element(
    by.css('.protractor-test-question-suggestion-review-accept-button'));
  var rejectQuestionSuggestionButton = element(
    by.css('.protractor-test-question-suggestion-review-reject-button'));
  var questionSuggestionReviewMessageInput = element(
    by.css('.protractor-test-suggestion-review-message'));

  var reviewRightsDiv = element(by.css('.protractor-test-review-rights'));

  this.get = function() {
    browser.get('/community_dashboard');
    waitFor.pageToFullyLoad();
  };

  var reviewRightsDiv = element(by.css('.protractor-test-review-rights'));

  this.get = function() {
    browser.get('/community_dashboard');
    waitFor.pageToFullyLoad();
  };

  this.getTranslateTextTab = function() {
    return new CommunityDashboardTranslateTextTab
      .CommunityDashboardTranslateTextTab();
  };

<<<<<<< HEAD
  var _expectUserToBeReviewer = function(
      reviewCategory, langaugeDescription = null) {
    waitFor.visibilityOf(
      reviewRightsDiv,
      'Review rights div is not visible, so user does not have rights to ' +
      'review ' + reviewCategory);
=======
  this.waitForOpportunitiesToLoad = function() {
    waitFor.invisibilityOf(
      opportunityLoadingPlaceholder,
      'Opportunity placeholders take too long to become invisible.');
  };

  this.expectUserToBeTranslationReviewer = function(language) {
    waitFor.visibilityOf(
      reviewRightsDiv, 'User does not have rights to review translation');

    var translationReviewRightsElement = element(by.css(
      '.protractor-test-translation-' + language + '-reviewer'));
    waitFor.visibilityOf(
      translationReviewRightsElement,
      'User does not have rights to review translation in language: ' + language
    );
  };

  var _expecteUserToBeReviewer = function(
      reviewCategory, langaugeDescription = null) {
    waitFor.visibilityOf(
      reviewRightsDiv, 'User does not have rights to review translation');
>>>>>>> 2939c797

    var reviewRightsElementClassName = ('.protractor-test-' + reviewCategory);
    if (langaugeDescription !== null) {
      reviewRightsElementClassName += '-' + langaugeDescription;
    }
    reviewRightsElementClassName += '-reviewer';

    var reviewRightsElement = element(by.css(reviewRightsElementClassName));
    waitFor.visibilityOf(
      reviewRightsElement,
<<<<<<< HEAD
      'Review right element ' + reviewCategory + ' is not visible');
  };

  this.expectUserToBeTranslationReviewer = function(langaugeDescription) {
    _expectUserToBeReviewer('translation', langaugeDescription);
  };

  this.expectUserToBeVoiceoverReviewer = function(langaugeDescription) {
    _expectUserToBeReviewer('voiceover', langaugeDescription);
  };

  this.expectUserToBeQuestionReviewer = function() {
    _expectUserToBeReviewer('question');
=======
      'User does not have rights to review ' + reviewCategory);
  };

  this.expectUserToBeTranslationReviewer = function(langaugeDescription) {
    _expecteUserToBeReviewer('translation', langaugeDescription);
  };

  this.expectUserToBeVoiceoverReviewer = function(langaugeDescription) {
    _expecteUserToBeReviewer('voiceover', langaugeDescription);
  };

  this.expectUserToBeQuestionReviewer = function() {
    _expecteUserToBeReviewer('question');
  };

  this.expectNumberOfOpportunitiesToBe = function(number) {
    opportunityListItems.then(function(items) {
      expect(items.length).toBe(number);
    });
  };

  this.expectEmptyOpportunityAvailabilityMessage = function() {
    waitFor.visibilityOf(
      opportunityListEmptyAvailabilityMessage,
      'Opportunity list is not empty');
  };

  this.expectOpportunityListItemHeadingToBe = function(heading, index) {
    opportunityListItemHeadings.then(function(headings) {
      expect(headings[index].getText()).toEqual(heading);
    });
  };

  this.expectOpportunityListItemSubheadingToBe = function(subheading, index) {
    opportunityListItemSubheadings.then(function(subheadings) {
      expect(subheadings[index].getText()).toEqual(subheading);
    });
  };

  this.expectOpportunityListItemLabelToBe = function(label, index) {
    opportunityListItemLabels.then(function(labels) {
      expect(labels[index].getText()).toEqual(label);
    });
  };

  this.expectOpportunityListItemProgressPercentageToBe = function(
      percentage, index) {
    opportunityListItemProgressPercentages.then(function(percentages) {
      expect(percentages[index].getText()).toEqual(percentage);
    });
  };

  this.clickOpportunityListItemButton = function(index) {
    opportunityListItemButtons.then(function(buttons) {
      buttons[index].click();
    });
  };

  this.clickAcceptQuestionSuggestionButton = function() {
    acceptQuestionSuggestionButton.click();
  };

  this.clickRejectQuestionSuggestionButton = function() {
    rejectQuestionSuggestionButton.click();
  };

  this.setQuestionSuggestionReviewMessage = function(message) {
    waitFor.elementToBeClickable(
      questionSuggestionReviewMessageInput,
      'Question suggestion review message input field not visible');
    questionSuggestionReviewMessageInput.click();
    questionSuggestionReviewMessageInput.sendKeys(message);
>>>>>>> 2939c797
  };

  this.navigateToTranslateTextTab = function() {
    waitFor.elementToBeClickable(
      navigateToTranslateTextTabButton, 'Translate text tab is not clickable');
    navigateToTranslateTextTabButton.click();
    waitFor.pageToFullyLoad();
  };

  this.navigateToSubmitQuestionTab = function() {
    waitFor.elementToBeClickable(
      submitQuestionTabButton, 'Submit Question tab is not clickable');
    submitQuestionTabButton.click();
    waitFor.pageToFullyLoad();
  };
};

exports.CommunityDashboardPage = CommunityDashboardPage;<|MERGE_RESOLUTION|>--- conflicted
+++ resolved
@@ -55,26 +55,11 @@
     waitFor.pageToFullyLoad();
   };
 
-  var reviewRightsDiv = element(by.css('.protractor-test-review-rights'));
-
-  this.get = function() {
-    browser.get('/community_dashboard');
-    waitFor.pageToFullyLoad();
-  };
-
   this.getTranslateTextTab = function() {
     return new CommunityDashboardTranslateTextTab
       .CommunityDashboardTranslateTextTab();
   };
 
-<<<<<<< HEAD
-  var _expectUserToBeReviewer = function(
-      reviewCategory, langaugeDescription = null) {
-    waitFor.visibilityOf(
-      reviewRightsDiv,
-      'Review rights div is not visible, so user does not have rights to ' +
-      'review ' + reviewCategory);
-=======
   this.waitForOpportunitiesToLoad = function() {
     waitFor.invisibilityOf(
       opportunityLoadingPlaceholder,
@@ -96,8 +81,9 @@
   var _expecteUserToBeReviewer = function(
       reviewCategory, langaugeDescription = null) {
     waitFor.visibilityOf(
-      reviewRightsDiv, 'User does not have rights to review translation');
->>>>>>> 2939c797
+      reviewRightsDiv,
+      'Review rights div is not visible, so user does not have rights to ' +
+      'review ' + reviewCategory);
 
     var reviewRightsElementClassName = ('.protractor-test-' + reviewCategory);
     if (langaugeDescription !== null) {
@@ -108,7 +94,6 @@
     var reviewRightsElement = element(by.css(reviewRightsElementClassName));
     waitFor.visibilityOf(
       reviewRightsElement,
-<<<<<<< HEAD
       'Review right element ' + reviewCategory + ' is not visible');
   };
 
@@ -122,20 +107,6 @@
 
   this.expectUserToBeQuestionReviewer = function() {
     _expectUserToBeReviewer('question');
-=======
-      'User does not have rights to review ' + reviewCategory);
-  };
-
-  this.expectUserToBeTranslationReviewer = function(langaugeDescription) {
-    _expecteUserToBeReviewer('translation', langaugeDescription);
-  };
-
-  this.expectUserToBeVoiceoverReviewer = function(langaugeDescription) {
-    _expecteUserToBeReviewer('voiceover', langaugeDescription);
-  };
-
-  this.expectUserToBeQuestionReviewer = function() {
-    _expecteUserToBeReviewer('question');
   };
 
   this.expectNumberOfOpportunitiesToBe = function(number) {
@@ -195,7 +166,6 @@
       'Question suggestion review message input field not visible');
     questionSuggestionReviewMessageInput.click();
     questionSuggestionReviewMessageInput.sendKeys(message);
->>>>>>> 2939c797
   };
 
   this.navigateToTranslateTextTab = function() {
