require('dotenv').config();
var FirebaseAdmin = require('firebase-admin');
var HtmlScreenshotReporter = require('protractor-jasmine2-screenshot-reporter');
var glob = require('glob');
var path = require('path');
var fs = require('fs');
var childProcess = require('child_process');
var Constants = require('./protractor_utils/ProtractorConstants');
var DOWNLOAD_PATH = path.resolve(__dirname, Constants.DOWNLOAD_PATH);
var exitCode = 0;

var suites = {
    // The tests on Travis are run individually to parallelize
    // them. Therefore, we mention the complete directory
    // in 'full'.
    full: [
      'protractor/*.js',
      'protractor_desktop/*.js'
    ],

    // Unfortunately, adding more than one file to a test suite results in
    // severe instability as of Chromedriver 2.38 (Chrome 66).
    accessibility: [
      'protractor/accessibility.js'
    ],

    additionalEditorFeatures: [
      'protractor_desktop/additionalEditorFeatures.js'
    ],

    additionalEditorFeaturesModals: [
      'protractor_desktop/additionalEditorFeaturesModals.js'
    ],

    additionalPlayerFeatures: [
      'protractor_desktop/additionalPlayerFeatures.js'
    ],

    adminPage: [
      'protractor_desktop/adminTabFeatures.js'
    ],

    coreEditorAndPlayerFeatures: [
      'protractor_desktop/coreEditorAndPlayerFeatures.js'
    ],

    embedding: [
      'protractor_desktop/embedding.js'
    ],

    explorationImprovementsTab: [
      'protractor_desktop/explorationImprovementsTab.js'
    ],

    explorationFeedbackTab: [
      'protractor_desktop/explorationFeedbackTab.js'
    ],

    explorationHistoryTab: [
      'protractor_desktop/explorationHistoryTab.js'
    ],

    explorationStatisticsTab: [
      'protractor_desktop/explorationStatisticsTab.js'
    ],

    explorationTranslationTab: [
      'protractor_desktop/explorationTranslationTab.js'
    ],

    extensions: [
      'protractor_desktop/extensions.js'
    ],

    featureGating: [
      'protractor/featureGatingFlow.js'
    ],

    fileUploadFeatures: [
      'protractor_desktop/voiceoverUploadFeatures.js'
    ],

    fileUploadExtensions: [
      'protractor_desktop/fileUploadExtensions.js'
    ],

    library: [
      'protractor/libraryFlow.js'
    ],

    playVoiceovers: [
      'protractor_desktop/playVoiceovers.js'
    ],

    publication: [
      'protractor_desktop/publicationAndLibrary.js'
    ],
<<<<<<< HEAD
=======

    topicAndStoryEditorFileUploadFeatures: [
      'protractor_desktop/topicAndStoryEditorFileUploadFeatures.js'
    ],

    topicsAndSkillsDashboard: [
      'protractor_desktop/topicsAndSkillsDashboard.js'
    ],

    skillEditor: [
      'protractor_desktop/skillEditor.js'
    ],

    wipeout: [
      'protractor_desktop/wipeout.js',
    ]
>>>>>>> d11c5430
  };

// A reference configuration file.
exports.config = {
  // ----- How to setup Selenium -----
  //
  // There are three ways to specify how to use Selenium. Specify one of the
  // following:
  //
  // 1. seleniumServerJar - to start Selenium Standalone locally.
  // 2. seleniumAddress - to connect to a Selenium server which is already
  //    running.
  // 3. sauceUser/sauceKey - to use remote Selenium servers via SauceLabs.
  //
  // If the chromeOnly option is specified, no Selenium server will be started,
  // and chromeDriver will be used directly (from the location specified in
  // chromeDriver).

  // The location of the selenium standalone server .jar file, relative
  // to the location of this config. If no other method of starting selenium
  // is found, this will default to
  // node_modules/protractor/selenium/selenium-server...
  seleniumServerJar: null,
  // The port to start the selenium server on, or null if the server should
  // find its own unused port.
  seleniumPort: null,
  // Chromedriver location is used to help the selenium standalone server
  // find chromedriver. This will be passed to the selenium jar as
  // the system property webdriver.chrome.driver. If null, selenium will
  // attempt to find chromedriver using PATH.
  chromeDriver: './selenium/chromedriver',
  // If true, only chromedriver will be started, not a standalone selenium.
  // Tests for browsers other than chrome will not run.
  chromeOnly: false,
  // Additional command line options to pass to selenium. For example,
  // if you need to change the browser timeout, use
  // seleniumArgs: ['-browserTimeout=60'],
  seleniumArgs: [],
  beforeLaunch: function() {
    Object.keys(suites).forEach(function(key) {
      var patterns = suites[key];
      for (var pattern of patterns) {
        var fullPattern = path.resolve(__dirname, pattern);
        var files = glob.sync(fullPattern);
        if (files.length == 0) {
          var errorMessage = '';
          if (glob.hasMagic(pattern)) {
            errorMessage = 'There are no files with the following pattern: ' + (
              pattern);
          } else {
            errorMessage = pattern + ' does not exist.';
          }
          throw new Error(errorMessage)
        }
      }
    });
  },
  // If sauceUser and sauceKey are specified, seleniumServerJar will be ignored.
  // The tests will be run remotely using SauceLabs.
  sauceUser: null,
  sauceKey: null,

  // The address of a running selenium server. If specified, Protractor will
  // connect to an already running instance of selenium. This usually looks like
  // seleniumAddress: 'http://localhost:4444/wd/hub'
  seleniumAddress: 'http://localhost:4444/wd/hub',

  // The timeout for each script run on the browser. This should be longer
  // than the maximum time your application needs to stabilize between tasks.
  // (Note that the hint tooltip has a 60-second timeout).
  allScriptsTimeout: 180000,


  // How long to wait for a page to load.
  getPageTimeout: 60000,

  // ----- What tests to run -----
  //
  // When run without a command line parameter, all suites will run. If run
  // with --suite=smoke, only the patterns matched by that suite will run.
  suites: suites,

  // ----- Capabilities to be passed to the webdriver instance ----
  //
  // For a full list of available capabilities, see
  // https://code.google.com/p/selenium/wiki/DesiredCapabilities
  // and
  // https://code.google.com/p/selenium/source/browse/javascript/webdriver/capabilities.js
  capabilities: {
    browserName: 'chrome',
    'goog:chromeOptions': {
      // Chromedriver versions 75+ sets w3c mode to true by default.
      // see https://chromedriver.storage.googleapis.com/75.0.3770.8/notes.txt
      // This causes certain legacy APIs to fail eg. sendKeysToActiveElement.
      // The workaround is to set this property to false per discussion on
      // this thread: https://github.com/angular/protractor/issues/5274
      w3c: false,
      args: [
        '--lang=en-EN',
        '--window-size=1285x1000',
        // These arguments let us simulate recording from a microphone.
        '--use-fake-device-for-media-stream',
        '--use-fake-ui-for-media-stream',
        '--use-file-for-fake-audio-capture=data/cafe.mp3',
        // These arguments are required to run the tests on GitHub
        // Actions.
        '--no-sandbox',
        '--disable-dev-shm-usage',
        '--disable-gpu',
      ],
      prefs: {
        download: {
            'prompt_for_download': false,
            'default_directory': DOWNLOAD_PATH,
          }
      }
    },
    prefs: {
      intl: {
        accept_languages: 'en-EN'
      }
    },
    loggingPrefs: {
      driver: 'INFO',
      browser: 'INFO'
    }
  },

  // If you would like to run more than one instance of webdriver on the same
  // tests, use multiCapabilities, which takes an array of capabilities.
  // If this is specified, capabilities will be ignored.
  multiCapabilities: [],

  // ----- More information for your tests ----
  //
  // A base URL for your application under test. Calls to protractor.get()
  // with relative paths will be prepended with this.
  baseUrl: 'http://localhost:9001',

  // A callback function called once protractor is ready and available, and
  // before the specs are executed
  // You can specify a file containing code to run by setting onPrepare to
  // the filename string.
  onPrepare: function() {
    browser.isMobile = false;
    // At this point, global 'protractor' object will be set up, and jasmine
    // will be available. For example, you can add a Jasmine reporter with:
    //     jasmine.getEnv().addReporter(new jasmine.JUnitXmlReporter(
    //         'outputdir/', true, true));

    var spw = null;
    var vidPath = '';
    // Enable ALL_VIDEOS if you want success videos to be saved.
    const ALL_VIDEOS = false;

    // Only running video recorder on Github Actions, since running it on
    // CicleCI causes RAM issues (meaning very high flakiness).

    if (process.env.GITHUB_ACTIONS && process.env.VIDEO_RECORDING_IS_ENABLED == 1) {
      jasmine.getEnv().addReporter({
        specStarted: function(result){
          let ffmpegArgs = [
            '-y',
            '-r', '30',
            '-f', 'x11grab',
            '-s', '1285x1000',
            '-i', process.env.DISPLAY,
            '-g', '300',
            '-loglevel', '16',
          ];
          const uniqueString = Math.random().toString(36).substring(2,8);
          var name = uniqueString + '.mp4';
          var dirPath = path.resolve('__dirname', '..', '..', 'protractor-video/');
          try {
            fs.mkdirSync(dirPath, { recursive: true });
          } catch (err) {}
          vidPath = path.resolve(dirPath, name);
          console.log('Test name: ' + result.fullName + ' has video path ' + vidPath);
          ffmpegArgs.push(vidPath);
          spw = childProcess.spawn('ffmpeg', ffmpegArgs);
          spw.on('message', (message) => {console.log(`ffmpeg stdout: ${message}`)});
          spw.on('error', (errorMessage) => {console.error(`ffmpeg stderr: ${errorMessage}`)});
          spw.on('close', (code) => {console.log(`ffmpeg exited with code ${code}`)});
        },
        specDone: function(result) {
          spw.kill();
          if (result.status == 'passed' && !ALL_VIDEOS && fs.existsSync(vidPath)) {
            fs.unlinkSync(vidPath);
            console.log(`Video for test: ${result.fullName} was deleted successfully (test passed).`);
          }
        },
      });
    } else {
      console.log(
        'Videos will not be recorded for this suite either because videos' +
        ' have been disabled for it (using environment variables) or' +
        ' because it\'s on CircleCI');
    }

    // This takes screenshots of failed tests. For more information see
    // https://www.npmjs.com/package/protractor-jasmine2-screenshot-reporter
    jasmine.getEnv().addReporter(new HtmlScreenshotReporter({
      // Directory for screenshots.
      dest: '../protractor-screenshots',
      // Function to build filenames of screenshots.
      pathBuilder: function(currentSpec) {
        let filename = currentSpec.fullName;
        return filename.replace(/[\":<>|*?]/g, 'ESCAPED_CHARACTER');
      },
      captureOnlyFailedSpecs: true,
      reportFailedUrl: true,
      preserveDirectory: true
    }));

    var SpecReporter = require('jasmine-spec-reporter').SpecReporter;
    jasmine.getEnv().addReporter(new SpecReporter({
      displayStacktrace: 'pretty',
      displaySpecDuration: true
    }));

    // Set a wide enough window size for the navbar in the library pages to
    // display fully.
    browser.driver.manage().window().setSize(1285, 1000);

    // Configure the Firebase Admin SDK to communicate with the emulator.
    process.env.FIREBASE_AUTH_EMULATOR_HOST = 'localhost:9099';
    FirebaseAdmin.initializeApp({projectId: 'dev-project-id'});

    // Navigate to the splash page so that tests can begin on an Angular page.
    browser.driver.get('http://localhost:9001');
  },

  // The params object will be passed directly to the protractor instance,
  // and can be accessed from your test. It is an arbitrary object and can
  // contain anything you may need in your test.
  // This can be changed via the command line as:
  //   --params.login.user 'Joe'
  params: {
    login: {
      user: 'Jane',
      password: '1234'
    }
  },

  // ----- The test framework -----
  //
  // Jasmine and Cucumber are fully supported as a test and assertion framework.
  // Mocha has limited beta support. You will need to include your own
  // assertion framework if working with mocha.
  framework: 'jasmine2',

  // ----- Options to be passed to minijasminenode -----
  //
  // See the full list at https://github.com/juliemr/minijasminenode
  jasmineNodeOpts: {
    // The onComplete method will be called just before the driver quits.
    onComplete: null,
    // If true, display spec names.
    isVerbose: false,
    // If true, print colors to the terminal.
    showColors: true,
    // If true, include stack traces in failures.
    includeStackTrace: true,
    // Default time to wait in ms before a test fails.
    defaultTimeoutInterval: 1200000
  },

  // ----- Options to be passed to mocha -----
  //
  // See the full list at http://visionmedia.github.io/mocha/
  mochaOpts: {
    ui: 'bdd',
    reporter: 'list'
  },

  // ----- Options to be passed to cucumber -----
  cucumberOpts: {
    // Require files before executing the features.
    require: 'cucumber/stepDefinitions.js',
    // Only execute the features or scenarios with tags matching @dev.
    // This may be an array of strings to specify multiple tags to include.
    tags: '@dev',
    // How to format features (default: progress).
    format: 'summary'
  },

  SELENIUM_PROMISE_MANAGER: false,

  // A callback function called once tests are finished. onComplete can
  // optionally return a promise, which Protractor will wait for before
  // shutting down webdriver.

  // At this point, tests will be done but global objects will still be
  // available.
  onComplete: function(success){
    if (!success) {
      exitCode = 1;
    }
  },

  // ----- The cleanup step -----
  //
  // A callback function called once the tests have finished running and
  // the webdriver instance has been shut down. It is passed the exit code
  // (0 if the tests passed or 1 if not).
  onCleanUp: function() {
    if (exitCode !== 0){
      process.exit(exitCode);
    }
  }
};<|MERGE_RESOLUTION|>--- conflicted
+++ resolved
@@ -95,25 +95,6 @@
     publication: [
       'protractor_desktop/publicationAndLibrary.js'
     ],
-<<<<<<< HEAD
-=======
-
-    topicAndStoryEditorFileUploadFeatures: [
-      'protractor_desktop/topicAndStoryEditorFileUploadFeatures.js'
-    ],
-
-    topicsAndSkillsDashboard: [
-      'protractor_desktop/topicsAndSkillsDashboard.js'
-    ],
-
-    skillEditor: [
-      'protractor_desktop/skillEditor.js'
-    ],
-
-    wipeout: [
-      'protractor_desktop/wipeout.js',
-    ]
->>>>>>> d11c5430
   };
 
 // A reference configuration file.
