require('dotenv').config();
var FirebaseAdmin = require('firebase-admin');
var HtmlScreenshotReporter = require('protractor-jasmine2-screenshot-reporter');
var glob = require('glob');
var path = require('path');
var fs = require('fs');
var childProcess = require('child_process');
var Constants = require('./protractor_utils/ProtractorConstants');
var DOWNLOAD_PATH = path.resolve(__dirname, Constants.DOWNLOAD_PATH);
var exitCode = 0;

var suites = {
    // The tests on Travis are run individually to parallelize
    // them. Therefore, we mention the complete directory
    // in 'full'.
    full: [
      'protractor/*.js',
      'protractor_desktop/*.js'
    ],

    // Unfortunately, adding more than one file to a test suite results in
    // severe instability as of Chromedriver 2.38 (Chrome 66).
    accessibility: [
      'protractor/accessibility.js'
    ],

    additionalEditorFeatures: [
      'protractor_desktop/additionalEditorFeatures.js'
    ],

    additionalEditorFeaturesModals: [
      'protractor_desktop/additionalEditorFeaturesModals.js'
    ],

    additionalPlayerFeatures: [
      'protractor_desktop/additionalPlayerFeatures.js'
    ],

    adminPage: [
      'protractor_desktop/adminTabFeatures.js'
    ],

    classroomPage: [
      'protractor_desktop/classroomPage.js'
    ],

    classroomPageFileUploadFeatures: [
      'protractor_desktop/classroomPageFileUploadFeatures.js'
    ],

    coreEditorAndPlayerFeatures: [
      'protractor_desktop/coreEditorAndPlayerFeatures.js'
    ],

    embedding: [
      'protractor_desktop/embedding.js'
    ],

    explorationImprovementsTab: [
      'protractor_desktop/explorationImprovementsTab.js'
    ],

    explorationFeedbackTab: [
      'protractor_desktop/explorationFeedbackTab.js'
    ],

    explorationHistoryTab: [
      'protractor_desktop/explorationHistoryTab.js'
    ],

    explorationStatisticsTab: [
      'protractor_desktop/explorationStatisticsTab.js'
    ],

    explorationTranslationTab: [
      'protractor_desktop/explorationTranslationTab.js'
    ],

    extensions: [
      'protractor_desktop/extensions.js'
    ],

    featureGating: [
      'protractor/featureGatingFlow.js'
    ],

    fileUploadFeatures: [
      'protractor_desktop/voiceoverUploadFeatures.js'
    ],

    fileUploadExtensions: [
      'protractor_desktop/fileUploadExtensions.js'
    ],

    library: [
      'protractor/libraryFlow.js'
    ],

    navigation: [
      'protractor_desktop/navigation.js'
    ],

    playVoiceovers: [
      'protractor_desktop/playVoiceovers.js'
    ],

    publication: [
      'protractor_desktop/publicationAndLibrary.js'
    ],

<<<<<<< HEAD
=======
    topicAndStoryEditorFileUploadFeatures: [
      'protractor_desktop/topicAndStoryEditorFileUploadFeatures.js'
    ],

>>>>>>> d11c5430
    topicsAndSkillsDashboard: [
      'protractor_desktop/topicsAndSkillsDashboard.js'
    ],

    skillEditor: [
      'protractor_desktop/skillEditor.js'
    ],

    wipeout: [
      'protractor_desktop/wipeout.js',
    ]
  };

// A reference configuration file.
exports.config = {
  // ----- How to setup Selenium -----
  //
  // There are three ways to specify how to use Selenium. Specify one of the
  // following:
  //
  // 1. seleniumServerJar - to start Selenium Standalone locally.
  // 2. seleniumAddress - to connect to a Selenium server which is already
  //    running.
  // 3. sauceUser/sauceKey - to use remote Selenium servers via SauceLabs.
  //
  // If the chromeOnly option is specified, no Selenium server will be started,
  // and chromeDriver will be used directly (from the location specified in
  // chromeDriver).

  // The location of the selenium standalone server .jar file, relative
  // to the location of this config. If no other method of starting selenium
  // is found, this will default to
  // node_modules/protractor/selenium/selenium-server...
  seleniumServerJar: null,
  // The port to start the selenium server on, or null if the server should
  // find its own unused port.
  seleniumPort: null,
  // Chromedriver location is used to help the selenium standalone server
  // find chromedriver. This will be passed to the selenium jar as
  // the system property webdriver.chrome.driver. If null, selenium will
  // attempt to find chromedriver using PATH.
  chromeDriver: './selenium/chromedriver',
  // If true, only chromedriver will be started, not a standalone selenium.
  // Tests for browsers other than chrome will not run.
  chromeOnly: false,
  // Additional command line options to pass to selenium. For example,
  // if you need to change the browser timeout, use
  // seleniumArgs: ['-browserTimeout=60'],
  seleniumArgs: [],
  beforeLaunch: function() {
    Object.keys(suites).forEach(function(key) {
      var patterns = suites[key];
      for (var pattern of patterns) {
        var fullPattern = path.resolve(__dirname, pattern);
        var files = glob.sync(fullPattern);
        if (files.length == 0) {
          var errorMessage = '';
          if (glob.hasMagic(pattern)) {
            errorMessage = 'There are no files with the following pattern: ' + (
              pattern);
          } else {
            errorMessage = pattern + ' does not exist.';
          }
          throw new Error(errorMessage)
        }
      }
    });
  },
  // If sauceUser and sauceKey are specified, seleniumServerJar will be ignored.
  // The tests will be run remotely using SauceLabs.
  sauceUser: null,
  sauceKey: null,

  // The address of a running selenium server. If specified, Protractor will
  // connect to an already running instance of selenium. This usually looks like
  // seleniumAddress: 'http://localhost:4444/wd/hub'
  seleniumAddress: 'http://localhost:4444/wd/hub',

  // The timeout for each script run on the browser. This should be longer
  // than the maximum time your application needs to stabilize between tasks.
  // (Note that the hint tooltip has a 60-second timeout).
  allScriptsTimeout: 180000,


  // How long to wait for a page to load.
  getPageTimeout: 60000,

  // ----- What tests to run -----
  //
  // When run without a command line parameter, all suites will run. If run
  // with --suite=smoke, only the patterns matched by that suite will run.
  suites: suites,

  // ----- Capabilities to be passed to the webdriver instance ----
  //
  // For a full list of available capabilities, see
  // https://code.google.com/p/selenium/wiki/DesiredCapabilities
  // and
  // https://code.google.com/p/selenium/source/browse/javascript/webdriver/capabilities.js
  capabilities: {
    browserName: 'chrome',
    'goog:chromeOptions': {
      // Chromedriver versions 75+ sets w3c mode to true by default.
      // see https://chromedriver.storage.googleapis.com/75.0.3770.8/notes.txt
      // This causes certain legacy APIs to fail eg. sendKeysToActiveElement.
      // The workaround is to set this property to false per discussion on
      // this thread: https://github.com/angular/protractor/issues/5274
      w3c: false,
      args: [
        '--lang=en-EN',
        '--window-size=1285x1000',
        // These arguments let us simulate recording from a microphone.
        '--use-fake-device-for-media-stream',
        '--use-fake-ui-for-media-stream',
        '--use-file-for-fake-audio-capture=data/cafe.mp3',
        // These arguments are required to run the tests on GitHub
        // Actions.
        '--no-sandbox',
        '--disable-dev-shm-usage',
        '--disable-gpu',
      ],
      prefs: {
        download: {
            'prompt_for_download': false,
            'default_directory': DOWNLOAD_PATH,
          }
      }
    },
    prefs: {
      intl: {
        accept_languages: 'en-EN'
      }
    },
    loggingPrefs: {
      driver: 'INFO',
      browser: 'INFO'
    }
  },

  // If you would like to run more than one instance of webdriver on the same
  // tests, use multiCapabilities, which takes an array of capabilities.
  // If this is specified, capabilities will be ignored.
  multiCapabilities: [],

  // ----- More information for your tests ----
  //
  // A base URL for your application under test. Calls to protractor.get()
  // with relative paths will be prepended with this.
  baseUrl: 'http://localhost:9001',

  // A callback function called once protractor is ready and available, and
  // before the specs are executed
  // You can specify a file containing code to run by setting onPrepare to
  // the filename string.
  onPrepare: function() {
    browser.isMobile = false;
    // At this point, global 'protractor' object will be set up, and jasmine
    // will be available. For example, you can add a Jasmine reporter with:
    //     jasmine.getEnv().addReporter(new jasmine.JUnitXmlReporter(
    //         'outputdir/', true, true));

    var spw = null;
    var vidPath = '';
    // Enable ALL_VIDEOS if you want success videos to be saved.
    const ALL_VIDEOS = false;

    // Only running video recorder on Github Actions, since running it on
    // CicleCI causes RAM issues (meaning very high flakiness).

    if (process.env.GITHUB_ACTIONS && process.env.VIDEO_RECORDING_IS_ENABLED == 1) {
      jasmine.getEnv().addReporter({
        specStarted: function(result){
          let ffmpegArgs = [
            '-y',
            '-r', '30',
            '-f', 'x11grab',
            '-s', '1285x1000',
            '-i', process.env.DISPLAY,
            '-g', '300',
            '-loglevel', '16',
          ];
          const uniqueString = Math.random().toString(36).substring(2,8);
          var name = uniqueString + '.mp4';
          var dirPath = path.resolve('__dirname', '..', '..', 'protractor-video/');
          try {
            fs.mkdirSync(dirPath, { recursive: true });
          } catch (err) {}
          vidPath = path.resolve(dirPath, name);
          console.log('Test name: ' + result.fullName + ' has video path ' + vidPath);
          ffmpegArgs.push(vidPath);
          spw = childProcess.spawn('ffmpeg', ffmpegArgs);
          spw.on('message', (message) => {console.log(`ffmpeg stdout: ${message}`)});
          spw.on('error', (errorMessage) => {console.error(`ffmpeg stderr: ${errorMessage}`)});
          spw.on('close', (code) => {console.log(`ffmpeg exited with code ${code}`)});
        },
        specDone: function(result) {
          spw.kill();
          if (result.status == 'passed' && !ALL_VIDEOS && fs.existsSync(vidPath)) {
            fs.unlinkSync(vidPath);
            console.log(`Video for test: ${result.fullName} was deleted successfully (test passed).`);
          }
        },
      });
    } else {
      console.log(
        'Videos will not be recorded for this suite either because videos' +
        ' have been disabled for it (using environment variables) or' +
        ' because it\'s on CircleCI');
    }

    // This takes screenshots of failed tests. For more information see
    // https://www.npmjs.com/package/protractor-jasmine2-screenshot-reporter
    jasmine.getEnv().addReporter(new HtmlScreenshotReporter({
      // Directory for screenshots.
      dest: '../protractor-screenshots',
      // Function to build filenames of screenshots.
      pathBuilder: function(currentSpec) {
        let filename = currentSpec.fullName;
        return filename.replace(/[\":<>|*?]/g, 'ESCAPED_CHARACTER');
      },
      captureOnlyFailedSpecs: true,
      reportFailedUrl: true,
      preserveDirectory: true
    }));

    var SpecReporter = require('jasmine-spec-reporter').SpecReporter;
    jasmine.getEnv().addReporter(new SpecReporter({
      displayStacktrace: 'pretty',
      displaySpecDuration: true
    }));

    // Set a wide enough window size for the navbar in the library pages to
    // display fully.
    browser.driver.manage().window().setSize(1285, 1000);

    // Configure the Firebase Admin SDK to communicate with the emulator.
    process.env.FIREBASE_AUTH_EMULATOR_HOST = 'localhost:9099';
    FirebaseAdmin.initializeApp({projectId: 'dev-project-id'});

    // Navigate to the splash page so that tests can begin on an Angular page.
    browser.driver.get('http://localhost:9001');
  },

  // The params object will be passed directly to the protractor instance,
  // and can be accessed from your test. It is an arbitrary object and can
  // contain anything you may need in your test.
  // This can be changed via the command line as:
  //   --params.login.user 'Joe'
  params: {
    login: {
      user: 'Jane',
      password: '1234'
    }
  },

  // ----- The test framework -----
  //
  // Jasmine and Cucumber are fully supported as a test and assertion framework.
  // Mocha has limited beta support. You will need to include your own
  // assertion framework if working with mocha.
  framework: 'jasmine2',

  // ----- Options to be passed to minijasminenode -----
  //
  // See the full list at https://github.com/juliemr/minijasminenode
  jasmineNodeOpts: {
    // The onComplete method will be called just before the driver quits.
    onComplete: null,
    // If true, display spec names.
    isVerbose: false,
    // If true, print colors to the terminal.
    showColors: true,
    // If true, include stack traces in failures.
    includeStackTrace: true,
    // Default time to wait in ms before a test fails.
    defaultTimeoutInterval: 1200000
  },

  // ----- Options to be passed to mocha -----
  //
  // See the full list at http://visionmedia.github.io/mocha/
  mochaOpts: {
    ui: 'bdd',
    reporter: 'list'
  },

  // ----- Options to be passed to cucumber -----
  cucumberOpts: {
    // Require files before executing the features.
    require: 'cucumber/stepDefinitions.js',
    // Only execute the features or scenarios with tags matching @dev.
    // This may be an array of strings to specify multiple tags to include.
    tags: '@dev',
    // How to format features (default: progress).
    format: 'summary'
  },

  SELENIUM_PROMISE_MANAGER: false,

  // A callback function called once tests are finished. onComplete can
  // optionally return a promise, which Protractor will wait for before
  // shutting down webdriver.

  // At this point, tests will be done but global objects will still be
  // available.
  onComplete: function(success){
    if (!success) {
      exitCode = 1;
    }
  },

  // ----- The cleanup step -----
  //
  // A callback function called once the tests have finished running and
  // the webdriver instance has been shut down. It is passed the exit code
  // (0 if the tests passed or 1 if not).
  onCleanUp: function() {
    if (exitCode !== 0){
      process.exit(exitCode);
    }
  }
};<|MERGE_RESOLUTION|>--- conflicted
+++ resolved
@@ -108,13 +108,6 @@
       'protractor_desktop/publicationAndLibrary.js'
     ],
 
-<<<<<<< HEAD
-=======
-    topicAndStoryEditorFileUploadFeatures: [
-      'protractor_desktop/topicAndStoryEditorFileUploadFeatures.js'
-    ],
-
->>>>>>> d11c5430
     topicsAndSkillsDashboard: [
       'protractor_desktop/topicsAndSkillsDashboard.js'
     ],
