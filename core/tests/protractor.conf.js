var ScreenShotReporter = require('protractor-screenshot-reporter');

// A reference configuration file.
exports.config = {
  // ----- How to setup Selenium -----
  //
  // There are three ways to specify how to use Selenium. Specify one of the
  // following:
  //
  // 1. seleniumServerJar - to start Selenium Standalone locally.
  // 2. seleniumAddress - to connect to a Selenium server which is already
  //    running.
  // 3. sauceUser/sauceKey - to use remote Selenium servers via SauceLabs.
  //
  // If the chromeOnly option is specified, no Selenium server will be started,
  // and chromeDriver will be used directly (from the location specified in
  // chromeDriver)

  // The location of the selenium standalone server .jar file, relative
  // to the location of this config. If no other method of starting selenium
  // is found, this will default to
  // node_modules/protractor/selenium/selenium-server...
  seleniumServerJar: null,
  // The port to start the selenium server on, or null if the server should
  // find its own unused port.
  seleniumPort: null,
  // Chromedriver location is used to help the selenium standalone server
  // find chromedriver. This will be passed to the selenium jar as
  // the system property webdriver.chrome.driver. If null, selenium will
  // attempt to find chromedriver using PATH.
  chromeDriver: './selenium/chromedriver',
  // If true, only chromedriver will be started, not a standalone selenium.
  // Tests for browsers other than chrome will not run.
  chromeOnly: false,
  // Additional command line options to pass to selenium. For example,
  // if you need to change the browser timeout, use
  // seleniumArgs: ['-browserTimeout=60'],
  seleniumArgs: [],

  // If sauceUser and sauceKey are specified, seleniumServerJar will be ignored.
  // The tests will be run remotely using SauceLabs.
  sauceUser: null,
  sauceKey: null,

  // The address of a running selenium server. If specified, Protractor will
  // connect to an already running instance of selenium. This usually looks like
  // seleniumAddress: 'http://localhost:4444/wd/hub'
  seleniumAddress: 'http://localhost:4444/wd/hub',

  // The timeout for each script run on the browser. This should be longer
  // than the maximum time your application needs to stabilize between tasks.
  allScriptsTimeout: 120000,

  // ----- What tests to run -----
  //
  // When run without a command line parameter, all suites will run. If run
  // with --suite=smoke, only the patterns matched by that suite will run.
  suites: {
    full: [
      'protractor/*.js'
    ],

    mainEditor: [
      'protractor/editorAndPlayer.js',
      'protractor/stateEditor.js'
    ],

    editorFeatures: [
      'protractor/gadgetEditor.js',
      'protractor/fallbacks.js',
      'protractor/historyTab.js',
      'protractor/parameters.js'
    ],

    extensions: [
      'protractor/richTextComponents.js',
      'protractor/interactions.js'
    ],

    library: [
      'protractor/explorationRating.js',
      'protractor/privileges.js',
      'protractor/publicationAndLibrary.js'
    ],

    misc: [
      'protractor/userManagement.js',
      'protractor/embedding.js',
      'protractor/preferences.js',
      'protractor/cacheSlugs.js',
      'protractor/staticPagesTour.js',
      'protractor/loginFlow.js',
      'protractor/libraryPagesTour.js',
      'protractor/collections.js',
      'protractor/explorationFeedback.js',
<<<<<<< HEAD
       'protractor/subscriptions.js',
      'protractor/backBrowserButton.js'
=======
      'protractor/subscriptions.js'
>>>>>>> a8787ab8
    ],

    i18n: [
      'protractor/i18n.js'
    ]
  },

  // ----- Capabilities to be passed to the webdriver instance ----
  //
  // For a full list of available capabilities, see
  // https://code.google.com/p/selenium/wiki/DesiredCapabilities
  // and
  // https://code.google.com/p/selenium/source/browse/javascript/webdriver/capabilities.js
  capabilities: {
    browserName: 'chrome',
    chromeOptions: {
      args: ['lang=en-EN'],
      prefs: {
        intl: {
          accept_languages: 'en-EN'
        }
      }
    },
    loggingPrefs: {
      driver: 'INFO',
      browser: 'INFO'
    }
  },

  // If you would like to run more than one instance of webdriver on the same
  // tests, use multiCapabilities, which takes an array of capabilities.
  // If this is specified, capabilities will be ignored.
  multiCapabilities: [],

  // ----- More information for your tests ----
  //
  // A base URL for your application under test. Calls to protractor.get()
  // with relative paths will be prepended with this.
  baseUrl: 'http://localhost:9001',

  // Selector for the element housing the angular app - this defaults to
  // body, but is necessary if ng-app is on a descendant of <body>
  rootElement: 'body',

  // A callback function called once protractor is ready and available, and
  // before the specs are executed
  // You can specify a file containing code to run by setting onPrepare to
  // the filename string.
  onPrepare: function() {
    // At this point, global 'protractor' object will be set up, and jasmine
    // will be available. For example, you can add a Jasmine reporter with:
    //     jasmine.getEnv().addReporter(new jasmine.JUnitXmlReporter(
    //         'outputdir/', true, true));

    // This is currently pulled out into a flag because it sometimes obscures
    // the actual protractor error logs and does not close the browser after
    // a failed run.
    // TODO(sll): Switch this option on by default, once the above issues are
    // fixed.
    var _ADD_SCREENSHOT_REPORTER = false;

    if (_ADD_SCREENSHOT_REPORTER) {
      // This takes screenshots of failed tests. For more information see
      // https://www.npmjs.com/package/protractor-screenshot-reporter
      jasmine.getEnv().addReporter(new ScreenShotReporter({
        // Directory for screenshots
        baseDirectory: '../protractor-screenshots',
        // Function to build filenames of screenshots
        pathBuilder: function(spec, descriptions, results, capabilities) {
          return descriptions[1] + ' ' + descriptions[0];
        },
        takeScreenShotsOnlyForFailedSpecs: true
      }));
    }

    var SpecReporter = require('jasmine-spec-reporter');
    jasmine.getEnv().addReporter(new SpecReporter({
      displayStacktrace: 'all',
      displaySpecDuration: true
    }));

    // Set a wide enough window size for the navbar in the library pages to
    // display fully.
    browser.driver.manage().window().setSize(1285, 1000);
  },

  // The params object will be passed directly to the protractor instance,
  // and can be accessed from your test. It is an arbitrary object and can
  // contain anything you may need in your test.
  // This can be changed via the command line as:
  //   --params.login.user 'Joe'
  params: {
    login: {
      user: 'Jane',
      password: '1234'
    }
  },

  // ----- The test framework -----
  //
  // Jasmine and Cucumber are fully supported as a test and assertion framework.
  // Mocha has limited beta support. You will need to include your own
  // assertion framework if working with mocha.
  framework: 'jasmine2',

  // ----- Options to be passed to minijasminenode -----
  //
  // See the full list at https://github.com/juliemr/minijasminenode
  jasmineNodeOpts: {
    // The onComplete method will be called just before the driver quits.
    onComplete: null,
    // If true, display spec names.
    isVerbose: false,
    // If true, print colors to the terminal.
    showColors: true,
    // If true, include stack traces in failures.
    includeStackTrace: true,
    // Default time to wait in ms before a test fails.
    defaultTimeoutInterval: 1200000
  },

  // ----- Options to be passed to mocha -----
  //
  // See the full list at http://visionmedia.github.io/mocha/
  mochaOpts: {
    ui: 'bdd',
    reporter: 'list'
  },

  // ----- Options to be passed to cucumber -----
  cucumberOpts: {
    // Require files before executing the features.
    require: 'cucumber/stepDefinitions.js',
    // Only execute the features or scenarios with tags matching @dev.
    // This may be an array of strings to specify multiple tags to include.
    tags: '@dev',
    // How to format features (default: progress)
    format: 'summary'
  },

  // ----- The cleanup step -----
  //
  // A callback function called once the tests have finished running and
  // the webdriver instance has been shut down. It is passed the exit code
  // (0 if the tests passed or 1 if not).
  onCleanUp: function() {}
};<|MERGE_RESOLUTION|>--- conflicted
+++ resolved
@@ -93,12 +93,8 @@
       'protractor/libraryPagesTour.js',
       'protractor/collections.js',
       'protractor/explorationFeedback.js',
-<<<<<<< HEAD
-       'protractor/subscriptions.js',
+      'protractor/subscriptions.js',
       'protractor/backBrowserButton.js'
-=======
-      'protractor/subscriptions.js'
->>>>>>> a8787ab8
     ],
 
     i18n: [
