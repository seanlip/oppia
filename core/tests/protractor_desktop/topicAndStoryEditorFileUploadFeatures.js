--- conflicted
+++ resolved
@@ -128,9 +128,6 @@
     topicEditorPage.expectSubtopicPageContentsToMatch('Subtopic Contents');
   });
 
-<<<<<<< HEAD
-  afterEach(async function() {
-=======
   it('should publish and unpublish a story correctly', function() {
     var TOPIC_NAME = 'TASEFUF_3';
     var defaultThumbnailImageSrc = null;
@@ -168,8 +165,7 @@
     topicEditorPage.expectStoryPublicationStatusToBe('No', 0);
   });
 
-  afterEach(function() {
->>>>>>> 7e010e32
+  afterEach(async function() {
     general.checkForConsoleErrors([]);
     await users.logout();
   });
