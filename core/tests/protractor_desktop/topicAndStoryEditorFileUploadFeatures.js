--- conflicted
+++ resolved
@@ -220,12 +220,8 @@
     await storyEditorPage.submitStoryThumbnail('../data/test2_svg.svg', true);
     expect(await storyEditorPage.getStoryThumbnailSource()).not.toEqual(
       defaultThumbnailImageSrc);
-<<<<<<< HEAD
-    await storyEditorPage.createNewChapter('Chapter 1');
-=======
     await storyEditorPage.createNewChapter(
       'Chapter 1', dummyExplorationIds[0], '../data/test_svg.svg');
->>>>>>> 6b2d604d
     await storyEditorPage.submitChapterThumbnail(
       '../data/test2_svg.svg', true);
     expect(await storyEditorPage.getChapterThumbnailSource()).not.toEqual(
