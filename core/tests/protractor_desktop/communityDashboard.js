--- conflicted
+++ resolved
@@ -19,23 +19,20 @@
 var forms = require('../protractor_utils/forms.js');
 var general = require('../protractor_utils/general.js');
 var users = require('../protractor_utils/users.js');
-<<<<<<< HEAD
 var workflow = require('../protractor_utils/workflow.js');
-=======
 var waitFor = require('../protractor_utils/waitFor.js');
->>>>>>> 0a5c3fe6
 
 var AdminPage = require('../protractor_utils/AdminPage.js');
 var CommunityDashboardPage = require(
   '../protractor_utils/CommunityDashboardPage.js');
-var ExplorationEditorPage =
-  require('../protractor_utils/ExplorationEditorPage.js');
-var SkillEditorPage =
-  require('../protractor_utils/SkillEditorPage.js');
-var TopicsAndSkillsDashboardPage =
-  require('../protractor_utils/TopicsAndSkillsDashboardPage.js');
-
-describe('Community dashboard page', function() {
+var ExplorationEditorPage = require(
+  '../protractor_utils/ExplorationEditorPage.js');
+var SkillEditorPage = require(
+  '../protractor_utils/SkillEditorPage.js');
+var TopicsAndSkillsDashboardPage = require(
+  '../protractor_utils/TopicsAndSkillsDashboardPage.js');
+
+fdescribe('Community dashboard page', function() {
   const TOPIC_NAMES = [
     'Topic 0 for contribution', 'Topic 1 for contribution'];
   const SKILL_DESCRIPTIONS = [
@@ -59,7 +56,6 @@
       new CommunityDashboardPage.CommunityDashboardPage());
     communityDashboardTranslateTextTab = (
       communityDashboardPage.getTranslateTextTab());
-<<<<<<< HEAD
     topicsAndSkillsDashboardPage =
       new TopicsAndSkillsDashboardPage.TopicsAndSkillsDashboardPage();
     skillEditorPage =
@@ -67,180 +63,149 @@
     explorationEditorPage = new ExplorationEditorPage.ExplorationEditorPage();
     explorationEditorMainTab = explorationEditorPage.getMainTab();
     adminPage = new AdminPage.AdminPage();
-    users.createUser(USER_EMAILS[0], 'user0');
-    users.createUser(USER_EMAILS[1], 'user1');
-    users.createAndLoginAdminUser(ADMIN_EMAIL, 'management');
+    await users.createUser(USER_EMAILS[0], 'user0');
+    await users.createUser(USER_EMAILS[1], 'user1');
+    await users.createAndLoginAdminUser(ADMIN_EMAIL, 'management');
     // Create 2 topics and 2 skills. Link 1 skill to 1 topic.
-    topicsAndSkillsDashboardPage.get();
-    topicsAndSkillsDashboardPage.createTopic(TOPIC_NAMES[0], 'abbrev');
-    topicsAndSkillsDashboardPage.get();
-    topicsAndSkillsDashboardPage.createTopic(TOPIC_NAMES[1], 'abbrev');
-    workflow.createSkillAndAssignTopic(
+    await topicsAndSkillsDashboardPage.get();
+    await topicsAndSkillsDashboardPage.createTopic(TOPIC_NAMES[0], 'abbrev');
+    await topicsAndSkillsDashboardPage.get();
+    await topicsAndSkillsDashboardPage.createTopic(TOPIC_NAMES[1], 'abbrev');
+    await workflow.createSkillAndAssignTopic(
       SKILL_DESCRIPTIONS[0], REVIEW_MATERIALS[0], TOPIC_NAMES[0]);
-    topicsAndSkillsDashboardPage.get();
-    topicsAndSkillsDashboardPage.createSkillWithDescriptionAndExplanation(
+    await topicsAndSkillsDashboardPage.get();
+    await topicsAndSkillsDashboardPage.createSkillWithDescriptionAndExplanation(
       SKILL_DESCRIPTIONS[1], REVIEW_MATERIALS[1]);
     // Allow user1 to review suggestions.
-    adminPage.get();
-    adminPage.assignQuestionReviewer('user1');
-    users.logout();
-  });
-
-  it('should allow user to switch to translate text tab', function() {
-    communityDashboardPage.get();
-    communityDashboardPage.navigateToTranslateTextTab();
-    communityDashboardTranslateTextTab.changeLanguage(HINDI_LANGUAGE);
-    communityDashboardTranslateTextTab.expectSelectedLanguageToBe(
+    await adminPage.get();
+    await adminPage.assignQuestionReviewer('user1');
+    await users.logout();
+  });
+
+  it('should allow user to switch to translate text tab', async function() {
+    await communityDashboardPage.get();
+    await communityDashboardPage.navigateToTranslateTextTab();
+    await communityDashboardTranslateTextTab.changeLanguage(HINDI_LANGUAGE);
+    await communityDashboardTranslateTextTab.expectSelectedLanguageToBe(
       HINDI_LANGUAGE);
   });
 
-  it('should allow users to accept question suggestions', function() {
+  it('should allow users to accept question suggestions', async function() {
     // Baseline verification.
-    users.login(USER_EMAILS[0]);
-    communityDashboardPage.get();
-    // Initially, there should be no opportunity contributions, only the 2
-    // placeholder opportunities used when loading.
-    communityDashboardPage.waitForOpportunitiesToLoad();
-    communityDashboardPage.expectNumberOfOpportunitiesToBe(2);
-    communityDashboardPage.navigateToSubmitQuestionTab();
-    communityDashboardPage.waitForOpportunitiesToLoad();
-    // Before submission, progress percentage should be 0/50 = 0%.
-    communityDashboardPage.expectOpportunityListItemProgressPercentageToBe(
-      '(0.00%)', 0);
-    communityDashboardPage.expectOpportunityHeadingToBe(SKILL_DESCRIPTIONS[0]);
+    await users.login(USER_EMAILS[0]);
+    await communityDashboardPage.get();
+
+    await communityDashboardPage.navigateToSubmitQuestionTab();
+
+    await communityDashboardPage.expectOpportunityPropertiesToBe(
+      SKILL_DESCRIPTIONS[0], TOPIC_NAMES[0], null, '(0.00%)');
 
     // Submit suggestion as user0.
-    communityDashboardPage.clickOpportunityListItemButton(0);
-    skillEditorPage.confirmSkillDifficulty();
-    explorationEditorMainTab.setContent(forms.toRichText('Question 1'));
-    explorationEditorMainTab.setInteraction('TextInput', 'Placeholder', 5);
-    explorationEditorMainTab.addResponse(
-      'TextInput', forms.toRichText('Correct Answer'), null, false,
+    await communityDashboardPage.clickOpportunityActionButton(
+      SKILL_DESCRIPTIONS[0], TOPIC_NAMES[0]);
+    await skillEditorPage.confirmSkillDifficulty();
+    await explorationEditorMainTab.setContent(
+      await forms.toRichText('Question 1'));
+    await explorationEditorMainTab.setInteraction('TextInput');
+    await explorationEditorMainTab.addResponse(
+      'TextInput', await forms.toRichText('Correct Answer'), null, false,
       'FuzzyEquals', 'correct');
-    explorationEditorMainTab.getResponseEditor(0).markAsCorrect();
-    explorationEditorMainTab.addHint('Hint 1');
-    explorationEditorMainTab.addSolution('TextInput', {
+    await (await explorationEditorMainTab.getResponseEditor(0)).markAsCorrect();
+    await explorationEditorMainTab.addHint('Hint 1');
+    await explorationEditorMainTab.addSolution('TextInput', {
       correctAnswer: 'correct',
       explanation: 'It is correct'
     });
-    skillEditorPage.saveQuestion();
-    users.logout();
+    await skillEditorPage.saveQuestion();
+    await users.logout();
 
     // Review and accept the suggestion as user1.
-    users.login(USER_EMAILS[1]);
-    communityDashboardPage.get();
-    communityDashboardPage.waitForOpportunitiesToLoad();
-    communityDashboardPage.clickOpportunityListItemButton(0);
-    communityDashboardPage.clickAcceptQuestionSuggestionButton();
-    communityDashboardPage.waitForOpportunitiesToLoad();
-    communityDashboardPage.expectEmptyOpportunityAvailabilityMessage();
+    await users.login(USER_EMAILS[1]);
+    await communityDashboardPage.get();
+    await communityDashboardPage.waitForOpportunitiesToLoad();
+    await communityDashboardPage.clickOpportunityActionButton(
+      'Question 1', SKILL_DESCRIPTIONS[0]);
+    await communityDashboardPage.waitForQuestionSuggestionReviewModalToAppear();
+    await communityDashboardPage.clickAcceptQuestionSuggestionButton();
+    await communityDashboardPage.waitForOpportunitiesToLoad();
+    await communityDashboardPage.expectEmptyOpportunityAvailabilityMessage();
 
     // Validate progress percentage was updated in the opportunity.
-    communityDashboardPage.get();
-    communityDashboardPage.navigateToSubmitQuestionTab();
-    communityDashboardPage.waitForOpportunitiesToLoad();
+    await communityDashboardPage.get();
+    await communityDashboardPage.navigateToSubmitQuestionTab();
+    await communityDashboardPage.waitForOpportunitiesToLoad();
     // After acceptance, progress percentage should be 1/50 = 2%.
-    communityDashboardPage.expectOpportunityListItemProgressPercentageToBe(
-      '(2.00%)', 0);
-    users.logout();
+    await communityDashboardPage.expectOpportunityPropertiesToBe(
+      SKILL_DESCRIPTIONS[0], TOPIC_NAMES[0], null, '(2.00%)');
+    await users.logout();
 
     // Validate the contribution status changed.
-    users.login(USER_EMAILS[0]);
-    communityDashboardPage.get();
-    communityDashboardPage.waitForOpportunitiesToLoad();
-    communityDashboardPage.expectNumberOfOpportunitiesToBe(3);
-    communityDashboardPage.expectOpportunityHeadingToBe('Question 1');
-    communityDashboardPage.expectOpportunityListItemSubheadingToBe(
-      SKILL_DESCRIPTIONS[0], 0);
-    communityDashboardPage.expectOpportunityListItemLabelToBe(
-      'Accepted', 0);
-  });
-
-  it('should allow users to reject question suggestions', function() {
+    await users.login(USER_EMAILS[0]);
+    await communityDashboardPage.get();
+    await communityDashboardPage.waitForOpportunitiesToLoad();
+    await communityDashboardPage.expectNumberOfOpportunitiesToBe(1);
+    await communityDashboardPage.expectOpportunityPropertiesToBe(
+      'Question 1', SKILL_DESCRIPTIONS[0], 'Accepted', null);
+  });
+
+  it('should allow users to reject question suggestions', async function() {
     // Baseline verification.
-    users.login(USER_EMAILS[0]);
-    communityDashboardPage.get();
-    communityDashboardPage.navigateToSubmitQuestionTab();
-    communityDashboardPage.waitForOpportunitiesToLoad();
-    communityDashboardPage.expectOpportunityListItemProgressPercentageToBe(
-      '(2.00%)', 0);
+    await users.login(USER_EMAILS[0]);
+    await communityDashboardPage.get();
+    await communityDashboardPage.navigateToSubmitQuestionTab();
+    await communityDashboardPage.waitForOpportunitiesToLoad();
+    await communityDashboardPage.expectOpportunityPropertiesToBe(
+      SKILL_DESCRIPTIONS[0], TOPIC_NAMES[0], null, '(2.00%)');
 
     // Submit suggestion as user0.
-    communityDashboardPage.clickOpportunityListItemButton(0);
-    skillEditorPage.confirmSkillDifficulty();
-    explorationEditorMainTab.setContent(forms.toRichText('Question 1'));
-    explorationEditorMainTab.setInteraction('TextInput', 'Placeholder', 5);
-    explorationEditorMainTab.addResponse(
-      'TextInput', forms.toRichText('Correct Answer'), null, false,
+    await communityDashboardPage.clickOpportunityActionButton(
+      SKILL_DESCRIPTIONS[0], TOPIC_NAMES[0]);
+    await skillEditorPage.confirmSkillDifficulty();
+    await explorationEditorMainTab.setContent(await forms.toRichText('Question 1'));
+    await explorationEditorMainTab.setInteraction('TextInput');
+    await explorationEditorMainTab.addResponse(
+      'TextInput', await forms.toRichText('Correct Answer'), null, false,
       'FuzzyEquals', 'correct');
-    explorationEditorMainTab.getResponseEditor(0).markAsCorrect();
-    explorationEditorMainTab.addHint('Hint 1');
-    explorationEditorMainTab.addSolution('TextInput', {
+    await (await explorationEditorMainTab.getResponseEditor(0)).markAsCorrect();
+    await explorationEditorMainTab.addHint('Hint 1');
+    await explorationEditorMainTab.addSolution('TextInput', {
       correctAnswer: 'correct',
       explanation: 'It is correct'
     });
-    skillEditorPage.saveQuestion();
-    users.logout();
+    await skillEditorPage.saveQuestion();
+    await users.logout();
 
     // Review and reject the suggestion as user1.
-    users.login(USER_EMAILS[1]);
-    communityDashboardPage.get();
-    communityDashboardPage.waitForOpportunitiesToLoad();
-    communityDashboardPage.clickOpportunityListItemButton(0);
-    communityDashboardPage.setQuestionSuggestionReviewMessage('review message');
-    communityDashboardPage.clickRejectQuestionSuggestionButton();
-    communityDashboardPage.waitForOpportunitiesToLoad();
-    communityDashboardPage.expectEmptyOpportunityAvailabilityMessage();
+    await users.login(USER_EMAILS[1]);
+    await communityDashboardPage.get();
+    await communityDashboardPage.waitForOpportunitiesToLoad();
+    await communityDashboardPage.clickOpportunityActionButton(
+      'Question 1', SKILL_DESCRIPTIONS[0]);
+    await communityDashboardPage.waitForQuestionSuggestionReviewModalToAppear();
+    await communityDashboardPage.setQuestionSuggestionReviewMessage('review message');
+    await communityDashboardPage.clickRejectQuestionSuggestionButton();
+    await communityDashboardPage.waitForOpportunitiesToLoad();
+    await communityDashboardPage.expectEmptyOpportunityAvailabilityMessage();
 
     // Validate progress percentage remains the same in the opportunity.
-    communityDashboardPage.get();
-    communityDashboardPage.navigateToSubmitQuestionTab();
-    communityDashboardPage.waitForOpportunitiesToLoad();
-    // After rejection, progress percentage should still be 0%.
-    communityDashboardPage.expectOpportunityListItemProgressPercentageToBe(
-      '(2.00%)', 0);
-    users.logout();
+    await communityDashboardPage.get();
+    await communityDashboardPage.navigateToSubmitQuestionTab();
+    await communityDashboardPage.waitForOpportunitiesToLoad();
+    await communityDashboardPage.expectOpportunityPropertiesToBe(
+      SKILL_DESCRIPTIONS[0], TOPIC_NAMES[0], null, '(2.00%)');
+    await users.logout();
 
     // Validate the contribution status changed.
-    users.login(USER_EMAILS[0]);
-    communityDashboardPage.get();
-    communityDashboardPage.waitForOpportunitiesToLoad();
-    communityDashboardPage.expectNumberOfOpportunitiesToBe(4);
-    communityDashboardPage.expectOpportunityHeadingToBe('Question 1');
-    communityDashboardPage.expectOpportunityListItemSubheadingToBe(
-      SKILL_DESCRIPTIONS[0], 0);
-    communityDashboardPage.expectOpportunityListItemLabelToBe(
-      'Rejected', 0);
-  });
-
-  describe('Submit question tab', function() {
-    it('should list skill opportunities for admin user', function() {
-      users.login(ADMIN_EMAIL, true);
-      communityDashboardPage.get();
-      communityDashboardPage.navigateToSubmitQuestionTab();
-      communityDashboardPage.waitForOpportunitiesToLoad();
-
-      // There are always at least 2 placeholder opportunity list items.
-      communityDashboardPage.expectNumberOfOpportunitiesToBe(3);
-      communityDashboardPage.expectOpportunityHeadingToBe(
-        SKILL_DESCRIPTIONS[0]);
-    });
-
-    it('should list skill opportunities for non-admin user', function() {
-      users.login(USER_EMAILS[0]);
-      communityDashboardPage.get();
-      communityDashboardPage.navigateToSubmitQuestionTab();
-      communityDashboardPage.waitForOpportunitiesToLoad();
-
-      // There are always at least 2 placeholder opportunity list items.
-      communityDashboardPage.expectNumberOfOpportunitiesToBe(3);
-      communityDashboardPage.expectOpportunityHeadingToBe(
-        SKILL_DESCRIPTIONS[0]);
-    });
-  });
-
-  afterEach(function() {
-    general.checkForConsoleErrors([]);
+    await users.login(USER_EMAILS[0]);
+    await communityDashboardPage.get();
+    await communityDashboardPage.waitForOpportunitiesToLoad();
+    await communityDashboardPage.expectNumberOfOpportunitiesToBe(2);
+    await communityDashboardPage.expectOpportunityPropertiesToBe(
+      'Question 1', SKILL_DESCRIPTIONS[0], 'Rejected', null);
+  });
+
+  afterEach(async function() {
+    await general.checkForConsoleErrors([]);
   });
 });
 
@@ -256,105 +221,104 @@
   var questionReviewerEmail = 'questionreviewer@community.com';
   var ADMIN_EMAIL = 'adminToAssignReviewer@adminTab.com';
 
-  beforeAll(function() {
+  beforeAll(async function() {
     adminPage = new AdminPage.AdminPage();
     communityDashboardPage = (
       new CommunityDashboardPage.CommunityDashboardPage());
-    users.createUser(translationReviewerEmail, translationReviewerUsername);
-    users.createUser(voiceoverReviewerEmail, voiceoverReviewerUsername);
-    users.createUser(questionReviewerEmail, questionReviewerUsername);
-    users.createUser(ADMIN_EMAIL, 'assignReviewer');
-  });
-
-  beforeEach(function() {
-    users.login(ADMIN_EMAIL, true);
-  });
-
-  it('should allow admin to add translation reviewer', function() {
-    adminPage.get();
-    adminPage.assignTranslationReviewer(
+    await users.createUser(translationReviewerEmail, translationReviewerUsername);
+    await users.createUser(voiceoverReviewerEmail, voiceoverReviewerUsername);
+    await users.createUser(questionReviewerEmail, questionReviewerUsername);
+    await users.createAdmin(ADMIN_EMAIL, 'assignReviewer');
+  });
+
+  beforeEach(async function() {
+    await users.login(ADMIN_EMAIL, true);
+  });
+
+  it('should allow admin to add translation reviewer', async function() {
+    await adminPage.get();
+    await adminPage.assignTranslationReviewer(
       translationReviewerUsername, HINDI_LANGUAGE);
-    adminPage.expectUserToBeTranslationReviewer(
+    await adminPage.expectUserToBeTranslationReviewer(
       translationReviewerUsername, HINDI_LANGUAGE);
-    users.logout();
-
-    users.login(translationReviewerEmail);
-    communityDashboardPage.get();
-    communityDashboardPage.expectUserToBeTranslationReviewer(HINDI_LANGUAGE);
-    users.logout();
-  });
-
-  it('should allow admin to add voiceover reviewer', function() {
-    adminPage.get();
-    adminPage.assignVoiceoverReviewer(
+    await users.logout();
+
+    await users.login(translationReviewerEmail);
+    await communityDashboardPage.get();
+    await communityDashboardPage.expectUserToBeTranslationReviewer(HINDI_LANGUAGE);
+    await users.logout();
+  });
+
+  it('should allow admin to add voiceover reviewer', async function() {
+    await adminPage.get();
+    await adminPage.assignVoiceoverReviewer(
       voiceoverReviewerUsername, HINDI_LANGUAGE);
-    adminPage.expectUserToBeVoiceoverReviewer(
+    await adminPage.expectUserToBeVoiceoverReviewer(
       voiceoverReviewerUsername, HINDI_LANGUAGE);
-    users.logout();
-
-    users.login(voiceoverReviewerEmail);
-    communityDashboardPage.get();
-    communityDashboardPage.expectUserToBeVoiceoverReviewer(HINDI_LANGUAGE);
-    users.logout();
-  });
-
-  it('should allow admin to add question reviewer', function() {
-    adminPage.get();
-    adminPage.assignQuestionReviewer(questionReviewerUsername);
-    adminPage.expectUserToBeQuestionReviewer(questionReviewerUsername);
-    users.logout();
-
-    users.login(questionReviewerEmail);
-    communityDashboardPage.get();
-    communityDashboardPage.expectUserToBeQuestionReviewer();
-    users.logout();
-=======
-  });
-
-  beforeEach(async function() {
-    await browser.get('/community-dashboard');
-    await waitFor.pageToFullyLoad();
-    await communityDashboardPage.navigateToTranslateTextTab();
->>>>>>> 0a5c3fe6
-  });
-
-  it('should allow user to switch to translate text tab', async function() {
-    await communityDashboardTranslateTextTab.changeLanguage('Hindi');
-    await communityDashboardTranslateTextTab.expectSelectedLanguageToBe(
-      'Hindi');
-  });
-
-  describe('featured languages', () => {
-    beforeAll(async function() {
-      await users.createAndLoginAdminUser(
-        'config@communityDashboard.com', 'communityDashboard');
-      const adminPage = new AdminPage.AdminPage();
-      await adminPage.editConfigProperty(
-        'Featured Translation Languages',
-        'List',
-        async function(elem) {
-          const featured = await elem.addItem('Dictionary');
-          await (await featured.editEntry(0, 'Unicode')).setValue('fr');
-          await (await featured.editEntry(1, 'Unicode'))
-            .setValue('Partnership with ABC');
-        });
-      await users.logout();
-    });
-
-    it('should show correct featured languages', async function() {
-      await communityDashboardTranslateTextTab
-        .expectFeaturedLanguagesToBe(['French']);
-    });
-
-    it('should show correct explanation', async function() {
-      await communityDashboardTranslateTextTab
-        .mouseoverFeaturedLanguageTooltip(0);
-      await communityDashboardTranslateTextTab
-        .expectFeaturedLanguageExplanationToBe('Partnership with ABC');
-    });
-  });
+    await users.logout();
+
+    await users.login(voiceoverReviewerEmail);
+    await communityDashboardPage.get();
+    await communityDashboardPage.expectUserToBeVoiceoverReviewer(HINDI_LANGUAGE);
+    await users.logout();
+  });
+
+  it('should allow admin to add question reviewer', async function() {
+    await adminPage.get();
+    await adminPage.assignQuestionReviewer(questionReviewerUsername);
+    await adminPage.expectUserToBeQuestionReviewer(questionReviewerUsername);
+    await users.logout();
+
+    await users.login(questionReviewerEmail);
+    await communityDashboardPage.get();
+    await communityDashboardPage.expectUserToBeQuestionReviewer();
+    await users.logout();
+  });
+
 
   afterEach(async function() {
     await general.checkForConsoleErrors([]);
   });
+});
+
+describe('Translation contribution featured languages', () => {
+  var communityDashboardPage = null;
+  var communityDashboardTranslateTextTab = null;
+
+  beforeAll(async function() {
+    communityDashboardPage = (
+      new CommunityDashboardPage.CommunityDashboardPage());
+    communityDashboardTranslateTextTab = (
+      communityDashboardPage.getTranslateTextTab());
+    await users.createAndLoginAdminUser(
+      'config@communityDashboard.com', 'communityDashboard');
+    const adminPage = new AdminPage.AdminPage();
+    await adminPage.editConfigProperty(
+      'Featured Translation Languages',
+      'List',
+      async function(elem) {
+        const featured = await elem.addItem('Dictionary');
+        await (await featured.editEntry(0, 'Unicode')).setValue('fr');
+        await (await featured.editEntry(1, 'Unicode'))
+          .setValue('Partnership with ABC');
+      });
+    await users.logout();
+  });
+
+  beforeEach(async function(){
+    await communityDashboardPage.get();
+    await communityDashboardPage.navigateToTranslateTextTab();
+  });
+
+  it('should show correct featured languages', async function() {
+    await communityDashboardTranslateTextTab
+      .expectFeaturedLanguagesToBe(['French']);
+  });
+
+  it('should show correct explanation', async function() {
+    await communityDashboardTranslateTextTab
+      .mouseoverFeaturedLanguageTooltip(0);
+    await communityDashboardTranslateTextTab
+      .expectFeaturedLanguageExplanationToBe('Partnership with ABC');
+  });
 });