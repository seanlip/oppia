// Copyright 2019 The Oppia Authors. All Rights Reserved.
//
// Licensed under the Apache License, Version 2.0 (the "License");
// you may not use this file except in compliance with the License.
// You may obtain a copy of the License at
//
//      http://www.apache.org/licenses/LICENSE-2.0
//
// Unless required by applicable law or agreed to in writing, software
// distributed under the License is distributed on an "AS-IS" BASIS,
// WITHOUT WARRANTIES OR CONDITIONS OF ANY KIND, either express or implied.
// See the License for the specific language governing permissions and
// limitations under the License.

/**
 * @fileoverview End-to-end tests for the functionality of the translation tab
 * in the exploration editor.
 */

var forms = require('../protractor_utils/forms.js');
var general = require('../protractor_utils/general.js');
var users = require('../protractor_utils/users.js');
var workflow = require('../protractor_utils/workflow.js');

var AdminPage = require('../protractor_utils/AdminPage.js');
var CreatorDashboardPage = require(
  '../protractor_utils/CreatorDashboardPage.js');
var ExplorationEditorPage = require(
  '../protractor_utils/ExplorationEditorPage.js');

describe('Exploration translation and voiceover tab', function() {
  var adminPage = null;
  var creatorDashboardPage = null;
  var explorationEditorMainTab = null;
  var explorationEditorPage = null;
  var explorationEditorTranslationTab = null;
  var YELLOW_STATE_PROGRESS_COLOR = 'rgb(233, 179, 48)';
  var GREEN_STATE_PROGRESS_COLOR = 'rgb(22, 167, 101)';
  var RED_STATE_PROGRESS_COLOR = 'rgb(209, 72, 54)';

  beforeAll(async function() {
    adminPage = new AdminPage.AdminPage();
    creatorDashboardPage = new CreatorDashboardPage.CreatorDashboardPage();
    explorationEditorPage = new ExplorationEditorPage.ExplorationEditorPage();
    explorationEditorMainTab = explorationEditorPage.getMainTab();
    explorationEditorTranslationTab = explorationEditorPage.getTranslationTab();
    explorationPreviewTab = explorationEditorPage.getPreviewTab();

    await users.createUser(
      'voiceArtist@translationTab.com', 'userVoiceArtist');
    await users.createUser('user@editorTab.com', 'userEditor');
<<<<<<< HEAD
    await users.createAndLoginCurriculumAdminUser(
=======
    await users.createUser('voiceoverAdmin@exp.com', 'voiceoverManager');
    await users.createAndLoginAdminUser(
>>>>>>> 3c18cdfd
      'superUser@translationTab.com', 'superUser');
    await adminPage.updateRole('voiceoverManager', 'voiceover admin');
    await users.logout();
    await users.login('user@editorTab.com');
    await workflow.createExploration(true);

    await explorationEditorMainTab.setStateName('first');
    await explorationEditorMainTab.setContent(await forms.toRichText(
      'This is first card.'));
    await explorationEditorMainTab.setInteraction('NumericInput');
    await explorationEditorMainTab.addResponse(
      'NumericInput', await forms.toRichText('This is feedback1.'),
      'second', true, 'Equals', 6);
    var responseEditor = await explorationEditorMainTab.getResponseEditor(
      'default');
    await responseEditor.setFeedback(await forms.toRichText(
      'This is default_outcome.'));
    await explorationEditorMainTab.addHint('This is hint1.');
    await explorationEditorMainTab.addHint('This is hint2.');
    await explorationEditorMainTab.addSolution('NumericInput', {
      correctAnswer: 6,
      explanation: 'This is solution.'
    });
    await explorationEditorMainTab.moveToState('second');
    await explorationEditorMainTab.setContent(
      await forms.toRichText('This is second card.'));
    await explorationEditorMainTab.setInteraction('Continue');
    var responseEditor = await explorationEditorMainTab.getResponseEditor(
      'default');
    await responseEditor.setDestination('final card', true, null);
    // Setup a terminating state.
    await explorationEditorMainTab.moveToState('final card');
    await explorationEditorMainTab.setContent(
      await forms.toRichText('This is final card.'));
    await explorationEditorMainTab.setInteraction('EndExploration');
    await explorationEditorPage.saveChanges('Done!');
    await explorationEditorPage.publishCardExploration(
      'Test Exploration', 'Run tests using same exploration.', 'Algorithms',
      'English', ['maths']);
    var explorationId = await general.getExplorationIdFromEditor();
    await users.logout();
    await users.login('voiceoverAdmin@exp.com');
    await general.openEditor(explorationId, true);
    await explorationEditorPage.navigateToSettingsTab();
    await workflow.addExplorationVoiceArtist('userVoiceArtist');
    await users.logout();
  });

  it('should walkthrough translation tutorial when user clicks next',
    async function() {
      await users.login('user@editorTab.com');
      await creatorDashboardPage.get();
      await creatorDashboardPage.editExploration('Test Exploration');
      await explorationEditorPage.navigateToTranslationTab();
      await explorationEditorTranslationTab.startTutorial();
      await explorationEditorTranslationTab.playTutorial();
      await explorationEditorTranslationTab.finishTutorial();
      await users.logout();

      await users.login('voiceArtist@translationTab.com');
      await creatorDashboardPage.get();
      await creatorDashboardPage.editExploration('Test Exploration');
      await explorationEditorMainTab.exitTutorial();
      await explorationEditorPage.navigateToTranslationTab();
      await explorationEditorTranslationTab.startTutorial();
      await explorationEditorTranslationTab.playTutorial();
      await explorationEditorTranslationTab.finishTutorial();
      await users.logout();
    });

  it('should cache the selected language for translation and voiceover',
    async function() {
      await users.login('voiceArtist@translationTab.com');
      await creatorDashboardPage.get();
      await creatorDashboardPage.editExploration('Test Exploration');
      await explorationEditorPage.navigateToTranslationTab();
      await explorationEditorTranslationTab.expectSelectedLanguageToBe(
        'English');
      await explorationEditorTranslationTab.changeLanguage('Hindi');
      await browser.refresh();
      await explorationEditorTranslationTab.expectSelectedLanguageToBe(
        'Hindi');
      await users.logout();
    });

  it('should have voiceover as a default mode', async function() {
    await users.login('voiceArtist@translationTab.com');
    await creatorDashboardPage.get();
    await creatorDashboardPage.editExploration('Test Exploration');
    await explorationEditorPage.navigateToTranslationTab();
    await explorationEditorTranslationTab.changeLanguage('Hindi');
    await explorationEditorTranslationTab.expectToBeInVoiceoverMode();
    await users.logout();
  });

  it('should have all the state contents for voiceover in exploration language',
    async function() {
      await users.login('voiceArtist@translationTab.com');
      await creatorDashboardPage.get();
      await creatorDashboardPage.editExploration('Test Exploration');
      await explorationEditorPage.navigateToTranslationTab();
      await explorationEditorTranslationTab.changeLanguage('English');
      await explorationEditorTranslationTab.expectContentTabContentToMatch(
        'This is first card.');
      await explorationEditorTranslationTab.expectFeedbackTabContentsToMatch(
        ['This is feedback1.', 'This is default_outcome.']);
      await explorationEditorTranslationTab.expectSolutionTabContentToMatch(
        'This is solution.');
      await explorationEditorTranslationTab.expectHintsTabContentsToMatch(
        ['This is hint1.', 'This is hint2.']);
      await users.logout();
    });

  it('should contain accessibility elements', async function() {
    await users.login('voiceArtist@translationTab.com');
    await creatorDashboardPage.get();
    await creatorDashboardPage.editExploration('Test Exploration');
    await explorationEditorPage.navigateToTranslationTab();
    let expEditorTranslationTab = explorationEditorTranslationTab;

    await expEditorTranslationTab.expectNumericalStatusAccessibilityToMatch(
      '0 items translated out of 9 items');
    await expEditorTranslationTab.expectContentAccessibilityToMatch(
      'Content of the card');
    await expEditorTranslationTab.expectFeedbackAccessibilityToMatch(
      'Feedback responses for answer groups');
    await expEditorTranslationTab.expectHintAccessibilityToMatch(
      'Hints for the state');
    await expEditorTranslationTab.expectSolutionAccessibilityToMatch(
      'Solutions for the state');
    await expEditorTranslationTab.expectStartRecordingAccessibilityToMatch(
      'Start recording');
    await expEditorTranslationTab.expectUploadRecordingAccessibilityToMatch(
      'Upload voiceovered file');
    await expEditorTranslationTab.expectPlayRecordingAccessibilityToMatch(
      'Play recorded audio');
    await users.logout();
  });

  it('should maintain its active sub-tab on saving draft',
    async function() {
      await users.login('user@editorTab.com');
      await creatorDashboardPage.get();
      await creatorDashboardPage.editExploration('Test Exploration');
      await explorationEditorPage.navigateToTranslationTab();
      await explorationEditorTranslationTab.changeLanguage('Hindi');
      await explorationEditorTranslationTab.switchToTranslationMode();
      await explorationEditorTranslationTab.navigateToFeedbackTab();
      await explorationEditorTranslationTab.setTranslation(
        await forms.toRichText('Sample Translation.'));
      await explorationEditorPage.publishChanges('Adds one translation.');
      explorationEditorTranslationTab.expectFeedbackTabToBeActive();
      await users.logout();
    });


  it('should change translation language correctly', async function() {
    await users.login('voiceArtist@translationTab.com');
    await creatorDashboardPage.get();
    await creatorDashboardPage.editExploration('Test Exploration');
    await explorationEditorPage.navigateToTranslationTab();
    await explorationEditorTranslationTab.changeLanguage('Hindi');
    await explorationEditorTranslationTab.expectSelectedLanguageToBe('Hindi');
    await users.logout();
  });

  it('should correctly switch to different modes', async function() {
    await users.login('voiceArtist@translationTab.com');
    await creatorDashboardPage.get();
    await creatorDashboardPage.editExploration('Test Exploration');
    await explorationEditorPage.navigateToTranslationTab();
    await explorationEditorTranslationTab.changeLanguage('Hindi');
    await explorationEditorTranslationTab.expectToBeInVoiceoverMode();

    await explorationEditorTranslationTab.switchToTranslationMode();
    await explorationEditorTranslationTab.expectToBeInTranslationMode();

    await explorationEditorTranslationTab.switchToVoiceoverMode();
    await explorationEditorTranslationTab.expectToBeInVoiceoverMode();
    await users.logout();
  });

  it('should allow adding translation and reflect the progress',
    async function() {
      let expEditorTranslationTab = explorationEditorTranslationTab;
      await users.login('user@editorTab.com');
      await creatorDashboardPage.get();
      await creatorDashboardPage.editExploration('Test Exploration');
      await explorationEditorPage.navigateToTranslationTab();
      await expEditorTranslationTab.changeLanguage('Hindi');
      await expEditorTranslationTab.switchToTranslationMode();

      await expEditorTranslationTab.expectCorrectStatusColor(
        'first', YELLOW_STATE_PROGRESS_COLOR);
      await expEditorTranslationTab.expectCorrectStatusColor(
        'second', RED_STATE_PROGRESS_COLOR);
      await expEditorTranslationTab.expectCorrectStatusColor(
        'final card', RED_STATE_PROGRESS_COLOR);
      await expEditorTranslationTab.expectNumericalStatusAccessibilityToMatch(
        '1 item translated out of 9 items');

      await expEditorTranslationTab.moveToState('first');
      await expEditorTranslationTab.expectContentTabContentToMatch(
        'This is first card.');
      await expEditorTranslationTab.setTranslation(
        await forms.toRichText('Yeh pehla panna hain.'));
      await expEditorTranslationTab.navigateToFeedbackTab();
      await expEditorTranslationTab.setTranslation(
        await forms.toRichText('Yeh hindi main vishleshad hain.'));
      await expEditorTranslationTab.moveToState('final card');
      await expEditorTranslationTab.expectContentTabContentToMatch(
        'This is final card.');
      await expEditorTranslationTab.setTranslation(
        await forms.toRichText('Yeh aakhri panna hain.'));

      await expEditorTranslationTab.moveToState('first');
      await expEditorTranslationTab.expectTranslationToMatch(
        await forms.toRichText('Yeh pehla panna hain.'));
      await expEditorTranslationTab.navigateToFeedbackTab();
      await expEditorTranslationTab.expectTranslationToMatch(
        await forms.toRichText('Yeh hindi main vishleshad hain.'));
      await expEditorTranslationTab.moveToState('final card');
      await expEditorTranslationTab.expectTranslationToMatch(
        await forms.toRichText('Yeh aakhri panna hain.'));

      await expEditorTranslationTab.switchToVoiceoverMode();
      await expEditorTranslationTab.switchToTranslationMode();
      await expEditorTranslationTab.moveToState('first');
      await expEditorTranslationTab.expectTranslationToMatch(
        await forms.toRichText('Yeh pehla panna hain.'));
      await expEditorTranslationTab.navigateToFeedbackTab();
      await expEditorTranslationTab.expectTranslationToMatch(
        await forms.toRichText('Yeh hindi main vishleshad hain.'));
      await expEditorTranslationTab.moveToState('final card');
      await expEditorTranslationTab.expectTranslationToMatch(
        await forms.toRichText('Yeh aakhri panna hain.'));
      await expEditorTranslationTab.expectCorrectStatusColor(
        'first', YELLOW_STATE_PROGRESS_COLOR);
      await expEditorTranslationTab.expectCorrectStatusColor(
        'second', RED_STATE_PROGRESS_COLOR);
      await expEditorTranslationTab.expectCorrectStatusColor(
        'final card', GREEN_STATE_PROGRESS_COLOR);
      await expEditorTranslationTab.expectNumericalStatusAccessibilityToMatch(
        '3 items translated out of 9 items');
      await users.logout();
    });

  afterEach(async function() {
    await general.checkForConsoleErrors([]);
  });
});<|MERGE_RESOLUTION|>--- conflicted
+++ resolved
@@ -49,12 +49,8 @@
     await users.createUser(
       'voiceArtist@translationTab.com', 'userVoiceArtist');
     await users.createUser('user@editorTab.com', 'userEditor');
-<<<<<<< HEAD
+    await users.createUser('voiceoverAdmin@exp.com', 'voiceoverManager');
     await users.createAndLoginCurriculumAdminUser(
-=======
-    await users.createUser('voiceoverAdmin@exp.com', 'voiceoverManager');
-    await users.createAndLoginAdminUser(
->>>>>>> 3c18cdfd
       'superUser@translationTab.com', 'superUser');
     await adminPage.updateRole('voiceoverManager', 'voiceover admin');
     await users.logout();
