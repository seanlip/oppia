// Copyright 2019 The Oppia Authors. All Rights Reserved.
//
// Licensed under the Apache License, Version 2.0 (the "License");
// you may not use this file except in compliance with the License.
// You may obtain a copy of the License at
//
//      http://www.apache.org/licenses/LICENSE-2.0
//
// Unless required by applicable law or agreed to in writing, software
// distributed under the License is distributed on an "AS-IS" BASIS,
// WITHOUT WARRANTIES OR CONDITIONS OF ANY KIND, either express or implied.
// See the License for the specific language governing permissions and
// limitations under the License.

/**
 * @fileoverview End-to-end tests for the functionality of the statistics tabs
 * in the exploration editor.
 */

var forms = require('../protractor_utils/forms.js');
var general = require('../protractor_utils/general.js');
var users = require('../protractor_utils/users.js');
var workflow = require('../protractor_utils/workflow.js');


var AdminPage = require('../protractor_utils/AdminPage.js');
var CreatorDashboardPage =
  require('../protractor_utils/CreatorDashboardPage.js');
var ExplorationEditorPage =
  require('../protractor_utils/ExplorationEditorPage.js');
var ExplorationPlayerPage =
  require('../protractor_utils/ExplorationPlayerPage.js');
var LibraryPage = require('../protractor_utils/LibraryPage.js');

<<<<<<< HEAD
=======

describe('Issues visualization', function() {
  var EXPLORATION_TITLE = 'Welcome to Oppia!';
  var EXPLORATION_OBJECTIVE = 'To explore something';
  var EXPLORATION_CATEGORY = 'Algorithms';
  var EXPLORATION_LANGUAGE = 'English';
  var creatorDashboardPage = null;
  var libraryPage = null;
  var explorationEditorPage = null;
  var explorationEditorStatsTab = null;
  var explorationEditorMainTab = null;
  var explorationEditorSettingsTab = null;
  var explorationPlayerPage = null;
  var adminPage = null;
  var oppiaLogo = element(by.css('.protractor-test-oppia-main-logo'));

  beforeAll(async function() {
    creatorDashboardPage = new CreatorDashboardPage.CreatorDashboardPage();
    explorationEditorPage = new ExplorationEditorPage.ExplorationEditorPage();
    explorationEditorStatsTab = explorationEditorPage.getStatsTab();
    explorationEditorMainTab = explorationEditorPage.getMainTab();
    explorationEditorSettingsTab = explorationEditorPage.getSettingsTab();
    explorationPlayerPage = new ExplorationPlayerPage.ExplorationPlayerPage();
    creatorDashboardPage = new CreatorDashboardPage.CreatorDashboardPage();
    libraryPage = new LibraryPage.LibraryPage();
    adminPage = new AdminPage.AdminPage();

    await users.createUser(
      'user2@ExplorationIssues.com',
      'learnerExplorationIssues');
    await users.createAndLoginAdminUser(
      'user1@ExplorationIssues.com',
      'authorExplorationIssues');

    await workflow.createExplorationAsAdmin();
    await explorationEditorMainTab.exitTutorial();

    var url = await browser.getCurrentUrl();
    var expId = url.split('/')[4].slice(0, -1);

    await explorationEditorPage.navigateToSettingsTab();
    await explorationEditorSettingsTab.setTitle(EXPLORATION_TITLE);
    await explorationEditorSettingsTab.setCategory(EXPLORATION_CATEGORY);
    await explorationEditorSettingsTab.setObjective(EXPLORATION_OBJECTIVE);
    await explorationEditorSettingsTab.setLanguage(EXPLORATION_LANGUAGE);

    await explorationEditorPage.navigateToMainTab();
    await explorationEditorMainTab.setStateName('One');
    await explorationEditorMainTab.setContent(
      await forms.toRichText('Please write 1 in words.'));
    await explorationEditorMainTab.setInteraction('TextInput');
    await explorationEditorMainTab.addResponse(
      'TextInput', await forms.toRichText('Good job'), 'Two',
      true, 'Equals', 'One');
    var responseEditor = await explorationEditorMainTab.getResponseEditor(
      'default');
    await responseEditor.setFeedback(await forms.toRichText('Try again'));

    await explorationEditorMainTab.moveToState('Two');
    await explorationEditorMainTab.setContent(
      await forms.toRichText('Please write 2 in words.'));
    await explorationEditorMainTab.setInteraction('TextInput');
    await explorationEditorMainTab.addResponse(
      'TextInput', await forms.toRichText('Good job'), 'Three',
      true, 'Equals', 'Two');
    responseEditor = await explorationEditorMainTab.getResponseEditor(
      'default');
    await responseEditor.setFeedback(await forms.toRichText('Try again'));

    await explorationEditorMainTab.moveToState('Three');
    await explorationEditorMainTab.setContent(
      await forms.toRichText('Please write 3 in words.'));
    await explorationEditorMainTab.setInteraction('TextInput');
    await explorationEditorMainTab.addResponse(
      'TextInput', await forms.toRichText('Good job'), 'End',
      true, 'Equals', 'Three');
    await explorationEditorMainTab.addResponse(
      'TextInput', await forms.toRichText('Try 2 again'), 'Two',
      false, 'Equals', 'Two');
    responseEditor = await explorationEditorMainTab.getResponseEditor(
      'default');
    await responseEditor.setFeedback(await forms.toRichText('Try again'));

    await explorationEditorMainTab.moveToState('End');
    await explorationEditorMainTab.setInteraction('EndExploration');
    await explorationEditorPage.saveChanges();
    await workflow.publishExploration();

    await adminPage.editConfigProperty(
      'The set of exploration IDs for recording playthrough issues',
      'List',
      async function(elem) {
        elem = await elem.addItem('Unicode');
        await elem.setValue(expId);
      });
    await adminPage.editConfigProperty(
      'The probability of recording playthroughs', 'Real',
      async function(elem) {
        await elem.setValue(1.0);
      });
  });

  it('records early quit issue.', async function() {
    await users.login('user2@ExplorationIssues.com');
    await libraryPage.get();
    await libraryPage.findExploration(EXPLORATION_TITLE);
    await libraryPage.playExploration(EXPLORATION_TITLE);

    await explorationPlayerPage.submitAnswer('TextInput', 'One');
    await explorationPlayerPage.clickThroughToNextCard();
    await explorationPlayerPage.expectExplorationToNotBeOver();

    await oppiaLogo.click();
    await general.acceptAlert();
    await users.logout();

    await users.login('user1@ExplorationIssues.com');
    await libraryPage.get();
    await libraryPage.findExploration(EXPLORATION_TITLE);
    await libraryPage.playExploration(EXPLORATION_TITLE);
    await general.moveToEditor();
    await explorationEditorPage.navigateToStatsTab();

    await explorationEditorStatsTab.clickIssue(0, 'Issue 1');
    await explorationEditorStatsTab.expectIssueTitleToBe(
      'Several learners exited the exploration in less than a minute.');
    await explorationEditorStatsTab.markResolved();
    await users.logout();
  });

  it('records multiple incorrect issue.', async function() {
    await users.login('user2@ExplorationIssues.com');
    await libraryPage.get();
    await libraryPage.findExploration(EXPLORATION_TITLE);
    await libraryPage.playExploration(EXPLORATION_TITLE);

    await explorationPlayerPage.submitAnswer('TextInput', 'WrongAnswer1');
    await explorationPlayerPage.expectLatestFeedbackToMatch(
      await forms.toRichText('Try again'));
    await explorationPlayerPage.submitAnswer('TextInput', 'WrongAnswer2');
    await explorationPlayerPage.expectLatestFeedbackToMatch(
      await forms.toRichText('Try again'));
    await explorationPlayerPage.submitAnswer('TextInput', 'WrongAnswer3');
    await explorationPlayerPage.expectLatestFeedbackToMatch(
      await forms.toRichText('Try again'));
    await explorationPlayerPage.expectExplorationToNotBeOver();

    await oppiaLogo.click();
    await general.acceptAlert();
    await users.logout();

    await users.login('user1@ExplorationIssues.com');
    await creatorDashboardPage.get();
    await creatorDashboardPage.editExploration(EXPLORATION_TITLE);
    await explorationEditorPage.navigateToStatsTab();
    await explorationEditorStatsTab.clickIssue(0, 'Issue 1');
    await explorationEditorStatsTab.expectIssueTitleToBe(
      'Several learners submitted answers to card "One" several times, ' +
      'then gave up and quit.');
    await explorationEditorStatsTab.markResolved();
    await users.logout();
  });

  it('records cyclic transitions issue.', async function() {
    await users.login('user2@ExplorationIssues.com');
    await libraryPage.get();
    await libraryPage.findExploration(EXPLORATION_TITLE);
    await libraryPage.playExploration(EXPLORATION_TITLE);

    await explorationPlayerPage.submitAnswer('TextInput', 'One');
    await explorationPlayerPage.clickThroughToNextCard();
    await explorationPlayerPage.submitAnswer('TextInput', 'Two');
    await explorationPlayerPage.expectContentToMatch(await forms.toRichText(
      'Please write 2 in words.'));
    await explorationPlayerPage.clickThroughToNextCard();
    await explorationPlayerPage.submitAnswer('TextInput', 'Two');
    await explorationPlayerPage.expectContentToMatch(await forms.toRichText(
      'Please write 3 in words.'));
    await explorationPlayerPage.clickThroughToNextCard();
    await explorationPlayerPage.submitAnswer('TextInput', 'Two');
    await explorationPlayerPage.expectContentToMatch(await forms.toRichText(
      'Please write 2 in words.'));
    await explorationPlayerPage.clickThroughToNextCard();
    await explorationPlayerPage.submitAnswer('TextInput', 'Two');
    await explorationPlayerPage.expectContentToMatch(await forms.toRichText(
      'Please write 3 in words.'));
    await explorationPlayerPage.clickThroughToNextCard();
    await explorationPlayerPage.submitAnswer('TextInput', 'Two');
    await explorationPlayerPage.expectContentToMatch(await forms.toRichText(
      'Please write 2 in words.'));
    await explorationPlayerPage.clickThroughToNextCard();
    await explorationPlayerPage.submitAnswer('TextInput', 'Two');
    await explorationPlayerPage.expectContentToMatch(await forms.toRichText(
      'Please write 3 in words.'));
    await explorationPlayerPage.clickThroughToNextCard();
    await explorationPlayerPage.expectExplorationToNotBeOver();

    await oppiaLogo.click();
    await general.acceptAlert();
    await users.logout();

    await users.login('user1@ExplorationIssues.com');
    await libraryPage.get();
    await libraryPage.findExploration(EXPLORATION_TITLE);
    await libraryPage.playExploration(EXPLORATION_TITLE);
    await general.moveToEditor();
    await explorationEditorPage.navigateToStatsTab();

    await explorationEditorStatsTab.clickIssue(0, 'Issue 1');
    await explorationEditorStatsTab.expectIssueTitleToBe(
      'Several learners ended up in a cyclic loop revisiting card ' +
      '"Two" many times.');
    await explorationEditorStatsTab.markResolved();
    await users.logout();
  });

  afterEach(async function() {
    await general.checkForConsoleErrors([]);
  });
});

>>>>>>> 9d178035
describe('Statistics tab', function() {
  var explorationEditorPage = null;
  var explorationEditorMainTab = null;
  var explorationEditorSettingsTab = null;
  var explorationPlayerPage = null;

  beforeEach(function() {
    explorationEditorPage = new ExplorationEditorPage.ExplorationEditorPage();
    explorationEditorMainTab = explorationEditorPage.getMainTab();
    explorationEditorSettingsTab = explorationEditorPage.getSettingsTab();
    explorationPlayerPage = new ExplorationPlayerPage.ExplorationPlayerPage();
  });

  it('checks statistics tab for an exploration', async function() {
    var EXPLORATION_TITLE = 'Exploration for stats testing';
    var EXPLORATION_OBJECTIVE = 'To explore something';
    var EXPLORATION_CATEGORY = 'Algorithms';
    var EXPLORATION_LANGUAGE = 'English';
    await users.createUser(
      'user1@statisticsTab.com', 'statisticsTabCreator');
    await users.createUser(
      'user2@statisticsTab.com', 'statisticsTabLearner1');
    await users.createUser(
      'user3@statisticsTab.com', 'statisticsTabLearner2');
    var libraryPage = new LibraryPage.LibraryPage();
    var creatorDashboardPage = new CreatorDashboardPage.CreatorDashboardPage();
    var explorationPlayerPage = (
      new ExplorationPlayerPage.ExplorationPlayerPage());
    var explorationStatsTab = explorationEditorPage.getStatsTab();

    // Creator creates and publishes an exploration.
    await users.login('user1@statisticsTab.com');
    await workflow.createExploration();

    await explorationEditorPage.navigateToSettingsTab();
    await explorationEditorSettingsTab.setTitle(EXPLORATION_TITLE);
    await explorationEditorSettingsTab.setCategory(EXPLORATION_CATEGORY);
    await explorationEditorSettingsTab.setObjective(EXPLORATION_OBJECTIVE);
    await explorationEditorSettingsTab.setLanguage(EXPLORATION_LANGUAGE);

    await explorationEditorPage.navigateToMainTab();
    await explorationEditorMainTab.setStateName('One');
    await explorationEditorMainTab.setContent(
      await forms.toRichText('Please write 1 in words.'));
    await explorationEditorMainTab.setInteraction('TextInput');
    await explorationEditorMainTab.addResponse(
      'TextInput', await forms.toRichText('Good job'), 'Two', true, 'Equals',
      'One');
    var responseEditor = await explorationEditorMainTab.getResponseEditor(
      'default');
    await responseEditor.setFeedback(await forms.toRichText('Try again'));

    await explorationEditorMainTab.moveToState('Two');
    await explorationEditorMainTab.setContent(
      await forms.toRichText('Please write 2 in words.'));
    await explorationEditorMainTab.setInteraction('TextInput');
    await explorationEditorMainTab.addResponse(
      'TextInput', await forms.toRichText('Good job'), 'Three', true, 'Equals',
      'Two');
    responseEditor = await explorationEditorMainTab.getResponseEditor(
      'default');
    await responseEditor.setFeedback(await forms.toRichText('Try again'));
    await explorationEditorMainTab.addHint('The number 2 in words.');
    await explorationEditorMainTab.addSolution('TextInput', {
      correctAnswer: 'Two',
      explanation: 'The English equivalent of 2'
    });
    await explorationEditorMainTab.moveToState('Three');
    await explorationEditorMainTab.setContent(
      await forms.toRichText('Please write 3 in words.'));
    await explorationEditorMainTab.setInteraction('TextInput');
    await explorationEditorMainTab.addResponse(
      'TextInput', await forms.toRichText('Good job'), 'End', true, 'Equals',
      'Three');
    responseEditor = await explorationEditorMainTab.getResponseEditor(
      'default');
    await responseEditor.setFeedback(await forms.toRichText('Try again'));

    await explorationEditorMainTab.moveToState('End');
    await explorationEditorMainTab.setInteraction('EndExploration');
    await explorationEditorPage.saveChanges();
    await workflow.publishExploration();

    await users.logout();

    // Learner 1 completes the exploration.
    await users.login('user2@statisticsTab.com');
    await libraryPage.get();
    await libraryPage.findExploration(EXPLORATION_TITLE);
    await libraryPage.playExploration(EXPLORATION_TITLE);

    await explorationPlayerPage.submitAnswer('TextInput', 'One');
    await explorationPlayerPage.clickThroughToNextCard();
    await explorationPlayerPage.submitAnswer('TextInput', '2');
    await explorationPlayerPage.viewHint();
    await explorationPlayerPage.submitAnswer('TextInput', '3');
    await explorationPlayerPage.viewSolution();
    await explorationPlayerPage.submitAnswer('TextInput', 'Two');
    await explorationPlayerPage.clickThroughToNextCard();
    await explorationPlayerPage.expectExplorationToNotBeOver();
    await explorationPlayerPage.submitAnswer('TextInput', 'Three');
    await explorationPlayerPage.clickThroughToNextCard();
    await explorationPlayerPage.expectExplorationToBeOver();

    await users.logout();

    // Learner 2 starts the exploration and immediately quits it.
    await users.login('user3@statisticsTab.com');
    await libraryPage.get();
    await libraryPage.findExploration(EXPLORATION_TITLE);
    await libraryPage.playExploration(EXPLORATION_TITLE);

    await explorationPlayerPage.expectExplorationToNotBeOver();

    await users.logout();

    // Creator visits the statistics tab.
    await users.login('user1@statisticsTab.com');
    await creatorDashboardPage.get();
    await creatorDashboardPage.navigateToExplorationEditor();
    await explorationEditorPage.navigateToStatsTab();

    // Now, there should be one passerby for this exploration since only learner
    // 3 quit at the first state.
    await explorationStatsTab.expectNumPassersbyToBe('1');

    await users.logout();
  });
});<|MERGE_RESOLUTION|>--- conflicted
+++ resolved
@@ -32,230 +32,6 @@
   require('../protractor_utils/ExplorationPlayerPage.js');
 var LibraryPage = require('../protractor_utils/LibraryPage.js');
 
-<<<<<<< HEAD
-=======
-
-describe('Issues visualization', function() {
-  var EXPLORATION_TITLE = 'Welcome to Oppia!';
-  var EXPLORATION_OBJECTIVE = 'To explore something';
-  var EXPLORATION_CATEGORY = 'Algorithms';
-  var EXPLORATION_LANGUAGE = 'English';
-  var creatorDashboardPage = null;
-  var libraryPage = null;
-  var explorationEditorPage = null;
-  var explorationEditorStatsTab = null;
-  var explorationEditorMainTab = null;
-  var explorationEditorSettingsTab = null;
-  var explorationPlayerPage = null;
-  var adminPage = null;
-  var oppiaLogo = element(by.css('.protractor-test-oppia-main-logo'));
-
-  beforeAll(async function() {
-    creatorDashboardPage = new CreatorDashboardPage.CreatorDashboardPage();
-    explorationEditorPage = new ExplorationEditorPage.ExplorationEditorPage();
-    explorationEditorStatsTab = explorationEditorPage.getStatsTab();
-    explorationEditorMainTab = explorationEditorPage.getMainTab();
-    explorationEditorSettingsTab = explorationEditorPage.getSettingsTab();
-    explorationPlayerPage = new ExplorationPlayerPage.ExplorationPlayerPage();
-    creatorDashboardPage = new CreatorDashboardPage.CreatorDashboardPage();
-    libraryPage = new LibraryPage.LibraryPage();
-    adminPage = new AdminPage.AdminPage();
-
-    await users.createUser(
-      'user2@ExplorationIssues.com',
-      'learnerExplorationIssues');
-    await users.createAndLoginAdminUser(
-      'user1@ExplorationIssues.com',
-      'authorExplorationIssues');
-
-    await workflow.createExplorationAsAdmin();
-    await explorationEditorMainTab.exitTutorial();
-
-    var url = await browser.getCurrentUrl();
-    var expId = url.split('/')[4].slice(0, -1);
-
-    await explorationEditorPage.navigateToSettingsTab();
-    await explorationEditorSettingsTab.setTitle(EXPLORATION_TITLE);
-    await explorationEditorSettingsTab.setCategory(EXPLORATION_CATEGORY);
-    await explorationEditorSettingsTab.setObjective(EXPLORATION_OBJECTIVE);
-    await explorationEditorSettingsTab.setLanguage(EXPLORATION_LANGUAGE);
-
-    await explorationEditorPage.navigateToMainTab();
-    await explorationEditorMainTab.setStateName('One');
-    await explorationEditorMainTab.setContent(
-      await forms.toRichText('Please write 1 in words.'));
-    await explorationEditorMainTab.setInteraction('TextInput');
-    await explorationEditorMainTab.addResponse(
-      'TextInput', await forms.toRichText('Good job'), 'Two',
-      true, 'Equals', 'One');
-    var responseEditor = await explorationEditorMainTab.getResponseEditor(
-      'default');
-    await responseEditor.setFeedback(await forms.toRichText('Try again'));
-
-    await explorationEditorMainTab.moveToState('Two');
-    await explorationEditorMainTab.setContent(
-      await forms.toRichText('Please write 2 in words.'));
-    await explorationEditorMainTab.setInteraction('TextInput');
-    await explorationEditorMainTab.addResponse(
-      'TextInput', await forms.toRichText('Good job'), 'Three',
-      true, 'Equals', 'Two');
-    responseEditor = await explorationEditorMainTab.getResponseEditor(
-      'default');
-    await responseEditor.setFeedback(await forms.toRichText('Try again'));
-
-    await explorationEditorMainTab.moveToState('Three');
-    await explorationEditorMainTab.setContent(
-      await forms.toRichText('Please write 3 in words.'));
-    await explorationEditorMainTab.setInteraction('TextInput');
-    await explorationEditorMainTab.addResponse(
-      'TextInput', await forms.toRichText('Good job'), 'End',
-      true, 'Equals', 'Three');
-    await explorationEditorMainTab.addResponse(
-      'TextInput', await forms.toRichText('Try 2 again'), 'Two',
-      false, 'Equals', 'Two');
-    responseEditor = await explorationEditorMainTab.getResponseEditor(
-      'default');
-    await responseEditor.setFeedback(await forms.toRichText('Try again'));
-
-    await explorationEditorMainTab.moveToState('End');
-    await explorationEditorMainTab.setInteraction('EndExploration');
-    await explorationEditorPage.saveChanges();
-    await workflow.publishExploration();
-
-    await adminPage.editConfigProperty(
-      'The set of exploration IDs for recording playthrough issues',
-      'List',
-      async function(elem) {
-        elem = await elem.addItem('Unicode');
-        await elem.setValue(expId);
-      });
-    await adminPage.editConfigProperty(
-      'The probability of recording playthroughs', 'Real',
-      async function(elem) {
-        await elem.setValue(1.0);
-      });
-  });
-
-  it('records early quit issue.', async function() {
-    await users.login('user2@ExplorationIssues.com');
-    await libraryPage.get();
-    await libraryPage.findExploration(EXPLORATION_TITLE);
-    await libraryPage.playExploration(EXPLORATION_TITLE);
-
-    await explorationPlayerPage.submitAnswer('TextInput', 'One');
-    await explorationPlayerPage.clickThroughToNextCard();
-    await explorationPlayerPage.expectExplorationToNotBeOver();
-
-    await oppiaLogo.click();
-    await general.acceptAlert();
-    await users.logout();
-
-    await users.login('user1@ExplorationIssues.com');
-    await libraryPage.get();
-    await libraryPage.findExploration(EXPLORATION_TITLE);
-    await libraryPage.playExploration(EXPLORATION_TITLE);
-    await general.moveToEditor();
-    await explorationEditorPage.navigateToStatsTab();
-
-    await explorationEditorStatsTab.clickIssue(0, 'Issue 1');
-    await explorationEditorStatsTab.expectIssueTitleToBe(
-      'Several learners exited the exploration in less than a minute.');
-    await explorationEditorStatsTab.markResolved();
-    await users.logout();
-  });
-
-  it('records multiple incorrect issue.', async function() {
-    await users.login('user2@ExplorationIssues.com');
-    await libraryPage.get();
-    await libraryPage.findExploration(EXPLORATION_TITLE);
-    await libraryPage.playExploration(EXPLORATION_TITLE);
-
-    await explorationPlayerPage.submitAnswer('TextInput', 'WrongAnswer1');
-    await explorationPlayerPage.expectLatestFeedbackToMatch(
-      await forms.toRichText('Try again'));
-    await explorationPlayerPage.submitAnswer('TextInput', 'WrongAnswer2');
-    await explorationPlayerPage.expectLatestFeedbackToMatch(
-      await forms.toRichText('Try again'));
-    await explorationPlayerPage.submitAnswer('TextInput', 'WrongAnswer3');
-    await explorationPlayerPage.expectLatestFeedbackToMatch(
-      await forms.toRichText('Try again'));
-    await explorationPlayerPage.expectExplorationToNotBeOver();
-
-    await oppiaLogo.click();
-    await general.acceptAlert();
-    await users.logout();
-
-    await users.login('user1@ExplorationIssues.com');
-    await creatorDashboardPage.get();
-    await creatorDashboardPage.editExploration(EXPLORATION_TITLE);
-    await explorationEditorPage.navigateToStatsTab();
-    await explorationEditorStatsTab.clickIssue(0, 'Issue 1');
-    await explorationEditorStatsTab.expectIssueTitleToBe(
-      'Several learners submitted answers to card "One" several times, ' +
-      'then gave up and quit.');
-    await explorationEditorStatsTab.markResolved();
-    await users.logout();
-  });
-
-  it('records cyclic transitions issue.', async function() {
-    await users.login('user2@ExplorationIssues.com');
-    await libraryPage.get();
-    await libraryPage.findExploration(EXPLORATION_TITLE);
-    await libraryPage.playExploration(EXPLORATION_TITLE);
-
-    await explorationPlayerPage.submitAnswer('TextInput', 'One');
-    await explorationPlayerPage.clickThroughToNextCard();
-    await explorationPlayerPage.submitAnswer('TextInput', 'Two');
-    await explorationPlayerPage.expectContentToMatch(await forms.toRichText(
-      'Please write 2 in words.'));
-    await explorationPlayerPage.clickThroughToNextCard();
-    await explorationPlayerPage.submitAnswer('TextInput', 'Two');
-    await explorationPlayerPage.expectContentToMatch(await forms.toRichText(
-      'Please write 3 in words.'));
-    await explorationPlayerPage.clickThroughToNextCard();
-    await explorationPlayerPage.submitAnswer('TextInput', 'Two');
-    await explorationPlayerPage.expectContentToMatch(await forms.toRichText(
-      'Please write 2 in words.'));
-    await explorationPlayerPage.clickThroughToNextCard();
-    await explorationPlayerPage.submitAnswer('TextInput', 'Two');
-    await explorationPlayerPage.expectContentToMatch(await forms.toRichText(
-      'Please write 3 in words.'));
-    await explorationPlayerPage.clickThroughToNextCard();
-    await explorationPlayerPage.submitAnswer('TextInput', 'Two');
-    await explorationPlayerPage.expectContentToMatch(await forms.toRichText(
-      'Please write 2 in words.'));
-    await explorationPlayerPage.clickThroughToNextCard();
-    await explorationPlayerPage.submitAnswer('TextInput', 'Two');
-    await explorationPlayerPage.expectContentToMatch(await forms.toRichText(
-      'Please write 3 in words.'));
-    await explorationPlayerPage.clickThroughToNextCard();
-    await explorationPlayerPage.expectExplorationToNotBeOver();
-
-    await oppiaLogo.click();
-    await general.acceptAlert();
-    await users.logout();
-
-    await users.login('user1@ExplorationIssues.com');
-    await libraryPage.get();
-    await libraryPage.findExploration(EXPLORATION_TITLE);
-    await libraryPage.playExploration(EXPLORATION_TITLE);
-    await general.moveToEditor();
-    await explorationEditorPage.navigateToStatsTab();
-
-    await explorationEditorStatsTab.clickIssue(0, 'Issue 1');
-    await explorationEditorStatsTab.expectIssueTitleToBe(
-      'Several learners ended up in a cyclic loop revisiting card ' +
-      '"Two" many times.');
-    await explorationEditorStatsTab.markResolved();
-    await users.logout();
-  });
-
-  afterEach(async function() {
-    await general.checkForConsoleErrors([]);
-  });
-});
-
->>>>>>> 9d178035
 describe('Statistics tab', function() {
   var explorationEditorPage = null;
   var explorationEditorMainTab = null;
