--- conflicted
+++ resolved
@@ -99,7 +99,6 @@
       SKILL_DESCRIPTIONS[1], REVIEW_MATERIALS[1]);
 
     await adminPage.get();
-<<<<<<< HEAD
     await adminPage.updateRole(
       CONTRIBUTOR_DASHBOARD_ADMIN_USERNAME, 'contributor dashboard admin');
     await users.logout();
@@ -109,9 +108,6 @@
     await contributorDashboardAdminPage.assignQuestionContributor('user0');
     await contributorDashboardAdminPage.assignQuestionContributor('user1');
     await contributorDashboardAdminPage.assignQuestionReviewer('user1');
-=======
-    await adminPage.assignQuestionReviewer('user1');
-
     // Add topic to classroom to make it available for question contributions.
     await adminPage.editConfigProperty(
       'The details for each classroom page.',
@@ -122,7 +118,6 @@
         elem = await elem.addItem('Unicode');
         await elem.setValue(TOPIC_ID);
       });
->>>>>>> be907224
     await users.logout();
   });
 
