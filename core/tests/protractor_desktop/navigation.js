--- conflicted
+++ resolved
@@ -217,16 +217,13 @@
   it('shows the error page when an incorrect url is given', function() {
     browser.get('/splashes');
     waitFor.pageToFullyLoad();
-<<<<<<< HEAD
+
     browser.getCurrentUrl().then(function(url) {
-      expect(url).toBe('https://oppiatestserver.appspot.com/splash');
+    expect(element(
+      by.css('.protractor-test-error-page')).isPresent()).toBe(true);
     });
   }, function() {
     // Promise is returned by getCurrentUrl which is handled here.
     // No further action is needed.
-=======
-    expect(element(
-      by.css('.protractor-test-error-page')).isPresent()).toBe(true);
->>>>>>> 791579a4
   });
 });