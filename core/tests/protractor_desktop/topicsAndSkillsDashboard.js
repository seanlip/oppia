// Copyright 2019 The Oppia Authors. All Rights Reserved.
//
// Licensed under the Apache License, Version 2.0 (the "License");
// you may not use this file except in compliance with the License.
// You may obtain a copy of the License at
//
//      http://www.apache.org/licenses/LICENSE-2.0
//
// Unless required by applicable law or agreed to in writing, software
// distributed under the License is distributed on an "AS-IS" BASIS,
// WITHOUT WARRANTIES OR CONDITIONS OF ANY KIND, either express or implied.
// See the License for the specific language governing permissions and
// limitations under the License.

/**
 * @fileoverview End-to-end tests for the topics and skills dashboard page.
 */

var forms = require('../protractor_utils/forms.js');
var general = require('../protractor_utils/general.js');
var users = require('../protractor_utils/users.js');
var waitFor = require('../protractor_utils/waitFor.js');
var workflow = require('../protractor_utils/workflow.js');

var AdminPage = require('../protractor_utils/AdminPage.js');
var ExplorationEditorPage = require(
  '../protractor_utils/ExplorationEditorPage.js');
var TopicsAndSkillsDashboardPage = require(
  '../protractor_utils/TopicsAndSkillsDashboardPage.js');
var SkillEditorPage = require('../protractor_utils/SkillEditorPage.js');
var TopicEditorPage = require('../protractor_utils/TopicEditorPage.js');

describe('Topics and skills dashboard functionality', function() {
  var topicsAndSkillsDashboardPage = null;
  var skillEditorPage = null;
  var topicEditorPage = null;
  var explorationEditorPage = null;
  var explorationEditorMainTab = null;

  beforeAll(async function() {
    topicsAndSkillsDashboardPage = (
      new TopicsAndSkillsDashboardPage.TopicsAndSkillsDashboardPage());
    skillEditorPage = new SkillEditorPage.SkillEditorPage();
    topicEditorPage = new TopicEditorPage.TopicEditorPage();
    explorationEditorPage = new ExplorationEditorPage.ExplorationEditorPage();
    explorationEditorMainTab = explorationEditorPage.getMainTab();
    await users.createAdmin(
      'creator@topicsAndSkillsDashboard.com',
      'creatorTopicsAndSkillsDashboard');
  });

  beforeEach(async function() {
    await users.login('creator@topicsAndSkillsDashboard.com');
    await topicsAndSkillsDashboardPage.get();
  });

  it('should add a new topic to list', async function() {
    await topicsAndSkillsDashboardPage.expectNumberOfTopicsToBe(0);
    await topicsAndSkillsDashboardPage.createTopic('Topic 1', true);

    await topicsAndSkillsDashboardPage.get();
    await topicsAndSkillsDashboardPage.expectNumberOfTopicsToBe(1);
  });

  it('should move published skill to unused skills section', async function() {
    await topicsAndSkillsDashboardPage
      .createSkillWithDescriptionAndExplanation(
        'Skill 2', 'Concept card explanation', true);
    await topicsAndSkillsDashboardPage.get();
    await topicsAndSkillsDashboardPage.navigateToUnusedSkillsTab();
    await topicsAndSkillsDashboardPage.expectNumberOfSkillsToBe(1);
  });

  it('should move skill to a topic', async function() {
    await topicsAndSkillsDashboardPage.navigateToUnusedSkillsTab();
    await topicsAndSkillsDashboardPage.assignSkillWithIndexToTopic(0, 0);
    await topicsAndSkillsDashboardPage.get();
    await topicsAndSkillsDashboardPage.navigateToTopicWithIndex(0);
    await topicEditorPage.moveToSubtopicsTab();
    await topicEditorPage.expectNumberOfUncategorizedSkillsToBe(1);
  });

  it('should merge an outside skill with one in a topic', async function() {
    var handle = await browser.getWindowHandle();
    await topicsAndSkillsDashboardPage
      .createSkillWithDescriptionAndExplanation(
        'Skill to be merged', 'Concept card explanation', false);
<<<<<<< HEAD
    await skillEditorPage.moveToQuestionsTab();
    await skillEditorPage.clickCreateQuestionButton();
    await skillEditorPage.confirmSkillDifficulty();
    await explorationEditorMainTab.setContent(
      await forms.toRichText('Question 1'));
    await explorationEditorMainTab.setInteraction(
      'TextInput', 'Placeholder', 5);
    await explorationEditorMainTab.addResponse(
      'TextInput', await forms.toRichText('Correct Answer'), null, false,
      'FuzzyEquals', 'correct');
    var responseEditor = await explorationEditorMainTab.getResponseEditor(0);
    await responseEditor.markAsCorrect();
    await explorationEditorMainTab.addHint('Hint 1');
    await explorationEditorMainTab.addSolution('TextInput', {
      correctAnswer: 'correct',
      explanation: 'It is correct'
=======
      skillEditorPage.moveToQuestionsTab();
      skillEditorPage.clickCreateQuestionButton();
      skillEditorPage.confirmSkillDifficulty();
      explorationEditorMainTab.setContent(forms.toRichText('Question 1'));
      explorationEditorMainTab.setInteraction('TextInput', 'Placeholder', 5);
      explorationEditorMainTab.addResponse(
        'TextInput', forms.toRichText('Correct Answer'), null, false,
        'FuzzyEquals', 'correct');
      explorationEditorMainTab.getResponseEditor(0).markAsCorrect();
      explorationEditorMainTab.addHint('Hint 1');
      explorationEditorMainTab.addSolution('TextInput', {
        correctAnswer: 'correct',
        explanation: 'It is correct'
      });
      skillEditorPage.saveQuestion();
      general.closeCurrentTabAndSwitchTo(handle);
      topicsAndSkillsDashboardPage.get();
      topicsAndSkillsDashboardPage.navigateToUnusedSkillsTab();
      topicsAndSkillsDashboardPage.mergeSkillWithIndexToSkillWithIndex(0, 0);
      topicsAndSkillsDashboardPage.get();
      topicsAndSkillsDashboardPage.navigateToTopicWithIndex(0);
      topicEditorPage.moveToQuestionsTab();
      topicEditorPage.expectNumberOfQuestionsForSkillWithDescriptionToBe(
        1, 'Skill 2');
>>>>>>> b95f0e97
    });
    await skillEditorPage.saveQuestion();
    await general.closeCurrentTabAndSwitchTo(handle);
    await topicsAndSkillsDashboardPage.get();
    await topicsAndSkillsDashboardPage.navigateToUnusedSkillsTab();
    await topicsAndSkillsDashboardPage.mergeSkillWithIndexToSkillWithIndex(
      0, 0);
    await topicsAndSkillsDashboardPage.navigateToTopicWithIndex(0);
    await topicEditorPage.moveToQuestionsTab();
    await topicEditorPage.expectNumberOfQuestionsForSkillWithDescriptionToBe(
      1, 'Skill 2');
  });

  it('should remove a skill from list once deleted', async function() {
    await topicsAndSkillsDashboardPage
      .createSkillWithDescriptionAndExplanation(
        'Skill to be deleted', 'Concept card explanation', true);
    await topicsAndSkillsDashboardPage.get();
    await topicsAndSkillsDashboardPage.navigateToUnusedSkillsTab();
    await topicsAndSkillsDashboardPage.expectNumberOfSkillsToBe(1);
    await topicsAndSkillsDashboardPage.deleteSkillWithIndex(0);

    await topicsAndSkillsDashboardPage.get();
    await topicsAndSkillsDashboardPage.navigateToUnusedSkillsTab();
    await topicsAndSkillsDashboardPage.expectNumberOfSkillsToBe(0);
  });

  it('should remove a topic from list once deleted', async function() {
    await topicsAndSkillsDashboardPage.expectNumberOfTopicsToBe(1);
    await topicsAndSkillsDashboardPage.deleteTopicWithIndex(0);

    await topicsAndSkillsDashboardPage.get();
    await topicsAndSkillsDashboardPage.expectNumberOfTopicsToBe(0);
  });

  afterEach(async function() {
    await general.checkForConsoleErrors([]);
    await users.logout();
  });
});<|MERGE_RESOLUTION|>--- conflicted
+++ resolved
@@ -85,7 +85,6 @@
     await topicsAndSkillsDashboardPage
       .createSkillWithDescriptionAndExplanation(
         'Skill to be merged', 'Concept card explanation', false);
-<<<<<<< HEAD
     await skillEditorPage.moveToQuestionsTab();
     await skillEditorPage.clickCreateQuestionButton();
     await skillEditorPage.confirmSkillDifficulty();
@@ -102,32 +101,6 @@
     await explorationEditorMainTab.addSolution('TextInput', {
       correctAnswer: 'correct',
       explanation: 'It is correct'
-=======
-      skillEditorPage.moveToQuestionsTab();
-      skillEditorPage.clickCreateQuestionButton();
-      skillEditorPage.confirmSkillDifficulty();
-      explorationEditorMainTab.setContent(forms.toRichText('Question 1'));
-      explorationEditorMainTab.setInteraction('TextInput', 'Placeholder', 5);
-      explorationEditorMainTab.addResponse(
-        'TextInput', forms.toRichText('Correct Answer'), null, false,
-        'FuzzyEquals', 'correct');
-      explorationEditorMainTab.getResponseEditor(0).markAsCorrect();
-      explorationEditorMainTab.addHint('Hint 1');
-      explorationEditorMainTab.addSolution('TextInput', {
-        correctAnswer: 'correct',
-        explanation: 'It is correct'
-      });
-      skillEditorPage.saveQuestion();
-      general.closeCurrentTabAndSwitchTo(handle);
-      topicsAndSkillsDashboardPage.get();
-      topicsAndSkillsDashboardPage.navigateToUnusedSkillsTab();
-      topicsAndSkillsDashboardPage.mergeSkillWithIndexToSkillWithIndex(0, 0);
-      topicsAndSkillsDashboardPage.get();
-      topicsAndSkillsDashboardPage.navigateToTopicWithIndex(0);
-      topicEditorPage.moveToQuestionsTab();
-      topicEditorPage.expectNumberOfQuestionsForSkillWithDescriptionToBe(
-        1, 'Skill 2');
->>>>>>> b95f0e97
     });
     await skillEditorPage.saveQuestion();
     await general.closeCurrentTabAndSwitchTo(handle);
@@ -135,6 +108,7 @@
     await topicsAndSkillsDashboardPage.navigateToUnusedSkillsTab();
     await topicsAndSkillsDashboardPage.mergeSkillWithIndexToSkillWithIndex(
       0, 0);
+    await topicsAndSkillsDashboardPage.get();
     await topicsAndSkillsDashboardPage.navigateToTopicWithIndex(0);
     await topicEditorPage.moveToQuestionsTab();
     await topicEditorPage.expectNumberOfQuestionsForSkillWithDescriptionToBe(
