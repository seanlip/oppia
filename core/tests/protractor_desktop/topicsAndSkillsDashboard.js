--- conflicted
+++ resolved
@@ -51,10 +51,9 @@
     await topicsAndSkillsDashboardPage.get();
   });
 
-<<<<<<< HEAD
-  it('should add a new topic to list and delete it', function() {
-    topicsAndSkillsDashboardPage.expectNumberOfTopicsToBe(0);
-    topicsAndSkillsDashboardPage.createTopic(
+  it('should add a new topic to list and delete it', async function() {
+    await topicsAndSkillsDashboardPage.expectNumberOfTopicsToBe(0);
+    await topicsAndSkillsDashboardPage.createTopic(
       'Topic 1', 'Topic 1 description', 'Mathematics', true);
 
     topicsAndSkillsDashboardPage.get();
@@ -92,14 +91,6 @@
     topicsAndSkillsDashboardPage.resetTopicFilters();
 
     topicsAndSkillsDashboardPage.expectNumberOfTopicsToBe(2);
-=======
-  it('should add a new topic to list', async function() {
-    await topicsAndSkillsDashboardPage.expectNumberOfTopicsToBe(0);
-    await topicsAndSkillsDashboardPage.createTopic('Topic 1', true);
-
-    await topicsAndSkillsDashboardPage.get();
-    await topicsAndSkillsDashboardPage.expectNumberOfTopicsToBe(1);
->>>>>>> 9d178035
   });
 
   it('should move published skill to unused skills section', async function() {
@@ -169,22 +160,8 @@
     await topicsAndSkillsDashboardPage.expectNumberOfSkillsToBe(0);
   });
 
-<<<<<<< HEAD
-  afterEach(function() {
-    general.checkForConsoleErrors([]);
-    users.logout();
-=======
-  it('should remove a topic from list once deleted', async function() {
-    await topicsAndSkillsDashboardPage.expectNumberOfTopicsToBe(1);
-    await topicsAndSkillsDashboardPage.deleteTopicWithIndex(0);
-
-    await topicsAndSkillsDashboardPage.get();
-    await topicsAndSkillsDashboardPage.expectNumberOfTopicsToBe(0);
-  });
-
   afterEach(async function() {
     await general.checkForConsoleErrors([]);
     await users.logout();
->>>>>>> 9d178035
   });
 });