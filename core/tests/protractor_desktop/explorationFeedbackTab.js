--- conflicted
+++ resolved
@@ -53,17 +53,12 @@
     libraryPage = new LibraryPage.LibraryPage();
     explorationPlayerPage = new ExplorationPlayerPage.ExplorationPlayerPage();
 
-<<<<<<< HEAD
-=======
-  it('should add feedback to an exploration', function() {
->>>>>>> 46d5cac5
     users.createUser(
       'user1@ExplorationFeedback.com',
       'creatorExplorationFeedback');
     users.createUser(
       'user2@ExplorationFeedback.com',
       'learnerExplorationFeedback');
-<<<<<<< HEAD
     users.createAndLoginAdminUser(
       'user3@ExplorationFeedback.com',
       'configExplorationFeedback');
@@ -75,9 +70,7 @@
     users.logout();
   });
 
-  it('adds feedback to an exploration', function() {
-=======
->>>>>>> 46d5cac5
+  it('should add feedback to an exploration', function() {
     var feedback = 'A good exploration. Would love to see a few more questions';
     var feedbackResponse = 'Thanks for the feedback';
 
