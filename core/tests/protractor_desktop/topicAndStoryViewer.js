--- conflicted
+++ resolved
@@ -158,8 +158,8 @@
     await explorationPlayerPage.submitAnswer('Continue', null);
     await topicAndStoryViewerPage.get(
       'math', 'topic-tasv-one', 'story-player-tasv-one');
-<<<<<<< HEAD
-    await topicAndStoryViewerPage.expectLockedChaptersCountToBe(0);
+    await topicAndStoryViewerPage.expectCompletedLessonCountToBe(2);
+    await topicAndStoryViewerPage.expectUncompletedLessonCountToBe(1);
   });  
 
   it('should show descrption of a topic.', async function() {
@@ -177,10 +177,6 @@
   it('should show list of revision cards.', async function(){
     await subTopicViewerPage.get('math', 'topic-tasv-one');
     await subTopicViewerPage.expectedRevisionCardCountToBe(1);
-=======
-    await topicAndStoryViewerPage.expectCompletedLessonCountToBe(2);
-    await topicAndStoryViewerPage.expectUncompletedLessonCountToBe(1);
->>>>>>> 39a9cb93
   });
 
   afterEach(async function() {
