// Copyright 2019 The Oppia Authors. All Rights Reserved.
//
// Licensed under the Apache License, Version 2.0 (the "License");
// you may not use this file except in compliance with the License.
// You may obtain a copy of the License at
//
//      http://www.apache.org/licenses/LICENSE-2.0
//
// Unless required by applicable law or agreed to in writing, software
// distributed under the License is distributed on an "AS-IS" BASIS,
// WITHOUT WARRANTIES OR CONDITIONS OF ANY KIND, either express or implied.
// See the License for the specific language governing permissions and
// limitations under the License.

/**
 * @fileoverview End-to-end tests for the functionality of the translation tab
 * in the exploration editor.
 */

var forms = require('../protractor_utils/forms.js');
var general = require('../protractor_utils/general.js');
var users = require('../protractor_utils/users.js');
var workflow = require('../protractor_utils/workflow.js');

var CreatorDashboardPage = require(
  '../protractor_utils/CreatorDashboardPage.js');
var ExplorationEditorPage = require(
  '../protractor_utils/ExplorationEditorPage.js');

describe('Exploration translation', function() {
  var creatorDashboardPage = null;
  var explorationEditorMainTab = null;
  var explorationEditorPage = null;
  var explorationEditorSettingsTab = null;
  var explorationEditorTranslationTab = null;

  beforeAll(function() {
    creatorDashboardPage = new CreatorDashboardPage.CreatorDashboardPage();
    explorationEditorPage = new ExplorationEditorPage.ExplorationEditorPage();
    explorationEditorMainTab = explorationEditorPage.getMainTab();
    explorationEditorSettingsTab = explorationEditorPage.getSettingsTab();
    explorationEditorTranslationTab = explorationEditorPage.getTranslationTab();

    // Create a common exploration for testing.
    users.createUser('common@translationTab.com', 'commonUserTranslationTab');
    users.login('common@translationTab.com');
    workflow.createExploration();

    explorationEditorMainTab.setStateName('first');
    explorationEditorMainTab.setContent(forms.toRichText(
      'This is first card.'));
    explorationEditorMainTab.setInteraction('NumericInput');
    explorationEditorMainTab.addResponse(
      'NumericInput', forms.toRichText('This is feedback1.'),
      'second', true, 'Equals', 6);
    var responseEditor = explorationEditorMainTab.getResponseEditor('default');
    responseEditor.setFeedback(forms.toRichText('This is default_outcome.'));
    explorationEditorMainTab.addHint('This is hint1.');
    explorationEditorMainTab.addHint('This is hint2.');
    explorationEditorMainTab.addSolution('NumericInput', {
      correctAnswer: 6,
      explanation: 'This is solution.'
    });
    explorationEditorMainTab.moveToState('second');
    explorationEditorMainTab.setContent(forms.toRichText(
      'This is second card.'));
    explorationEditorMainTab.setInteraction('NumericInput');
    explorationEditorMainTab.addResponse(
      'NumericInput', forms.toRichText('This is feedback1.'),
      'third', true, 'Equals', 6);
    explorationEditorMainTab.moveToState('third');
    explorationEditorMainTab.setContent(
      forms.toRichText('This is third card.'));
    explorationEditorMainTab.setInteraction('Continue');
    responseEditor = explorationEditorMainTab.getResponseEditor('default');
    responseEditor.setDestination('final card', true, null);
    // Setup a terminating state.
    explorationEditorMainTab.moveToState('final card');
    explorationEditorMainTab.setInteraction('EndExploration');
    explorationEditorPage.navigateToSettingsTab();
    explorationEditorSettingsTab.setTitle('tests');
    explorationEditorSettingsTab.setCategory('Algorithms');
    explorationEditorSettingsTab.setObjective('Run tests using same' +
    ' exploration.');
    explorationEditorPage.saveChanges('Done!');
    users.logout();
  });

  it('should walkthrough translation tutorial when user clicks next',
    function() {
      users.createUser('userclicknext@translationTabTutorial.com',
        'userclicknextTranslationTabTutorial');
      users.login('userclicknext@translationTabTutorial.com');
      workflow.createExploration();

      explorationEditorPage.navigateToTranslationTab();
      explorationEditorTranslationTab.startTutorial();
      explorationEditorTranslationTab.playTutorial();
      explorationEditorTranslationTab.finishTutorial();
      users.logout();
      general.checkForConsoleErrors([]);
    });

  it('should have all the state contents', function() {
    users.login('common@translationTab.com');
    creatorDashboardPage.get();
    // Test using common exploration.
    creatorDashboardPage.editExploration('tests');

    explorationEditorPage.navigateToTranslationTab();
    explorationEditorTranslationTab.exitTutorial();
    explorationEditorTranslationTab.expectContentTabContentToMatch(
      'This is first card.');
    explorationEditorTranslationTab.expectFeedbackTabContentsToMatch(
      ['This is feedback1.', 'This is default_outcome.']);
    explorationEditorTranslationTab.expectSolutionTabContentToMatch(
      'This is solution.');
    explorationEditorTranslationTab.expectHintsTabContentsToMatch(
      ['This is hint1.', 'This is hint2.']);
    users.logout();
    general.checkForConsoleErrors([]);
  });

  it('should have a correct numerical status', function() {
    users.login('common@translationTab.com');
    creatorDashboardPage.get();
    // Test using common exploration.
    creatorDashboardPage.editExploration('tests');

    explorationEditorPage.navigateToTranslationTab();
    explorationEditorTranslationTab.exitTutorial();
    // To check the absence of any audio translation in exploration initially.
    explorationEditorTranslationTab.expectNumericalStatusToMatch('(0/11)');
    explorationEditorTranslationTab.openUploadAudioModal();
    var relativePathOfAudioToUpload = '../data/cafe.mp3';
    explorationEditorTranslationTab.uploadAudio(relativePathOfAudioToUpload);
    /**
     * To check correct display of numerical status after the upload of audio
     * translation in exploration.
     */
    explorationEditorTranslationTab.expectNumericalStatusToMatch('(1/11)');
    explorationEditorTranslationTab.openUploadAudioModal();
    relativePathOfAudioToUpload = '../data/img.png';
    /**
     * To check behaviour on attempting to upload an image as audio
     * translation.
     */
    explorationEditorTranslationTab.expectWrongFileType(
      relativePathOfAudioToUpload);
    explorationEditorTranslationTab.expectSaveUploadedAudioButtonToBeDisabled(
    );
    explorationEditorTranslationTab.expectNumericalStatusToMatch('(1/11)');

    relativePathOfAudioToUpload = '../data/cafe-over-five-minutes.mp3';
    explorationEditorTranslationTab.expectAudioOverFiveMinutes(
      relativePathOfAudioToUpload);
    /**
     * To check behaviour on attempting to upload an audio translation with
     * length above 300 seconds.
     */
    explorationEditorTranslationTab.expectSaveUploadedAudioButtonToBeDisabled();
    explorationEditorTranslationTab.expectNumericalStatusToMatch('(1/11)');
    users.logout();

    general.checkForConsoleErrors(
      ['Failed to load resource: the server responded with a status of 400' +
       '(Bad Request)', {status_code: 400,
        error: 'Audio files must be under 300 seconds in length.' +
       ' The uploaded file is 301.87 seconds long.'}]);
  });

<<<<<<< HEAD
  it('should provide correct status color for each state in the graph view',
    function() {
      var ALL_AUDIO_AVAILABLE_COLOR = 'rgb(22, 167, 101)';
      var FEW_AUDIO_AVAILABLE_COLOR = 'rgb(233, 179, 48)';
      var NO_AUDIO_AVAILABLE_COLOR = 'rgb(209, 72, 54)';
      var relativePathOfAudioToUpload = '../data/cafe.mp3';

      users.login('common@translationTab.com');
      creatorDashboardPage.get();
      // Test using common exploration.
      creatorDashboardPage.editExploration('tests');
      explorationEditorPage.navigateToTranslationTab();
      explorationEditorTranslationTab.exitTutorial();
      explorationEditorTranslationTab.moveToState('second');
      explorationEditorTranslationTab.openUploadAudioModal();
      explorationEditorTranslationTab.uploadAudio(relativePathOfAudioToUpload);
      explorationEditorTranslationTab.moveToState('final card');
      explorationEditorTranslationTab.openUploadAudioModal();
      explorationEditorTranslationTab.uploadAudio(relativePathOfAudioToUpload);

      // To check that the status color is correct for cards.
      explorationEditorTranslationTab.expectCorrectStatusColor(
        'second', FEW_AUDIO_AVAILABLE_COLOR);
      explorationEditorTranslationTab.expectCorrectStatusColor(
        'third', NO_AUDIO_AVAILABLE_COLOR);
      explorationEditorTranslationTab.expectCorrectStatusColor(
        'final card', ALL_AUDIO_AVAILABLE_COLOR);

      general.checkForConsoleErrors([]);
    });
=======
  it('should contain accessibility elements', function() {
    users.createUser('user2@translationTab.com', 'user2TranslationTab');
    users.login('user2@translationTab.com');
    workflow.createExploration();

    explorationEditorMainTab.setStateName('first');
    explorationEditorMainTab.setContent(forms.toRichText(
      'This is first card.'));
    explorationEditorMainTab.setInteraction('NumericInput');
    explorationEditorMainTab.addResponse(
      'NumericInput', forms.toRichText('This is feedback1.'),
      'second', true, 'Equals', 6);
    var responseEditor = explorationEditorMainTab.getResponseEditor('default');
    responseEditor.setFeedback(forms.toRichText('This is default_outcome.'));
    explorationEditorMainTab.addHint('This is hint1.');
    explorationEditorMainTab.addHint('This is hint2.');
    explorationEditorMainTab.addSolution('NumericInput', {
      correctAnswer: 6,
      explanation: 'This is solution.'
    });
    explorationEditorMainTab.moveToState('second');
    explorationEditorMainTab.setContent(
      forms.toRichText('This is second card.'));
    explorationEditorMainTab.setInteraction('Continue');
    responseEditor = explorationEditorMainTab.getResponseEditor('default');
    responseEditor.setDestination('final card', true, null);
    // Setup a terminating state.
    explorationEditorMainTab.moveToState('final card');
    explorationEditorMainTab.setInteraction('EndExploration');
    explorationEditorMainTab.moveToState('first');
    explorationEditorPage.saveChanges();

    explorationEditorPage.navigateToTranslationTab();
    explorationEditorTranslationTab.expectNumericalStatusAccessibilityToMatch(
      '0 items translated out of 8 items');
    explorationEditorTranslationTab.expectContentAccessibilityToMatch(
      'Content of the card');
    explorationEditorTranslationTab.expectFeedbackAccessibilityToMatch(
      'Feedback responses for answer groups');
    explorationEditorTranslationTab.expectHintAccessibilityToMatch(
      'Hints for the state');
    explorationEditorTranslationTab.expectSolutionAccessibilityToMatch(
      'Solutions for the state');
    explorationEditorTranslationTab.expectStartRecordingAccessibilityToMatch(
      'Start recording');
    explorationEditorTranslationTab.expectUploadRecordingAccessibilityToMatch(
      'Upload translated file');
    explorationEditorTranslationTab.expectPlayRecordingAccessibilityToMatch(
      'Play recorded audio');
    users.logout();
  });
>>>>>>> 8ff0c910

  it(
    'should maintain its active sub-tab on saving draft and publishing changes',
    function() {
      users.createUser('user@translationSubTab.com', 'userTranslationSubTab');
      users.login('user@translationSubTab.com');
      workflow.createExploration();

      explorationEditorPage.navigateToSettingsTab();
      explorationEditorSettingsTab.setTitle('Check');
      explorationEditorSettingsTab.setCategory('Algorithms');
      explorationEditorSettingsTab.setObjective('To check the translation tab');
      explorationEditorPage.navigateToMainTab();
      explorationEditorMainTab.setStateName('one');
      explorationEditorMainTab.setContent(forms.toRichText(
        'This is first card.'));
      explorationEditorMainTab.setInteraction('NumericInput');
      explorationEditorMainTab.addResponse(
        'NumericInput', forms.toRichText('This is feedback1.'),
        'two', true, 'Equals', 6);
      var responseEditor = explorationEditorMainTab.getResponseEditor(
        'default');
      responseEditor.setFeedback(forms.toRichText(
        'This is default_outcome.'));
      explorationEditorMainTab.addHint('This is hint1.');
      explorationEditorMainTab.addHint('This is hint2.');
      explorationEditorMainTab.addSolution('NumericInput', {
        correctAnswer: 6,
        explanation: 'This is solution.'
      });
      explorationEditorMainTab.moveToState('two');
      explorationEditorMainTab.setContent(forms.toRichText(
        'This is second card.'));
      explorationEditorMainTab.setInteraction('NumericInput');
      explorationEditorMainTab.addResponse(
        'NumericInput', forms.toRichText('This is feedback1.'),
        'final card', true, 'Equals', 7);
      responseEditor = explorationEditorMainTab.getResponseEditor(
        'default');
      responseEditor.setFeedback(forms.toRichText('This is default_outcome.'));
      explorationEditorMainTab.addHint('This is hint1.');
      explorationEditorMainTab.addHint('This is hint2.');
      explorationEditorMainTab.addSolution('NumericInput', {
        correctAnswer: 7,
        explanation: 'This is solution.'
      });
      explorationEditorMainTab.moveToState('final card');
      explorationEditorMainTab.setInteraction('EndExploration');
      explorationEditorMainTab.moveToState('two');
      explorationEditorPage.navigateToTranslationTab();
      explorationEditorTranslationTab.exitTutorial();
      explorationEditorTranslationTab.navigateToFeedbackTab();
      explorationEditorPage.saveChanges();
      explorationEditorTranslationTab.expectFeedbackTabToBeActive();
      workflow.publishExploration();
      explorationEditorTranslationTab.expectFeedbackTabToBeActive();
      general.checkForConsoleErrors([]);
    });


  it('should change translation language correctly', function() {
    users.createUser('user@translationTabLang.com', 'userTranslationTabLang');
    users.login('user@translationTabLang.com');
    workflow.createExploration();

    explorationEditorMainTab.setStateName('first');
    explorationEditorMainTab.setContent(forms.toRichText(
      'this is card 1'));
    explorationEditorPage.navigateToTranslationTab();
    explorationEditorTranslationTab.changeTranslationLanguage('Hindi');
    general.checkForConsoleErrors([]);
  });
});<|MERGE_RESOLUTION|>--- conflicted
+++ resolved
@@ -120,6 +120,33 @@
     users.logout();
     general.checkForConsoleErrors([]);
   });
+  
+  it('should contain accessibility elements', function() {
+    users.login('common@translationTab.com');
+    creatorDashboardPage.get();
+    // Test using common exploration.
+    creatorDashboardPage.editExploration('tests');
+
+    explorationEditorPage.navigateToTranslationTab();
+    explorationEditorTranslationTab.expectNumericalStatusAccessibilityToMatch(
+      '0 items translated out of 11 items');
+    explorationEditorTranslationTab.expectContentAccessibilityToMatch(
+      'Content of the card');
+    explorationEditorTranslationTab.expectFeedbackAccessibilityToMatch(
+      'Feedback responses for answer groups');
+    explorationEditorTranslationTab.expectHintAccessibilityToMatch(
+      'Hints for the state');
+    explorationEditorTranslationTab.expectSolutionAccessibilityToMatch(
+      'Solutions for the state');
+    explorationEditorTranslationTab.expectStartRecordingAccessibilityToMatch(
+      'Start recording');
+    explorationEditorTranslationTab.expectUploadRecordingAccessibilityToMatch(
+      'Upload translated file');
+    explorationEditorTranslationTab.expectPlayRecordingAccessibilityToMatch(
+      'Play recorded audio');
+    users.logout();
+    general.checkForConsoleErrors([]);
+  });
 
   it('should have a correct numerical status', function() {
     users.login('common@translationTab.com');
@@ -169,7 +196,7 @@
        ' The uploaded file is 301.87 seconds long.'}]);
   });
 
-<<<<<<< HEAD
+
   it('should provide correct status color for each state in the graph view',
     function() {
       var ALL_AUDIO_AVAILABLE_COLOR = 'rgb(22, 167, 101)';
@@ -200,59 +227,7 @@
 
       general.checkForConsoleErrors([]);
     });
-=======
-  it('should contain accessibility elements', function() {
-    users.createUser('user2@translationTab.com', 'user2TranslationTab');
-    users.login('user2@translationTab.com');
-    workflow.createExploration();
-
-    explorationEditorMainTab.setStateName('first');
-    explorationEditorMainTab.setContent(forms.toRichText(
-      'This is first card.'));
-    explorationEditorMainTab.setInteraction('NumericInput');
-    explorationEditorMainTab.addResponse(
-      'NumericInput', forms.toRichText('This is feedback1.'),
-      'second', true, 'Equals', 6);
-    var responseEditor = explorationEditorMainTab.getResponseEditor('default');
-    responseEditor.setFeedback(forms.toRichText('This is default_outcome.'));
-    explorationEditorMainTab.addHint('This is hint1.');
-    explorationEditorMainTab.addHint('This is hint2.');
-    explorationEditorMainTab.addSolution('NumericInput', {
-      correctAnswer: 6,
-      explanation: 'This is solution.'
-    });
-    explorationEditorMainTab.moveToState('second');
-    explorationEditorMainTab.setContent(
-      forms.toRichText('This is second card.'));
-    explorationEditorMainTab.setInteraction('Continue');
-    responseEditor = explorationEditorMainTab.getResponseEditor('default');
-    responseEditor.setDestination('final card', true, null);
-    // Setup a terminating state.
-    explorationEditorMainTab.moveToState('final card');
-    explorationEditorMainTab.setInteraction('EndExploration');
-    explorationEditorMainTab.moveToState('first');
-    explorationEditorPage.saveChanges();
-
-    explorationEditorPage.navigateToTranslationTab();
-    explorationEditorTranslationTab.expectNumericalStatusAccessibilityToMatch(
-      '0 items translated out of 8 items');
-    explorationEditorTranslationTab.expectContentAccessibilityToMatch(
-      'Content of the card');
-    explorationEditorTranslationTab.expectFeedbackAccessibilityToMatch(
-      'Feedback responses for answer groups');
-    explorationEditorTranslationTab.expectHintAccessibilityToMatch(
-      'Hints for the state');
-    explorationEditorTranslationTab.expectSolutionAccessibilityToMatch(
-      'Solutions for the state');
-    explorationEditorTranslationTab.expectStartRecordingAccessibilityToMatch(
-      'Start recording');
-    explorationEditorTranslationTab.expectUploadRecordingAccessibilityToMatch(
-      'Upload translated file');
-    explorationEditorTranslationTab.expectPlayRecordingAccessibilityToMatch(
-      'Play recorded audio');
-    users.logout();
-  });
->>>>>>> 8ff0c910
+
 
   it(
     'should maintain its active sub-tab on saving draft and publishing changes',
