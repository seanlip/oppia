--- conflicted
+++ resolved
@@ -57,7 +57,6 @@
       topicsAndSkillsDashboardPage.createTopic('Topic 1', false);
       topicEditorPage.submitTopicThumbnail('../data/test_svg.svg');
       topicEditorPage.saveTopic('Added thumbnail.');
-<<<<<<< HEAD
       var url = await browser.getCurrentUrl();
       var topicId = url.split('/')[4].slice(0, -1);
       general.closeCurrentTabAndSwitchTo(handle);
@@ -68,35 +67,14 @@
           elem.editItem(0, 'Dictionary').editEntry(1, 'List').addItem(
             'Unicode').setValue(topicId);
         });
-      classroomPage.get('Math');
+      classroomPage.get('math');
       classroomPage.expectNumberOfTopicsToBe(0);
       topicsAndSkillsDashboardPage.get();
       topicsAndSkillsDashboardPage.navigateToTopicWithIndex(0);
       topicEditorPage.publishTopic();
-      classroomPage.get('Math');
+      classroomPage.get('math');
       classroomPage.expectNumberOfTopicsToBe(1);
       await users.logout();
-=======
-      browser.getCurrentUrl().then(function(url) {
-        var topicId = url.split('/')[4].slice(0, -1);
-        general.closeCurrentTabAndSwitchTo(handle);
-        adminPage.editConfigProperty(
-          'The set of topic IDs for each classroom page.',
-          'List',
-          function(elem) {
-            elem.editItem(0, 'Dictionary').editEntry(1, 'List').addItem(
-              'Unicode').setValue(topicId);
-          });
-        classroomPage.get('math');
-        classroomPage.expectNumberOfTopicsToBe(0);
-        topicsAndSkillsDashboardPage.get();
-        topicsAndSkillsDashboardPage.navigateToTopicWithIndex(0);
-        topicEditorPage.publishTopic();
-        classroomPage.get('math');
-        classroomPage.expectNumberOfTopicsToBe(1);
-        users.logout();
-      });
->>>>>>> fc84f170
     });
 
   afterEach(function() {
