// Copyright 2020 The Oppia Authors. All Rights Reserved.
//
// Licensed under the Apache License, Version 2.0 (the "License");
// you may not use this file except in compliance with the License.
// You may obtain a copy of the License at
//
//      http://www.apache.org/licenses/LICENSE-2.0
//
// Unless required by applicable law or agreed to in writing, software
// distributed under the License is distributed on an "AS-IS" BASIS,
// WITHOUT WARRANTIES OR CONDITIONS OF ANY KIND, either express or implied.
// See the License for the specific language governing permissions and
// limitations under the License.

/**
 * @fileoverview End-to-end tests for file upload features in the classroom
 * page.
 */

var general = require('../protractor_utils/general.js');
var users = require('../protractor_utils/users.js');

var AdminPage = require('../protractor_utils/AdminPage.js');
var ClassroomPage = require('../protractor_utils/ClassroomPage.js');
var LibraryPage = require('../protractor_utils/LibraryPage.js');
var TopicsAndSkillsDashboardPage = require(
  '../protractor_utils/TopicsAndSkillsDashboardPage.js');
var TopicEditorPage = require('../protractor_utils/TopicEditorPage.js');

describe('Classroom page functionality', function() {
  var adminPage = null;
  var classroomPage = null;
  var topicsAndSkillsDashboardPage = null;
  var topicEditorPage = null;

  beforeAll(function() {
    adminPage = new AdminPage.AdminPage();
    classroomPage = new ClassroomPage.ClassroomPage();
    libraryPage = new LibraryPage.LibraryPage();
    topicsAndSkillsDashboardPage =
      new TopicsAndSkillsDashboardPage.TopicsAndSkillsDashboardPage();
    topicEditorPage =
      new TopicEditorPage.TopicEditorPage();

    users.createAndLoginAdminUser(
      'creator@classroomPage.com', 'creatorClassroomPage');
  });

  beforeEach(function() {
    users.login('creator@classroomPage.com');
  });

  it('should add a new published topic to the Math classroom', function() {
    topicsAndSkillsDashboardPage.get();
<<<<<<< HEAD
    topicsAndSkillsDashboardPage.createTopic('Topic 1', 'abbrev', false);
=======
    topicsAndSkillsDashboardPage.createTopic('Topic 1');
>>>>>>> 25adfb75
    topicEditorPage.submitTopicThumbnail('../data/img.png');
    topicEditorPage.saveTopic('Added thumbnail.');
    browser.getCurrentUrl().then(function(url) {
      var topicId = url.split('/')[4].slice(0, -1);
      general.closeCurrentTab(0);
      adminPage.editConfigProperty(
        'The set of topic IDs for each classroom page.',
        'List',
        function(elem) {
          elem.editItem(0, 'Dictionary').editEntry(1, 'List').addItem(
            'Unicode').setValue(topicId);
        });
      classroomPage.get('Math');
      classroomPage.expectNumberOfTopicsToBe(0);
      topicsAndSkillsDashboardPage.get();
      topicsAndSkillsDashboardPage.navigateToTopicWithIndex(0);
      topicEditorPage.publishTopic();
      classroomPage.get('Math');
      classroomPage.expectNumberOfTopicsToBe(1);
    });
    users.logout();
  });

  afterEach(function() {
    general.checkForConsoleErrors([]);
  });
});<|MERGE_RESOLUTION|>--- conflicted
+++ resolved
@@ -52,11 +52,7 @@
 
   it('should add a new published topic to the Math classroom', function() {
     topicsAndSkillsDashboardPage.get();
-<<<<<<< HEAD
-    topicsAndSkillsDashboardPage.createTopic('Topic 1', 'abbrev', false);
-=======
-    topicsAndSkillsDashboardPage.createTopic('Topic 1');
->>>>>>> 25adfb75
+    topicsAndSkillsDashboardPage.createTopic('Topic 1', false);
     topicEditorPage.submitTopicThumbnail('../data/img.png');
     topicEditorPage.saveTopic('Added thumbnail.');
     browser.getCurrentUrl().then(function(url) {
