--- conflicted
+++ resolved
@@ -51,28 +51,10 @@
   });
 
   it('should add a new published topic to the Math classroom', function() {
-<<<<<<< HEAD
-    topicsAndSkillsDashboardPage.get();
-    topicsAndSkillsDashboardPage.createTopic('Topic 1', 'abbrev');
-    topicEditorPage.submitTopicThumbnail('../data/test_svg.svg');
-    topicEditorPage.saveTopic('Added thumbnail.');
-    browser.getCurrentUrl().then(function(url) {
-      var topicId = url.split('/')[4].slice(0, -1);
-      adminPage.editConfigProperty(
-        'The set of topic IDs for each classroom page.',
-        'List',
-        function(elem) {
-          elem.editItem(0, 'Dictionary').editEntry(1, 'List').addItem(
-            'Unicode').setValue(topicId);
-        });
-      classroomPage.get('Math');
-      classroomPage.expectNumberOfTopicsToBe(0);
-=======
     browser.getWindowHandle().then(function(handle) {
->>>>>>> 0e570983
       topicsAndSkillsDashboardPage.get();
       topicsAndSkillsDashboardPage.createTopic('Topic 1', false);
-      topicEditorPage.submitTopicThumbnail('../data/img.png');
+      topicEditorPage.submitTopicThumbnail('../data/test_svg.svg');
       topicEditorPage.saveTopic('Added thumbnail.');
       browser.getCurrentUrl().then(function(url) {
         var topicId = url.split('/')[4].slice(0, -1);
