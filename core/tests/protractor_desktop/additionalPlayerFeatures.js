--- conflicted
+++ resolved
@@ -119,29 +119,6 @@
     await libraryPage.get();
     await libraryPage.clickExplorationObjective();
     await explorationPlayerPage.reportExploration();
-<<<<<<< HEAD
-  });
-
-  it('should let learners suggest changes to an exploration', async function() {
-    await users.createUser(
-      'creator2@editorAndPlayer.com', 'creator2EditorAndPlayer');
-    await users.login('creator2@editorAndPlayer.com');
-    // Set expectWelcomeModal: true.
-    await workflow.createAndPublishExploration(
-      'Adding Fractions', 'Mathematics', 'Let us learn how to add fractions',
-      'English', true);
-    await users.logout();
-
-    await users.createUser('learner2@editorAndPlayer.com', 'learner2');
-    await users.login('learner2@editorAndPlayer.com');
-    await libraryPage.get();
-    await libraryPage.findExploration('Adding Fractions');
-    await libraryPage.playExploration('Adding Fractions');
-    await explorationPlayerPage.clickSuggestChangesButton();
-    await explorationPlayerPage.fillAndSubmitSuggestion(
-      'Lets test the suggestion feature', 'Oh wow, It works!');
-=======
->>>>>>> c0f62c71
     await users.logout();
   });
 
