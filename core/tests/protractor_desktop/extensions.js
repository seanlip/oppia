// Copyright 2014 The Oppia Authors. All Rights Reserved.
//
// Licensed under the Apache License, Version 2.0 (the "License");
// you may not use this file except in compliance with the License.
// You may obtain a copy of the License at
//
//      http://www.apache.org/licenses/LICENSE-2.0
//
// Unless required by applicable law or agreed to in writing, software
// distributed under the License is distributed on an "AS-IS" BASIS,
// WITHOUT WARRANTIES OR CONDITIONS OF ANY KIND, either express or implied.
// See the License for the specific language governing permissions and
// limitations under the License.

/**
 * @fileoverview End-to-end tests for rich-text components and interactions.
 */

var forms = require('../protractor_utils/forms.js');
var general = require('../protractor_utils/general.js');
var interactions = require('../../../extensions/interactions/protractor.js');
var users = require('../protractor_utils/users.js');
var workflow = require('../protractor_utils/workflow.js');
var waitFor = require('../protractor_utils/waitFor.js');

var ExplorationEditorPage =
  require('../protractor_utils/ExplorationEditorPage.js');
var ExplorationPlayerPage =
  require('../protractor_utils/ExplorationPlayerPage.js');
var LibraryPage = require('../protractor_utils/LibraryPage.js');

describe('rich-text components', function() {
  var explorationEditorPage = null;
  var explorationEditorMainTab = null;
  var explorationPlayerPage = null;

  beforeEach(function() {
    explorationEditorPage = new ExplorationEditorPage.ExplorationEditorPage();
    explorationEditorMainTab = explorationEditorPage.getMainTab();
    explorationPlayerPage = new ExplorationPlayerPage.ExplorationPlayerPage();
  });

  it('should display correctly', async function() {
    await users.createUser(
      'user@richTextComponents.com', 'userRichTextComponents');
    await users.login('user@richTextComponents.com');

    await workflow.createExploration();

    await explorationEditorMainTab.setContent(async function(richTextEditor) {
      await richTextEditor.appendBoldText('bold');
      await richTextEditor.appendPlainText(' ');
      // TODO(Jacob): Add test for image RTE component.
      await richTextEditor.addRteComponent('Link', 'http://google.com/', true);
      await richTextEditor.addRteComponent('Math', 'abc');
      await richTextEditor.addRteComponent(
        'Video', 'M7lc1UVf-VE', 10, 100, false);
      // We put these last as otherwise Protractor sometimes fails to scroll to
      // and click on them.
      await richTextEditor.addRteComponent(
        'Collapsible', 'title', await forms.toRichText('inner'));
      await richTextEditor.addRteComponent('Tabs', [{
        title: 'title 1',
        content: await forms.toRichText('contents 1')
      }, {
        title: 'title 1',
        content: await forms.toRichText('contents 2')
      }]);
    });

    await explorationEditorPage.navigateToPreviewTab();

    await explorationPlayerPage.expectContentToMatch(
      async function(richTextChecker) {
        await richTextChecker.readBoldText('bold');
        await richTextChecker.readPlainText(' ');
        await richTextChecker.readRteComponent(
          'Link', 'http://google.com/', true);
        await richTextChecker.readRteComponent('Math', 'abc');
        await richTextChecker.readRteComponent(
          'Video', 'M7lc1UVf-VE', 10, 100, false);
        await richTextChecker.readRteComponent(
          'Collapsible', 'title', await forms.toRichText('inner'));
        await richTextChecker.readRteComponent('Tabs', [{
          title: 'title 1',
          content: await forms.toRichText('contents 1')
        }, {
          title: 'title 1',
          content: await forms.toRichText('contents 2')
        }]);
      });

    await explorationEditorPage.discardChanges();
    await users.logout();
  });

  // TODO(Jacob): Add in a test for the use of rich text inside collapsibles
  // and tabs. Previous attempts at such a test intermittently fail with the
  // rich-text checker unable to read the formatted text.

  afterEach(async function() {
    await general.checkForConsoleErrors([
      // TODO(pranavsid98): This error is caused by the upgrade from Chrome 60
      // to Chrome 61. Chrome version at time of recording this is 61.0.3163.
      'chrome-extension://invalid/ - Failed to load resource: net::ERR_FAILED',
    ]);
  });
});


describe('Interactions', function() {
  var explorationEditorPage = null;
  var explorationEditorMainTab = null;
  var explorationEditorSettingsTab = null;
  var explorationPlayerPage = null;
  var libraryPage = null;

  beforeEach(function() {
    explorationEditorPage = new ExplorationEditorPage.ExplorationEditorPage();
    explorationEditorMainTab = explorationEditorPage.getMainTab();
    explorationEditorSettingsTab = explorationEditorPage.getSettingsTab();
    explorationPlayerPage = new ExplorationPlayerPage.ExplorationPlayerPage();
    libraryPage = new LibraryPage.LibraryPage();
  });

  it('should pass their own test suites', async function() {
    await users.createUser('user@interactions.com', 'userInteractions');
    await users.login('user@interactions.com');
    await workflow.createExploration();
    await explorationEditorMainTab.setStateName('first');
    await explorationEditorMainTab.setContent(
      await forms.toRichText('some content'));

    var defaultOutcomeSet = false;

    for (var interactionId in interactions.INTERACTIONS) {
      var interaction = interactions.INTERACTIONS[interactionId];

      for (var i = 0; i < interaction.testSuite.length; i++) {
        var test = interaction.testSuite[i];

        await explorationEditorMainTab.setInteraction.apply(
          null, [interactionId].concat(test.interactionArguments));

        // Delete any leftover rules that may remain from previous tests of the
        // same interaction, so they won't interfere with the current test.
        var deleteResponseButton = element(by.css(
          '.protractor-test-delete-response'));
        var confirmDeleteResponseButton = element(by.css(
          '.protractor-test-confirm-delete-response'));
        if (await deleteResponseButton.isPresent()) {
          await deleteResponseButton.click();
          await confirmDeleteResponseButton.click();
        }

        await explorationEditorMainTab.addResponse.apply(
          explorationEditorMainTab, [
            interactionId, await forms.toRichText('yes'), null, false
          ].concat(test.ruleArguments));

        if (!defaultOutcomeSet) {
          // The default outcome will be preserved for subsequent tests.
          var responseEditor = (
            await explorationEditorMainTab.getResponseEditor('default'));
          await responseEditor.setFeedback(await forms.toRichText('no'));
          responseEditor = await explorationEditorMainTab.getResponseEditor(
            'default');
          await responseEditor.setDestination('(try again)', false, null);
          defaultOutcomeSet = true;
        }

        await explorationEditorPage.navigateToPreviewTab();
        await explorationPlayerPage.expectInteractionToMatch.apply(
          null, [interactionId].concat(test.expectedInteractionDetails));

        for (var j = 0; j < test.wrongAnswers.length; j++) {
          await explorationPlayerPage.submitAnswer(
            interactionId, test.wrongAnswers[j]);
          await explorationPlayerPage.expectLatestFeedbackToMatch(
            await forms.toRichText('no'));
        }
        // Dismiss conversation help card.
        var clearHelpcardButton = element(by.css(
          '.protractor-test-close-help-card-button'));
        var isPresent = await clearHelpcardButton.isPresent();
        if (isPresent) {
          await clearHelpcardButton.click();
        }

        for (var j = 0; j < test.correctAnswers.length; j++) {
          await explorationPlayerPage.submitAnswer(
            interactionId, test.correctAnswers[j]);
          await explorationPlayerPage.expectLatestFeedbackToMatch(
            await forms.toRichText('yes'));
        }
        await explorationEditorPage.navigateToMainTab();
        await explorationEditorMainTab.deleteInteraction();
      }
    }
    await explorationEditorPage.discardChanges();
    await users.logout();
  });

  it('publish and play exploration successfully', async function() {
    /*
     * This suite should be expanded as new interaction's e2e utility is added.
     */
    await users.createAndLoginUser(
      'explorationEditor@interactions.com', 'explorationEditor');
    await workflow.createExploration();

    await explorationEditorMainTab.setStateName('Graph');
    await explorationEditorMainTab.setContent(await forms.toRichText(
      'Draw a complete graph with the given vertices.'));
    var graphDictForInput = {
      vertices: [[277, 77], [248, 179], [405, 144]]
    };
    await explorationEditorMainTab.setInteraction(
      'GraphInput', graphDictForInput);
    var graphDictForResponse = {
      edges: [[0, 1], [1, 2], [0, 2]],
      vertices: [[277, 77], [248, 179], [405, 144]]
    };
    await explorationEditorMainTab.addResponse(
      'GraphInput', await forms.toRichText('Good job!'), 'MathExp',
      true, 'IsIsomorphicTo', graphDictForResponse);
    var responseEditor = await explorationEditorMainTab.getResponseEditor(
      'default');
    await responseEditor.setFeedback(await forms.toRichText(
      'A complete graph is a graph in which each pair of graph vertices is ' +
      'connected by an edge.'));

    await explorationEditorMainTab.moveToState('MathExp');
    await explorationEditorMainTab.setContent(async function(richTextEditor) {
      await richTextEditor.appendPlainText(
        'Please simplify the following expression: ');
      // Some Latex styling is expected here.
      await richTextEditor.addRteComponent(
        'Math', '16x^{12}/4x^2');
    });

    await explorationEditorMainTab.setInteraction('AlgebraicExpressionInput');
    // Proper Latex styling for rule spec is required.
    await explorationEditorMainTab.addResponse(
<<<<<<< HEAD
      'AlgebraicExpressionInput', await forms.toRichText('Good job!'), 'End',
      true, 'IsEquivalentTo', '(16(x^12))/4x^2');
    // Expecting answer to be 4x^10
=======
      'MathExpressionInput', await forms.toRichText('Good job!'), 'End', true,
      'IsMathematicallyEquivalentTo', '\\frac{16x^{12}}{4x^{2}}');
    // Expecting answer to be 4x^10.
>>>>>>> 39aca85f
    var responseEditor = await explorationEditorMainTab.getResponseEditor(
      'default');
    await responseEditor.setFeedback(await forms.toRichText(
      'A simplified expression should be smaller than the original.'));

    await explorationEditorMainTab.moveToState('End');
    await explorationEditorMainTab.setInteraction('EndExploration');
    await explorationEditorPage.navigateToSettingsTab();
    await explorationEditorSettingsTab.setTitle('Regression Test Exploration');
    await explorationEditorSettingsTab.setObjective(
      'To publish and play this exploration');
    await explorationEditorSettingsTab.setCategory('Logic');
    await explorationEditorPage.saveChanges();
    await workflow.publishExploration();
    await users.logout();

    await users.createAndLoginUser(
      'graphLearner@interactions.com', 'graphLearner');
    await libraryPage.get();
    await libraryPage.findExploration('Regression Test Exploration');
    await libraryPage.playExploration('Regression Test Exploration');
    await explorationPlayerPage.expectExplorationNameToBe(
      'Regression Test Exploration');

    // Play Graph Input interaction.
    await explorationPlayerPage.expectContentToMatch(await forms.toRichText(
      'Draw a complete graph with the given vertices.'));
    var graphDictForAnswer = {
      edges: [[1, 2], [1, 0], [0, 2]]
    };
    await explorationPlayerPage.submitAnswer('GraphInput', graphDictForAnswer);
    await explorationPlayerPage.expectLatestFeedbackToMatch(
      await forms.toRichText('Good job!'));
    await explorationPlayerPage.clickThroughToNextCard();

    // Play Math Expression Input interaction.
    await explorationPlayerPage.submitAnswer(
      'AlgebraicExpressionInput', '4 * x^10');
    await explorationPlayerPage.expectLatestFeedbackToMatch(
      await forms.toRichText('Good job!'));
    await explorationPlayerPage.clickThroughToNextCard();

    await explorationPlayerPage.expectExplorationToBeOver();
    await users.logout();
  });

  afterEach(async function() {
    await general.checkForConsoleErrors([]);
  });
});<|MERGE_RESOLUTION|>--- conflicted
+++ resolved
@@ -242,15 +242,9 @@
     await explorationEditorMainTab.setInteraction('AlgebraicExpressionInput');
     // Proper Latex styling for rule spec is required.
     await explorationEditorMainTab.addResponse(
-<<<<<<< HEAD
       'AlgebraicExpressionInput', await forms.toRichText('Good job!'), 'End',
       true, 'IsEquivalentTo', '(16(x^12))/4x^2');
     // Expecting answer to be 4x^10
-=======
-      'MathExpressionInput', await forms.toRichText('Good job!'), 'End', true,
-      'IsMathematicallyEquivalentTo', '\\frac{16x^{12}}{4x^{2}}');
-    // Expecting answer to be 4x^10.
->>>>>>> 39aca85f
     var responseEditor = await explorationEditorMainTab.getResponseEditor(
       'default');
     await responseEditor.setFeedback(await forms.toRichText(
