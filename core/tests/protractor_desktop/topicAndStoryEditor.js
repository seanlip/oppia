// Copyright 2018 The Oppia Authors. All Rights Reserved.
//
// Licensed under the Apache License, Version 2.0 (the "License");
// you may not use this file except in compliance with the License.
// You may obtain a copy of the License at
//
//      http://www.apache.org/licenses/LICENSE-2.0
//
// Unless required by applicable law or agreed to in writing, software
// distributed under the License is distributed on an "AS-IS" BASIS,
// WITHOUT WARRANTIES OR CONDITIONS OF ANY KIND, either express or implied.
// See the License for the specific language governing permissions and
// limitations under the License.

/**
 * @fileoverview End-to-end tests for the topic editor page.
 */

var forms = require('../protractor_utils/forms.js');
var general = require('../protractor_utils/general.js');
var users = require('../protractor_utils/users.js');
var waitFor = require('../protractor_utils/waitFor.js');
var workflow = require('../protractor_utils/workflow.js');

var AdminPage = require('../protractor_utils/AdminPage.js');
var Constants = require('../protractor_utils/ProtractorConstants.js');
var TopicsAndSkillsDashboardPage =
  require('../protractor_utils/TopicsAndSkillsDashboardPage.js');
var TopicEditorPage = require('../protractor_utils/TopicEditorPage.js');
var StoryEditorPage = require('../protractor_utils/StoryEditorPage.js');
var SkillEditorPage = require('../protractor_utils/SkillEditorPage.js');
var ExplorationEditorPage =
  require('../protractor_utils/ExplorationEditorPage.js');
var ExplorationPlayerPage =
  require('../protractor_utils/ExplorationPlayerPage.js');

describe('Topic editor functionality', function() {
  var topicsAndSkillsDashboardPage = null;
  var topicEditorPage = null;
  var storyEditorPage = null;
  var topicId = null;
  var skillEditorPage = null;
  var explorationEditorPage = null;
  var explorationEditorMainTab = null;

  beforeAll(async function() {
    topicsAndSkillsDashboardPage = (
      new TopicsAndSkillsDashboardPage.TopicsAndSkillsDashboardPage());
    topicEditorPage = new TopicEditorPage.TopicEditorPage();
    storyEditorPage = new StoryEditorPage.StoryEditorPage();
    skillEditorPage = new SkillEditorPage.SkillEditorPage();
    explorationEditorPage = new ExplorationEditorPage.ExplorationEditorPage();
    explorationEditorMainTab = explorationEditorPage.getMainTab();
    await users.createAndLoginAdminUser(
      'creator@topicEditor.com', 'creatorTopicEditor');
    var handle = await browser.getWindowHandle();
    await topicsAndSkillsDashboardPage.get();
    await topicsAndSkillsDashboardPage.createTopic('Topic 1',
      'Description', false);
    var url = await browser.getCurrentUrl();
    topicId = url.split('/')[4];
    await general.closeCurrentTabAndSwitchTo(handle);
  });

  beforeEach(async function() {
    await users.login('creator@topicEditor.com');
    await topicEditorPage.get(topicId);
  });

  it('should add and delete subtopics correctly', async function() {
    await topicEditorPage.addSubtopic(
      'Subtopic 1', '../data/test2_svg.svg', 'Subtopic content');
    await topicEditorPage.saveTopic('Added subtopic.');

    await topicEditorPage.get(topicId);
    await topicEditorPage.expectNumberOfSubtopicsToBe(1);
    await topicEditorPage.deleteSubtopicWithIndex(0);
    await topicEditorPage.expectNumberOfSubtopicsToBe(0);
  });

  it('should create a question for a skill in the topic', async function() {
    var skillId = null;
    var handle = await browser.getWindowHandle();
    await topicsAndSkillsDashboardPage.get();
    await topicsAndSkillsDashboardPage
      .createSkillWithDescriptionAndExplanation(
        'Skill 1', 'Concept card explanation', false);
    var url = await browser.getCurrentUrl();
    skillId = url.split('/')[4];
    await general.closeCurrentTabAndSwitchTo(handle);
    await topicsAndSkillsDashboardPage.get();
    await topicsAndSkillsDashboardPage.navigateToSkillsTab();
    await topicsAndSkillsDashboardPage.filterSkillsByStatus(
      Constants.SKILL_STATUS_UNASSIGNED);
    await topicsAndSkillsDashboardPage.assignSkillWithIndexToTopic(0, 0);

    await topicEditorPage.get(topicId);
    await topicEditorPage.moveToQuestionsTab();
    await topicEditorPage.createQuestionForSkillWithIndex(0);
    await explorationEditorMainTab.setContent(
      await forms.toRichText('Question 1'));
    await explorationEditorMainTab.setInteraction(
      'TextInput', 'Placeholder', 5);
    await explorationEditorMainTab.addResponse(
      'TextInput', await forms.toRichText('Correct Answer'), null, false,
      'FuzzyEquals', 'correct');
    var responseEditor = await explorationEditorMainTab.getResponseEditor(0);
    await responseEditor.markAsCorrect();
    await explorationEditorMainTab.addHint('Hint 1');
    await explorationEditorMainTab.addSolution('TextInput', {
      correctAnswer: 'correct',
      explanation: 'It is correct'
    });
    await topicEditorPage.saveQuestion();

    await topicEditorPage.get(topicId);
    await topicEditorPage.moveToQuestionsTab();
    await topicEditorPage.expectNumberOfQuestionsForSkillWithDescriptionToBe(
      1, 'Skill 1');

    await skillEditorPage.get(skillId);
    await skillEditorPage.moveToQuestionsTab();
    await skillEditorPage.expectNumberOfQuestionsToBe(1);
  });

  it('should add a canonical story to topic correctly', async function() {
    await topicEditorPage.expectNumberOfStoriesToBe(0);
    await topicEditorPage.createStory(
      'Story Title', 'Story description', Constants.TEST_SVG_PATH);
    await storyEditorPage.returnToTopic();

    await topicEditorPage.expectNumberOfStoriesToBe(1);
  });

  it('should edit story title, description and notes correctly',
    async function() {
      await topicEditorPage.navigateToStoryWithIndex(0);
      await storyEditorPage.changeStoryNotes(
        await forms.toRichText('Story notes'));
      await storyEditorPage.changeStoryTitle('Story Title Edited');
      await storyEditorPage.changeStoryDescription('Story Description');
      await storyEditorPage.saveStory(
        'Changed story title, description and notes');

      await storyEditorPage.returnToTopic();
      await topicEditorPage.expectStoryTitleToBe('Story Title Edited', 0);
      await topicEditorPage.navigateToStoryWithIndex(0);

      await storyEditorPage.expectTitleToBe('Story Title Edited');
      await storyEditorPage.expectDescriptionToBe('Story Description');
      await storyEditorPage.expectNotesToBe(
        await forms.toRichText('Story notes'));
    });

  it('should assign a skill to, and from subtopics',
    async function() {
      await topicsAndSkillsDashboardPage.get();
      await (
        topicsAndSkillsDashboardPage.createSkillWithDescriptionAndExplanation(
          'Skill 2', 'Concept card explanation', true));
      await topicsAndSkillsDashboardPage.get();
      await (
        topicsAndSkillsDashboardPage.createSkillWithDescriptionAndExplanation(
          'Skill 3', 'Concept card explanation', true));
      var TOPIC_NAME = 'TASE2';
      var TOPIC_DESCRIPTION = 'TASE2 description';
      await topicsAndSkillsDashboardPage.get();
      await topicsAndSkillsDashboardPage.createTopic(TOPIC_NAME,
        TOPIC_DESCRIPTION, false);
      await topicsAndSkillsDashboardPage.get();
      await topicsAndSkillsDashboardPage.navigateToSkillsTab();
      await topicsAndSkillsDashboardPage.filterSkillsByStatus(
        Constants.SKILL_STATUS_UNASSIGNED);
      await topicsAndSkillsDashboardPage.assignSkillWithIndexToTopicByTopicName(
        0, TOPIC_NAME);

      await topicsAndSkillsDashboardPage.get();
      await topicsAndSkillsDashboardPage.navigateToSkillsTab();
      await topicsAndSkillsDashboardPage.filterSkillsByStatus(
        Constants.SKILL_STATUS_UNASSIGNED);
      await topicsAndSkillsDashboardPage.assignSkillWithIndexToTopicByTopicName(
        0, TOPIC_NAME);

      await topicsAndSkillsDashboardPage.get();
      await topicsAndSkillsDashboardPage.editTopic(TOPIC_NAME);

      await topicEditorPage.addSubtopic(
        'Subtopic 1', '../data/test2_svg.svg', 'Subtopic1 Content');
      await topicEditorPage.saveTopic('Added subtopic.');

      await topicEditorPage.navigateToTopicEditorTab();
      await topicEditorPage.addSubtopic(
        'Subtopic 2', '../data/test2_svg.svg', 'Subtopic2 Content');
      await topicEditorPage.saveTopic('Added subtopics.');

      await topicEditorPage.navigateToTopicEditorTab();
      await topicEditorPage.navigateToReassignModal();
      await topicEditorPage.expectUncategorizedSkillsToBe(
        ['Skill 3', 'Skill 2']);
      await topicEditorPage.expectSubtopicWithIndexToHaveSkills(0, []);
      await topicEditorPage.expectSubtopicWithIndexToHaveSkills(1, []);

      await topicEditorPage.dragSkillToSubtopic('Skill 2', 0);
      await topicEditorPage.expectSubtopicWithIndexToHaveSkills(0, ['Skill 2']);
      await topicEditorPage.dragSkillToSubtopic('Skill 3', 1);
      await topicEditorPage.expectSubtopicWithIndexToHaveSkills(1, ['Skill 3']);
      await topicEditorPage.dragSkillFromSubtopicToSubtopic(1, 0, 'Skill 3');
      await topicEditorPage.expectSubtopicWithIndexToHaveSkills(
        0, ['Skill 2', 'Skill 3']);
      await topicEditorPage.dragSkillFromSubtopicToUncategorized(0, 'Skill 2');
      await topicEditorPage.expectUncategorizedSkillsToBe(
        ['Skill 2']);
    });

  afterEach(async function() {
    await general.checkForConsoleErrors([]);
    await users.logout();
  });
});

describe('Chapter editor functionality', function() {
  var topicsAndSkillsDashboardPage = null;
  var topicEditorPage = null;
  var storyEditorPage = null;
  var storyId = null;
  var explorationEditorPage = null;
  var dummyExplorationIds = [];
  var dummyExplorationInfo = [
    'Dummy exploration', 'Algorithm', 'Learn more about oppia', 'English'];
  var dummySkills = [];
  var allowedErrors = [];
  var topicName = 'Topic 0';
  var userEmail = 'creator@chapterTest.com';

  var createDummyExplorations = async function(numExplorations) {
    var ids = [];
    for (var i = 0; i < numExplorations; i++) {
      var info = dummyExplorationInfo.slice();
      info[0] += i.toString();
      await workflow.createAndPublishExploration.apply(workflow, info);
      var url = await browser.getCurrentUrl();
      var id = url.split('/')[4].replace('#', '');
      ids.push(id);
    }
    return ids;
  };

  var createDummySkills = async function(numSkills) {
    var skills = [];
    for (var i = 0; i < numSkills; i++) {
      var skillName = 'skillFromChapterEditor' + i.toString();
      var material = 'reviewMaterial' + i.toString();
      await workflow.createSkillAndAssignTopic(skillName, material, topicName);
      skills.push(skillName);
    }
    return skills;
  };

  beforeAll(async function() {
    topicsAndSkillsDashboardPage =
      new TopicsAndSkillsDashboardPage.TopicsAndSkillsDashboardPage();
    topicEditorPage = new TopicEditorPage.TopicEditorPage();
    storyEditorPage = new StoryEditorPage.StoryEditorPage();
    skillEditorPage = new SkillEditorPage.SkillEditorPage();
    explorationEditorPage = new ExplorationEditorPage.ExplorationEditorPage();
    explorationPlayerPage = new ExplorationPlayerPage.ExplorationPlayerPage();
    explorationEditorMainTab = explorationEditorPage.getMainTab();
    await users.createAndLoginAdminUser(
      userEmail, 'creatorChapterTest');
    var handle = await browser.getWindowHandle();
    dummyExplorationIds = await createDummyExplorations(3);
    await topicsAndSkillsDashboardPage.get();
    await topicsAndSkillsDashboardPage.createTopic(topicName,
      'Description', false);
    await topicEditorPage.createStory(
      'Story 0', 'Story description', Constants.TEST_SVG_PATH);
    var url = await browser.getCurrentUrl();
    storyId = url.split('/')[4];
    await general.closeCurrentTabAndSwitchTo(handle);
    dummySkills = await createDummySkills(2);
  });

  beforeEach(async function() {
    await users.login(userEmail);
    await storyEditorPage.get(storyId);
  });

  it('should create a basic chapter.', async function() {
<<<<<<< HEAD
    await storyEditorPage.createNewChapter('Chapter 1');
    await storyEditorPage.navigateToChapterWithName('Chapter 1');
=======
    await storyEditorPage.createNewChapter(
      'Chapter 1', dummyExplorationIds[0], Constants.TEST_SVG_PATH);
>>>>>>> 0a5c3fe6
    await storyEditorPage.changeNodeDescription('Chapter description 1');
    await storyEditorPage.changeNodeOutline(
      await forms.toRichText('First outline'));
    await storyEditorPage.saveStory('First save');
    await users.logout();
    await users.login(userEmail);
    await topicsAndSkillsDashboardPage.get();
    await topicsAndSkillsDashboardPage.editTopic(topicName);
    await topicEditorPage.navigateToStoryWithIndex(0);
    await storyEditorPage.navigateToChapterWithName('Chapter 1');
    await storyEditorPage.expectNodeDescription('Chapter description 1');
  });

  it(
    'should check presence of skillreview RTE element in exploration ' +
    'linked to story', async function() {
      await browser.get('/create/' + dummyExplorationIds[0]);
      await waitFor.pageToFullyLoad();
      await explorationEditorMainTab.setContent(
        async function(richTextEditor) {
          await richTextEditor.addRteComponent(
            'Skillreview', 'Description', 'skillFromChapterEditor0');
        });
      await explorationEditorPage.navigateToPreviewTab();
      await explorationPlayerPage.expectContentToMatch(
        async function(richTextChecker) {
          await richTextChecker.readRteComponent(
            'Skillreview', 'Description',
            await forms.toRichText('reviewMaterial0'));
        });
    });

  it('should add one more chapter to the story', async function() {
<<<<<<< HEAD
    await storyEditorPage.createNewChapter('Chapter 2');
    await storyEditorPage.navigateToChapterWithName('Chapter 2');
=======
    await storyEditorPage.createNewChapter(
      'Chapter 2', dummyExplorationIds[1], Constants.TEST_SVG_PATH);
    await storyEditorPage.navigateToChapterByIndex(1);
>>>>>>> 0a5c3fe6
    await storyEditorPage.changeNodeDescription('Chapter description 2');
    await storyEditorPage.setChapterExplorationId(dummyExplorationIds[1]);
    await storyEditorPage.changeNodeOutline(
      await forms.toRichText('Second outline'));
    await storyEditorPage.saveStory('Second save');
    await users.logout();
    await users.login(userEmail);
    await topicsAndSkillsDashboardPage.get();
    await topicsAndSkillsDashboardPage.editTopic(topicName);
    await topicEditorPage.navigateToStoryWithIndex(0);
    await storyEditorPage.navigateToChapterWithName('Chapter 2');
    await storyEditorPage.expectNodeDescription('Chapter description 2');
  });

  it('should fail to add one more chapter with existing exploration',
    async function() {
<<<<<<< HEAD
      await storyEditorPage.createNewChapter('Chapter 3');
      await storyEditorPage.navigateToChapterWithName('Chapter 3');
      await storyEditorPage.setChapterExplorationId(dummyExplorationIds[1]);
      await storyEditorPage.expectExplorationIdAlreadyExistWarningAndCloseIt();
      allowedErrors.push('The given exploration already exists in the story.');
=======
      await storyEditorPage.createNewChapter(
        'Chapter 3', dummyExplorationIds[1], Constants.TEST_SVG_PATH);
      await storyEditorPage.expectExplorationIdAlreadyExistWarning();
>>>>>>> 0a5c3fe6
    }
  );

  it('should add one more chapter and change the chapters sequences',
    async function() {
<<<<<<< HEAD
      await storyEditorPage.createNewChapter('Chapter 3');
      await storyEditorPage.navigateToChapterWithName('Chapter 3');
      await storyEditorPage.setChapterExplorationId(dummyExplorationIds[2]);
      await storyEditorPage.navigateToStoryEditorTab();
=======
      await storyEditorPage.createNewChapter(
        'Chapter 3', dummyExplorationIds[2], Constants.TEST_SVG_PATH);
      await storyEditorPage.navigateToChapterByIndex(2);
>>>>>>> 0a5c3fe6
      await storyEditorPage.expectChaptersListToBe(
        ['Chapter 1', 'Chapter 2', 'Chapter 3']);

      await storyEditorPage.dragChapterToAnotherChapter(
        'Chapter 3', 'Chapter 1');
      await storyEditorPage.expectChaptersListToBe(
        ['Chapter 3', 'Chapter 1', 'Chapter 2']);

      await storyEditorPage.dragChapterToAnotherChapter(
        'Chapter 2', 'Chapter 1');
      await storyEditorPage.expectChaptersListToBe(
        ['Chapter 3', 'Chapter 2', 'Chapter 1']);
    }
  );

  it('should add one prerequisite and acquired skill to chapter 1',
    async function() {
      await storyEditorPage.navigateToChapterWithName('Chapter 1');
      await storyEditorPage.expectAcquiredSkillDescriptionCardCount(0);
      await storyEditorPage.expectPrerequisiteSkillDescriptionCardCount(0);
      await storyEditorPage.addAcquiredSkill(dummySkills[0]);
      await storyEditorPage.expectAcquiredSkillDescriptionCardCount(1);
      await storyEditorPage.addPrerequisiteSkill(dummySkills[1]);
      await storyEditorPage.expectPrerequisiteSkillDescriptionCardCount(1);
      await storyEditorPage.saveStory('Save');
    });

  it('should fail to add one prerequisite skill which is already added as' +
    ' acquired skill', async function() {
    await storyEditorPage.navigateToChapterWithName('Chapter 1');
    await storyEditorPage.addAcquiredSkill(dummySkills[1]);
    await storyEditorPage.expectSaveStoryDisabled();
    var warningRegex = new RegExp(
      'The skill with id [a-zA-Z0-9]+ is common to both the acquired and ' +
      'prerequisite skill id ' +
      'list in .*');
    await storyEditorPage.expectWarningInIndicator(warningRegex);
  });

  it('should delete prerequisite skill and acquired skill', async function() {
    await storyEditorPage.navigateToChapterWithName('Chapter 1');
    await storyEditorPage.deleteAcquiredSkillByIndex(0);
    await storyEditorPage.expectAcquiredSkillDescriptionCardCount(0);
    await storyEditorPage.deletePrerequisiteSkillByIndex(0);
    await storyEditorPage.expectPrerequisiteSkillDescriptionCardCount(0);
  });

  it('should delete one chapter and save', async function() {
    await storyEditorPage.expectNumberOfChaptersToBe(2);
    await storyEditorPage.deleteChapterWithIndex(1);
    await storyEditorPage.expectNumberOfChaptersToBe(1);
    await storyEditorPage.saveStory('Last');
  });

  afterEach(async function() {
    await general.checkForConsoleErrors(allowedErrors);
    while (allowedErrors.length !== 0) {
      allowedErrors.pop();
    }
  });

  afterAll(async function() {
    await users.logout();
  });
});<|MERGE_RESOLUTION|>--- conflicted
+++ resolved
@@ -286,13 +286,8 @@
   });
 
   it('should create a basic chapter.', async function() {
-<<<<<<< HEAD
-    await storyEditorPage.createNewChapter('Chapter 1');
-    await storyEditorPage.navigateToChapterWithName('Chapter 1');
-=======
     await storyEditorPage.createNewChapter(
       'Chapter 1', dummyExplorationIds[0], Constants.TEST_SVG_PATH);
->>>>>>> 0a5c3fe6
     await storyEditorPage.changeNodeDescription('Chapter description 1');
     await storyEditorPage.changeNodeOutline(
       await forms.toRichText('First outline'));
@@ -302,7 +297,6 @@
     await topicsAndSkillsDashboardPage.get();
     await topicsAndSkillsDashboardPage.editTopic(topicName);
     await topicEditorPage.navigateToStoryWithIndex(0);
-    await storyEditorPage.navigateToChapterWithName('Chapter 1');
     await storyEditorPage.expectNodeDescription('Chapter description 1');
   });
 
@@ -326,16 +320,10 @@
     });
 
   it('should add one more chapter to the story', async function() {
-<<<<<<< HEAD
-    await storyEditorPage.createNewChapter('Chapter 2');
-    await storyEditorPage.navigateToChapterWithName('Chapter 2');
-=======
     await storyEditorPage.createNewChapter(
       'Chapter 2', dummyExplorationIds[1], Constants.TEST_SVG_PATH);
     await storyEditorPage.navigateToChapterByIndex(1);
->>>>>>> 0a5c3fe6
     await storyEditorPage.changeNodeDescription('Chapter description 2');
-    await storyEditorPage.setChapterExplorationId(dummyExplorationIds[1]);
     await storyEditorPage.changeNodeOutline(
       await forms.toRichText('Second outline'));
     await storyEditorPage.saveStory('Second save');
@@ -344,38 +332,23 @@
     await topicsAndSkillsDashboardPage.get();
     await topicsAndSkillsDashboardPage.editTopic(topicName);
     await topicEditorPage.navigateToStoryWithIndex(0);
-    await storyEditorPage.navigateToChapterWithName('Chapter 2');
+    await storyEditorPage.navigateToChapterByIndex(1);
     await storyEditorPage.expectNodeDescription('Chapter description 2');
   });
 
   it('should fail to add one more chapter with existing exploration',
     async function() {
-<<<<<<< HEAD
-      await storyEditorPage.createNewChapter('Chapter 3');
-      await storyEditorPage.navigateToChapterWithName('Chapter 3');
-      await storyEditorPage.setChapterExplorationId(dummyExplorationIds[1]);
-      await storyEditorPage.expectExplorationIdAlreadyExistWarningAndCloseIt();
-      allowedErrors.push('The given exploration already exists in the story.');
-=======
       await storyEditorPage.createNewChapter(
         'Chapter 3', dummyExplorationIds[1], Constants.TEST_SVG_PATH);
       await storyEditorPage.expectExplorationIdAlreadyExistWarning();
->>>>>>> 0a5c3fe6
     }
   );
 
   it('should add one more chapter and change the chapters sequences',
     async function() {
-<<<<<<< HEAD
-      await storyEditorPage.createNewChapter('Chapter 3');
-      await storyEditorPage.navigateToChapterWithName('Chapter 3');
-      await storyEditorPage.setChapterExplorationId(dummyExplorationIds[2]);
-      await storyEditorPage.navigateToStoryEditorTab();
-=======
       await storyEditorPage.createNewChapter(
         'Chapter 3', dummyExplorationIds[2], Constants.TEST_SVG_PATH);
       await storyEditorPage.navigateToChapterByIndex(2);
->>>>>>> 0a5c3fe6
       await storyEditorPage.expectChaptersListToBe(
         ['Chapter 1', 'Chapter 2', 'Chapter 3']);
 
@@ -393,7 +366,7 @@
 
   it('should add one prerequisite and acquired skill to chapter 1',
     async function() {
-      await storyEditorPage.navigateToChapterWithName('Chapter 1');
+      await storyEditorPage.navigateToChapterByIndex(0);
       await storyEditorPage.expectAcquiredSkillDescriptionCardCount(0);
       await storyEditorPage.expectPrerequisiteSkillDescriptionCardCount(0);
       await storyEditorPage.addAcquiredSkill(dummySkills[0]);
@@ -405,7 +378,6 @@
 
   it('should fail to add one prerequisite skill which is already added as' +
     ' acquired skill', async function() {
-    await storyEditorPage.navigateToChapterWithName('Chapter 1');
     await storyEditorPage.addAcquiredSkill(dummySkills[1]);
     await storyEditorPage.expectSaveStoryDisabled();
     var warningRegex = new RegExp(
@@ -416,7 +388,6 @@
   });
 
   it('should delete prerequisite skill and acquired skill', async function() {
-    await storyEditorPage.navigateToChapterWithName('Chapter 1');
     await storyEditorPage.deleteAcquiredSkillByIndex(0);
     await storyEditorPage.expectAcquiredSkillDescriptionCardCount(0);
     await storyEditorPage.deletePrerequisiteSkillByIndex(0);
