// Copyright 2019 The Oppia Authors. All Rights Reserved.
//
// Licensed under the Apache License, Version 2.0 (the "License");
// you may not use this file except in compliance with the License.
// You may obtain a copy of the License at
//
//      http://www.apache.org/licenses/LICENSE-2.0
//
// Unless required by applicable law or agreed to in writing, software
// distributed under the License is distributed on an "AS-IS" BASIS,
// WITHOUT WARRANTIES OR CONDITIONS OF ANY KIND, either express or implied.
// See the License for the specific language governing permissions and
// limitations under the License.

/**
 * @fileoverview End-to-end tests for the functionality the history tab of the
 * exploration editor.
 */

var forms = require('../protractor_utils/forms.js');
var general = require('../protractor_utils/general.js');
var users = require('../protractor_utils/users.js');
var workflow = require('../protractor_utils/workflow.js');


var ExplorationEditorPage =
  require('../protractor_utils/ExplorationEditorPage.js');
var ExplorationPlayerPage =
  require('../protractor_utils/ExplorationPlayerPage.js');

describe('Exploration history', function() {
  var explorationEditorPage = null;
  var explorationPlayerPage = null;
  var explorationEditorHistoryTab = null;
  var explorationEditorMainTab = null;

  // Constants for colors of nodes in history graph.
  var COLOR_ADDED = 'rgb(78, 162, 78)';
  var COLOR_DELETED = 'rgb(220, 20, 60)';
  var COLOR_CHANGED = 'rgb(30, 144, 255)';
  var COLOR_UNCHANGED = 'rgb(245, 245, 220)';
  var COLOR_RENAMED_UNCHANGED = 'rgb(255, 215, 0)';

  beforeEach(function() {
    explorationEditorPage = new ExplorationEditorPage.ExplorationEditorPage();
    explorationEditorHistoryTab = explorationEditorPage.getHistoryTab();
    explorationEditorMainTab = explorationEditorPage.getMainTab();
    explorationPlayerPage = new ExplorationPlayerPage.ExplorationPlayerPage();
  });

  it('should correctly display the dates of the commits', async function() {
    await users.createUser('userTestDate@historyTab.com', 'testDateUsername');
    await users.login('userTestDate@historyTab.com');

    // Creating an exploration creates the first commit. Therefore, there
    // should be a date associated with it.
    await workflow.createExploration(true);

    // Switch to the history tab because that is where the commit history
    // is displayed.
    await explorationEditorPage.navigateToHistoryTab();
    await explorationEditorHistoryTab.expectCommitDatesToBeDisplayed();

    await users.logout();
  });

  it('should display the history', async function() {
    await users.createUser('user@historyTab.com', 'userHistoryTab');
    await users.login('user@historyTab.com');
    await workflow.createExploration(true);

    // Check renaming state, editing text, editing interactions and adding
    // state.
    await explorationEditorMainTab.setStateName('first');
    explorationEditorMainTab.setContent(await forms.toRichText(
      'enter 6 to continue'));
    await explorationEditorMainTab.setInteraction('NumericInput');
    await explorationEditorMainTab.addResponse(
      'NumericInput', null, 'second', true, 'Equals', 6);
    await explorationEditorMainTab.moveToState('second');
    await explorationEditorMainTab.setContent(
      await forms.toRichText('this is card 2'));
    await explorationEditorMainTab.setInteraction('Continue');
    var responseEditor = await explorationEditorMainTab.getResponseEditor(
      'default');
    await responseEditor.setDestination('final card', true, null);
    // Setup a terminating state.
    await explorationEditorMainTab.moveToState('final card');
    await explorationEditorMainTab.setInteraction('EndExploration');
    await explorationEditorMainTab.moveToState('first');
    await explorationEditorPage.saveChanges();

    var VERSION_1_STATE_1_CONTENTS = {
      1: {
        text: 'card_is_checkpoint: true',
        highlighted: false
      },
      2: {
        text: 'classifier_model_id: null',
        highlighted: false
      },
      3: {
        text: 'content:',
        highlighted: false
      },
      4: {
        text: '  content_id: content',
        highlighted: false
      },
      5: {
        text: '  html: \'\'',
        highlighted: true
      },
      6: {
        text: 'interaction:',
        highlighted: false
      },
      7: {
        text: '  answer_groups: []',
        highlighted: true
      },
      8: {
        text: '  confirmed_unclassified_answers: []',
        highlighted: false
      },
      9: {
        text: '  customization_args: {}',
        highlighted: false
      },
      10: {
        text: '  default_outcome:',
        highlighted: false
      },
      // Note that highlighting *underneath* a line is still considered a
      // highlight.
      11: {
        text: '    dest: ' + general.FIRST_STATE_DEFAULT_NAME,
        highlighted: true
      },
      12: {
        text: '    feedback:',
        highlighted: false
      },
      13: {
        text: '      content_id: default_outcome',
        highlighted: false
      },
      14: {
        text: '      html: \'\'',
        highlighted: false
      },
      15: {
        text: '    labelled_as_correct: false',
        highlighted: false
      },
      16: {
        text: '    missing_prerequisite_skill_id: null',
        highlighted: false
      },
      17: {
        text: '    param_changes: []',
        highlighted: false
      },
      18: {
        text: '    refresher_exploration_id: null',
        highlighted: false
      },
      19: {
        text: '  hints: []',
        highlighted: false
      },
      20: {
        text: '  id: null',
        highlighted: true
      },
      21: {
        text: '  solution: null',
        highlighted: false
      },
<<<<<<< HEAD
      21: {
        text: 'linked_skill_id: null',
        highlighted: false
      },
=======
>>>>>>> 1c068971
      22: {
        text: 'next_content_id_index: 0',
        highlighted: true
      },
      23: {
        text: 'param_changes: []',
        highlighted: false
      },
      24: {
        text: 'recorded_voiceovers:',
        highlighted: false
      },
      25: {
        text: '  voiceovers_mapping:',
        highlighted: false
      },
      26: {
        text: '    content: {}',
        highlighted: false
      },
      27: {
        text: '    default_outcome: {}',
        highlighted: true
      },
      28: {
        text: 'solicit_answer_details: false',
        highlighted: false
      },
      29: {
        text: 'written_translations:',
        highlighted: false
      },
      30: {
        text: '  translations_mapping:',
        highlighted: false
      },
      31: {
        text: '    content: {}',
        highlighted: false
      },
      32: {
        text: '    default_outcome: {}',
        highlighted: true
      },
      33: {
        text: '',
        highlighted: false
      }
    };

    var VERSION_2_STATE_1_CONTENTS = {
      1: {
        text: 'card_is_checkpoint: true',
        highlighted: false
      },
      2: {
        text: 'classifier_model_id: null',
        highlighted: false
      },
      3: {
        text: 'content:',
        highlighted: false
      },
      4: {
        text: '  content_id: content',
        highlighted: false
      },
      5: {
        text: '  html: <p>enter 6 to continue</p>',
        highlighted: true
      },
      6: {
        text: 'interaction:',
        highlighted: false
      },
      7: {
        text: '  answer_groups:',
        highlighted: true
      },
      8: {
        text: '  - outcome:',
        highlighted: true
      },
      9: {
        text: '      dest: second',
        highlighted: true
      },
      10: {
        text: '      feedback:',
        highlighted: true
      },
      11: {
        text: '        content_id: feedback_1',
        highlighted: true
      },
      12: {
        text: '        html: \'\'',
        highlighted: true
      },
      13: {
        text: '      labelled_as_correct: false',
        highlighted: true
      },
      14: {
        text: '      missing_prerequisite_skill_id: null',
        highlighted: true
      },
      15: {
        text: '      param_changes: []',
        highlighted: true
      },
      16: {
        text: '      refresher_exploration_id: null',
        highlighted: true
      },
      17: {
        text: '    rule_specs:',
        highlighted: true
      },
      18: {
        text: '    - inputs:',
        highlighted: true
      },
      19: {
        text: '        x: 6',
        highlighted: true
      },
      20: {
        text: '      rule_type: Equals',
        highlighted: true
      },
      21: {
        text: '    tagged_skill_misconception_id: null',
        highlighted: true
      },
      22: {
        text: '    training_data: []',
        highlighted: true
      },
      23: {
        text: '  confirmed_unclassified_answers: []',
        highlighted: false
      },
      24: {
        text: '  customization_args: {}',
        highlighted: false
      },
      25: {
        text: '  default_outcome:',
        highlighted: false
      },
      26: {
        text: '    dest: first',
        highlighted: true
      },
      27: {
        text: '    feedback:',
        highlighted: false
      },
      28: {
        text: '      content_id: default_outcome',
        highlighted: false
      },
      29: {
        text: '      html: \'\'',
        highlighted: false
      },
      30: {
        text: '    labelled_as_correct: false',
        highlighted: false
      },
      31: {
        text: '    missing_prerequisite_skill_id: null',
        highlighted: false
      },
      32: {
        text: '    param_changes: []',
        highlighted: false
      },
      33: {
        text: '    refresher_exploration_id: null',
        highlighted: false
      },
      34: {
        text: '  hints: []',
        highlighted: false
      },
      35: {
        text: '  id: NumericInput',
        highlighted: true
      },
      36: {
        text: '  solution: null',
        highlighted: false
      },
<<<<<<< HEAD
      36: {
        text: 'linked_skill_id: null',
        highlighted: false
      },
=======
>>>>>>> 1c068971
      37: {
        text: 'next_content_id_index: 2',
        highlighted: true
      },
      38: {
        text: 'param_changes: []',
        highlighted: false
      },
      39: {
        text: 'recorded_voiceovers:',
        highlighted: false
      },
      40: {
        text: '  voiceovers_mapping:',
        highlighted: false
      },
      41: {
        text: '    content: {}',
        highlighted: false
      },
      42: {
        text: '    default_outcome: {}',
        highlighted: false
      },
      43: {
        text: '    feedback_1: {}',
        highlighted: true
      },
      44: {
        text: 'solicit_answer_details: false',
        highlighted: false
      },
      45: {
        text: 'written_translations:',
        highlighted: false
      },
      46: {
        text: '  translations_mapping:',
        highlighted: false
      },
      47: {
        text: '    content: {}',
        highlighted: false
      },
      48: {
        text: '    default_outcome: {}',
        highlighted: true
      },
      49: {
        text: '    feedback_1: {}',
        highlighted: true
      },
      50: {
        text: '',
        highlighted: false
      }
    };

    var STATE_2_STRING =
      'card_is_checkpoint: false\n' +
      'classifier_model_id: null\n' +
      'content:\n' +
      '  content_id: content\n' +
      '  html: <p>this is card 2</p>\n' +
      'interaction:\n' +
      '  answer_groups: []\n' +
      '  confirmed_unclassified_answers: []\n' +
      '  customization_args:\n' +
      '    buttonText:\n' +
      '      value:\n' +
      '        content_id: ca_buttonText_0\n' +
      '        unicode_str: Continue\n' +
      '  default_outcome:\n' +
      '    dest: final card\n' +
      '    feedback:\n' +
      '      content_id: default_outcome\n' +
      '      html: \'\'\n' +
      '    labelled_as_correct: false\n' +
      '    missing_prerequisite_skill_id: null\n' +
      '    param_changes: []\n' +
      '    refresher_exploration_id: null\n' +
      '  hints: []\n' +
      '  id: Continue\n' +
      '  solution: null\n' +
      'linked_skill_id: null\n' +
      'next_content_id_index: 1\n' +
      'param_changes: []\n' +
      'recorded_voiceovers:\n' +
      '  voiceovers_mapping:\n' +
      '    ca_buttonText_0: {}\n' +
      '    content: {}\n' +
      '    default_outcome: {}\n' +
      'solicit_answer_details: false\n' +
      'written_translations:\n' +
      '  translations_mapping:\n' +
      '    ca_buttonText_0: {}\n' +
      '    content: {}\n' +
      '    default_outcome: {}\n' +
      '';

    var expectedHistoryStates = [{
      label: 'first (was: Introd...',
      color: COLOR_CHANGED
    }, {
      label: 'second',
      color: COLOR_ADDED
    }, {
      label: 'final card',
      color: COLOR_ADDED
    }];
    await explorationEditorPage.navigateToHistoryTab();
    var historyGraph = explorationEditorHistoryTab.getHistoryGraph();
    await historyGraph.selectTwoVersions('1', '2');
    await historyGraph.expectHistoryStatesToMatch(expectedHistoryStates);
    await historyGraph.expectNumberOfLinksToMatch(2, 2, 0);
    await historyGraph.openStateHistory('first (was: Introd...');
    await historyGraph.expectTextWithHighlightingToMatch(
      VERSION_1_STATE_1_CONTENTS, VERSION_2_STATE_1_CONTENTS);
    await historyGraph.closeStateHistory();

    await historyGraph.openStateHistory('second');
    await historyGraph.expectTextToMatch('', STATE_2_STRING);
    await historyGraph.closeStateHistory();

    // Reset all checkboxes.
    // Switching the 2 compared versions should give the same result.
    await historyGraph.deselectVersion();
    await historyGraph.selectTwoVersions('2', '1');
    await historyGraph.expectHistoryStatesToMatch(expectedHistoryStates);
    await historyGraph.expectNumberOfLinksToMatch(2, 2, 0);

    // Check deleting a state.
    await explorationEditorPage.navigateToMainTab();
    await explorationEditorMainTab.deleteState('second');
    await explorationEditorMainTab.moveToState('first');
    responseEditor = await explorationEditorMainTab.getResponseEditor(0);
    await responseEditor.setDestination('final card', false, null);
    await explorationEditorPage.saveChanges();

    expectedHistoryStates = [{
      label: 'first',
      color: COLOR_CHANGED
    }, {
      label: 'second',
      color: COLOR_DELETED
    }, {
      label: 'final card',
      color: COLOR_UNCHANGED
    }];
    await explorationEditorPage.navigateToHistoryTab();
    historyGraph = await explorationEditorHistoryTab.getHistoryGraph();
    await historyGraph.deselectVersion();
    await historyGraph.selectTwoVersions('2', '3');
    await historyGraph.expectHistoryStatesToMatch(expectedHistoryStates);
    await historyGraph.expectNumberOfLinksToMatch(3, 1, 2);

    await historyGraph.openStateHistory('second');
    await historyGraph.expectTextToMatch(STATE_2_STRING, '');
    await historyGraph.closeStateHistory();

    // Check renaming a state.
    await explorationEditorPage.navigateToMainTab();
    await explorationEditorMainTab.moveToState('first');
    await explorationEditorMainTab.setStateName('third');
    await explorationEditorPage.saveChanges();
    expectedHistoryStates = [{
      label: 'third (was: first)',
      color: COLOR_RENAMED_UNCHANGED
    }, {
      label: 'final card',
      color: COLOR_UNCHANGED
    }];
    await explorationEditorPage.navigateToHistoryTab();
    historyGraph = await explorationEditorHistoryTab.getHistoryGraph();
    await historyGraph.selectTwoVersions('3', '4');
    await historyGraph.expectHistoryStatesToMatch(expectedHistoryStates);
    await historyGraph.expectNumberOfLinksToMatch(1, 0, 0);

    // Check re-inserting a deleted state.
    await explorationEditorPage.navigateToMainTab();
    await explorationEditorMainTab.moveToState('third');
    responseEditor = await explorationEditorMainTab.getResponseEditor(0);
    await responseEditor.setDestination('second', true, null);
    await explorationEditorMainTab.moveToState('second');
    await explorationEditorMainTab.setContent(
      await forms.toRichText('this is card 2'));
    await explorationEditorMainTab.setInteraction('Continue');

    var responseEditor = await explorationEditorMainTab.getResponseEditor(
      'default');
    await responseEditor.setDestination('final card', false, null);
    await explorationEditorPage.saveChanges();

    expectedHistoryStates = [{
      label: 'third (was: first)',
      color: COLOR_CHANGED
    }, {
      label: 'second',
      color: COLOR_UNCHANGED
    }, {
      label: 'final card',
      color: COLOR_UNCHANGED
    }];
    await explorationEditorPage.navigateToHistoryTab();
    historyGraph = await explorationEditorHistoryTab.getHistoryGraph();
    await historyGraph.deselectVersion();
    await historyGraph.selectTwoVersions('2', '5');
    await historyGraph.expectHistoryStatesToMatch(expectedHistoryStates);
    await historyGraph.expectNumberOfLinksToMatch(2, 0, 0);

    await users.logout();
  });

  it('should revert to old exploration commit', async function() {
    await users.createUser('user2@historyTab.com', 'user2HistoryTab');
    await users.login('user2@historyTab.com');
    await workflow.createExploration(true);

    // Make changes for second commit.
    // First card.
    await explorationEditorMainTab.setStateName('first');
    await explorationEditorMainTab.setContent(await forms.toRichText(
      'enter 6 to continue'));
    await explorationEditorMainTab.setInteraction('NumericInput');
    await explorationEditorMainTab.addResponse(
      'NumericInput', null, 'second', true, 'Equals', 6);
    // Second card.
    await explorationEditorMainTab.moveToState('second');
    await explorationEditorMainTab.setContent(
      await forms.toRichText('card 2 second commit text'));
    await explorationEditorMainTab.setInteraction('Continue');
    var responseEditor = await explorationEditorMainTab.getResponseEditor(
      'default');
    await responseEditor.setDestination('final card', true, null);
    // Final card.
    await explorationEditorMainTab.moveToState('final card');
    await explorationEditorMainTab.setInteraction('EndExploration');
    await explorationEditorMainTab.moveToState('first');
    await explorationEditorPage.saveChanges();

    // Create third commit.
    await explorationEditorPage.navigateToMainTab();
    await explorationEditorMainTab.moveToState('first');
    await explorationEditorMainTab.setStateName('third');
    await explorationEditorMainTab.moveToState('second');
    await explorationEditorMainTab.setContent(
      await forms.toRichText('card 2 third commit text'));
    await explorationEditorPage.saveChanges();
    expectedHistoryStates = [{
      label: 'third (was: first)',
      color: COLOR_RENAMED_UNCHANGED
    }, {
      label: 'second',
      color: COLOR_CHANGED
    }, {
      label: 'final card',
      color: COLOR_UNCHANGED
    }];
    await explorationEditorPage.navigateToHistoryTab();
    var historyGraph = await explorationEditorHistoryTab.getHistoryGraph();
    await historyGraph.selectTwoVersions('2', '3');
    await historyGraph.expectHistoryStatesToMatch(expectedHistoryStates);
    await historyGraph.expectNumberOfLinksToMatch(2, 0, 0);
    // Revert to version 2.
    await explorationEditorPage.navigateToHistoryTab();
    await explorationEditorHistoryTab.revertToVersion(2);

    // Verify exploration is version 2.
    await general.moveToPlayer();
    await explorationPlayerPage.expectContentToMatch(
      await forms.toRichText('enter 6 to continue'));
    await explorationPlayerPage.submitAnswer('NumericInput', 6);
    await explorationPlayerPage.expectExplorationToNotBeOver();
    await explorationPlayerPage.expectContentToMatch(
      await forms.toRichText('card 2 second commit text'));
    await explorationPlayerPage.expectInteractionToMatch(
      'Continue', 'CONTINUE');
    await explorationPlayerPage.submitAnswer('Continue', null);
    await explorationPlayerPage.expectExplorationToBeOver();

    // Verify history states between original and reversion.
    await general.moveToEditor(false);
    var expectedHistoryStates = [{
      label: 'first',
      color: COLOR_UNCHANGED
    }, {
      label: 'second',
      color: COLOR_UNCHANGED
    }, {
      label: 'final card',
      color: COLOR_UNCHANGED
    }];
    await explorationEditorPage.navigateToHistoryTab();
    historyGraph = await explorationEditorHistoryTab.getHistoryGraph();
    await historyGraph.selectTwoVersions('2', '4');
    await historyGraph.expectHistoryStatesToMatch(expectedHistoryStates);
    await historyGraph.expectNumberOfLinksToMatch(2, 0, 0);

    await users.logout();
  });

  afterEach(async function() {
    await general.checkForConsoleErrors([]);
  });
});<|MERGE_RESOLUTION|>--- conflicted
+++ resolved
@@ -177,58 +177,55 @@
         text: '  solution: null',
         highlighted: false
       },
-<<<<<<< HEAD
-      21: {
+      22: {
         text: 'linked_skill_id: null',
         highlighted: false
       },
-=======
->>>>>>> 1c068971
-      22: {
+      23: {
         text: 'next_content_id_index: 0',
         highlighted: true
       },
-      23: {
+      24: {
         text: 'param_changes: []',
         highlighted: false
       },
-      24: {
+      25: {
         text: 'recorded_voiceovers:',
         highlighted: false
       },
-      25: {
+      26: {
         text: '  voiceovers_mapping:',
         highlighted: false
       },
-      26: {
+      27: {
         text: '    content: {}',
         highlighted: false
       },
-      27: {
+      28: {
         text: '    default_outcome: {}',
         highlighted: true
       },
-      28: {
+      29: {
         text: 'solicit_answer_details: false',
         highlighted: false
       },
-      29: {
+      30: {
         text: 'written_translations:',
         highlighted: false
       },
-      30: {
+      31: {
         text: '  translations_mapping:',
         highlighted: false
       },
-      31: {
+      32: {
         text: '    content: {}',
         highlighted: false
       },
-      32: {
+      33: {
         text: '    default_outcome: {}',
         highlighted: true
       },
-      33: {
+      34: {
         text: '',
         highlighted: false
       }
@@ -379,66 +376,63 @@
         text: '  solution: null',
         highlighted: false
       },
-<<<<<<< HEAD
-      36: {
+      37: {
         text: 'linked_skill_id: null',
         highlighted: false
       },
-=======
->>>>>>> 1c068971
-      37: {
+      38: {
         text: 'next_content_id_index: 2',
         highlighted: true
       },
-      38: {
+      39: {
         text: 'param_changes: []',
         highlighted: false
       },
-      39: {
+      40: {
         text: 'recorded_voiceovers:',
         highlighted: false
       },
-      40: {
+      41: {
         text: '  voiceovers_mapping:',
         highlighted: false
       },
-      41: {
+      42: {
         text: '    content: {}',
         highlighted: false
       },
-      42: {
+      43: {
         text: '    default_outcome: {}',
         highlighted: false
       },
-      43: {
+      44: {
         text: '    feedback_1: {}',
         highlighted: true
       },
-      44: {
+      45: {
         text: 'solicit_answer_details: false',
         highlighted: false
       },
-      45: {
+      46: {
         text: 'written_translations:',
         highlighted: false
       },
-      46: {
+      47: {
         text: '  translations_mapping:',
         highlighted: false
       },
-      47: {
+      48: {
         text: '    content: {}',
         highlighted: false
       },
-      48: {
+      49: {
         text: '    default_outcome: {}',
         highlighted: true
       },
-      49: {
+      50: {
         text: '    feedback_1: {}',
         highlighted: true
       },
-      50: {
+      51: {
         text: '',
         highlighted: false
       }
