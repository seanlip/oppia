--- conflicted
+++ resolved
@@ -144,11 +144,7 @@
         highlighted: false
       },
       13: {
-<<<<<<< HEAD
         text: '    feedback:',
-=======
-        text: '      html: \'\'',
->>>>>>> 60f19a72
         highlighted: false
       },
       14: {
@@ -160,7 +156,6 @@
         highlighted: false
       },
       16: {
-<<<<<<< HEAD
         text: '    labelled_as_correct: false',
         highlighted: false
       },
@@ -170,17 +165,6 @@
       },
       18: {
         text: '    param_changes: []',
-=======
-        text: '    param_changes: []',
-        highlighted: false
-      },
-      17: {
-        text: '    refresher_exploration_id: null',
-        highlighted: false
-      },
-      18: {
-        text: '    missing_prerequisite_skill_id: null',
->>>>>>> 60f19a72
         highlighted: false
       },
       19: {
@@ -199,7 +183,6 @@
         text: '  solution: null',
         highlighted: false
       },
-<<<<<<< HEAD
       23: {
         text: 'linked_skill_id: null',
         highlighted: false
@@ -246,54 +229,6 @@
       },
       34: {
         text: '    default_outcome: {}',
-=======
-      22: {
-        text: 'param_changes: []',
-        highlighted: false
-      },
-      23: {
-        text: 'recorded_voiceovers:',
-        highlighted: false
-      },
-      24: {
-        text: '  voiceovers_mapping:',
-        highlighted: false
-      },
-      25: {
-        text: '    content: {}',
-        highlighted: false
-      },
-      26: {
-        text: '    default_outcome: {}',
-        highlighted: true
-      },
-      27: {
-        text: 'solicit_answer_details: false',
-        highlighted: false
-      },
-      28: {
-        text: 'card_is_checkpoint: true',
-        highlighted: false
-      },
-      29: {
-        text: 'written_translations:',
-        highlighted: false
-      },
-      30: {
-        text: '  translations_mapping:',
-        highlighted: false
-      },
-      31: {
-        text: '    content: {}',
-        highlighted: false
-      },
-      32: {
-        text: '    default_outcome: {}',
-        highlighted: false
-      },
-      33: {
-        text: 'next_content_id_index: 0',
->>>>>>> 60f19a72
         highlighted: true
       },
       35: {
@@ -340,7 +275,6 @@
         highlighted: true
       },
       10: {
-<<<<<<< HEAD
         text: '      dest_if_really_stuck: null',
         highlighted: true
       },
@@ -390,57 +324,6 @@
       },
       22: {
         text: '    tagged_skill_misconception_id: null',
-=======
-        text: '          inputs:',
-        highlighted: true
-      },
-      11: {
-        text: '            x: 6',
-        highlighted: true
-      },
-      12: {
-        text: '      outcome:',
-        highlighted: true
-      },
-      13: {
-        text: '        dest: second',
-        highlighted: true
-      },
-      14: {
-        text: '        feedback:',
-        highlighted: true
-      },
-      15: {
-        text: '          html: \'\'',
-        highlighted: true
-      },
-      16: {
-        text: '          content_id: feedback_1',
-        highlighted: true
-      },
-      17: {
-        text: '        labelled_as_correct: false',
-        highlighted: true
-      },
-      18: {
-        text: '        param_changes: []',
-        highlighted: true
-      },
-      19: {
-        text: '        refresher_exploration_id: null',
-        highlighted: true
-      },
-      20: {
-        text: '        missing_prerequisite_skill_id: null',
-        highlighted: true
-      },
-      21: {
-        text: '      training_data: []',
-        highlighted: true
-      },
-      22: {
-        text: '      tagged_skill_misconception_id: null',
->>>>>>> 60f19a72
         highlighted: true
       },
       23: {
@@ -479,28 +362,18 @@
         text: '    feedback:',
         highlighted: false
       },
-<<<<<<< HEAD
       32: {
         text: '      content_id: default_outcome',
         highlighted: false
       },
       33: {
         text: '      html: \'\'',
-=======
-      30: {
-        text: '      html: \'\'',
-        highlighted: false
-      },
-      31: {
-        text: '      content_id: default_outcome',
->>>>>>> 60f19a72
         highlighted: false
       },
       34: {
         text: '    labelled_as_correct: false',
         highlighted: false
       },
-<<<<<<< HEAD
       35: {
         text: '    missing_prerequisite_skill_id: null',
         highlighted: false
@@ -511,18 +384,6 @@
       },
       37: {
         text: '    refresher_exploration_id: null',
-=======
-      33: {
-        text: '    param_changes: []',
-        highlighted: false
-      },
-      34: {
-        text: '    refresher_exploration_id: null',
-        highlighted: false
-      },
-      35: {
-        text: '    missing_prerequisite_skill_id: null',
->>>>>>> 60f19a72
         highlighted: false
       },
       38: {
@@ -537,7 +398,6 @@
         text: '  solution: null',
         highlighted: false
       },
-<<<<<<< HEAD
       41: {
         text: 'linked_skill_id: null',
         highlighted: false
@@ -592,62 +452,6 @@
       },
       54: {
         text: '    feedback_1: {}',
-=======
-      39: {
-        text: 'param_changes: []',
-        highlighted: false
-      },
-      40: {
-        text: 'recorded_voiceovers:',
-        highlighted: false
-      },
-      41: {
-        text: '  voiceovers_mapping:',
-        highlighted: false
-      },
-      42: {
-        text: '    content: {}',
-        highlighted: false
-      },
-      43: {
-        text: '    default_outcome: {}',
-        highlighted: false
-      },
-      44: {
-        text: '    feedback_1: {}',
-        highlighted: true
-      },
-      45: {
-        text: 'solicit_answer_details: false',
-        highlighted: false
-      },
-      46: {
-        text: 'card_is_checkpoint: true',
-        highlighted: false
-      },
-      47: {
-        text: 'written_translations:',
-        highlighted: false
-      },
-      48: {
-        text: '  translations_mapping:',
-        highlighted: false
-      },
-      49: {
-        text: '    content: {}',
-        highlighted: false
-      },
-      50: {
-        text: '    default_outcome: {}',
-        highlighted: false
-      },
-      51: {
-        text: '    feedback_1: {}',
-        highlighted: true
-      },
-      52: {
-        text: 'next_content_id_index: 2',
->>>>>>> 60f19a72
         highlighted: true
       },
       55: {
