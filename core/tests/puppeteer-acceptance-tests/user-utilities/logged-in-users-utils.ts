--- conflicted
+++ resolved
@@ -141,13 +141,10 @@
 const mobileSidebarGetInvolvedMenuContactUsButton =
   'a.e2e-mobile-test-sidebar-get-involved-menu-contact-us-button';
 
-<<<<<<< HEAD
-=======
 const subscribeButton = 'button.oppia-subscription-button';
 const unsubscribeLabel = '.e2e-test-unsubscribe-label';
 const explorationCard = '.e2e-test-exploration-dashboard-card';
 
->>>>>>> e364c9b5
 export class LoggedInUser extends BaseUser {
   /**
    * Function to navigate to the home page.
