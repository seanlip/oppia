// Copyright 2024 The Oppia Authors. All Rights Reserved.
//
// Licensed under the Apache License, Version 2.0 (the "License");
// you may not use this file except in compliance with the License.
// You may obtain a copy of the License at
//
//      http://www.apache.org/licenses/LICENSE-2.0
//
// Unless required by applicable law or agreed to in writing, software
// distributed under the License is distributed on an "AS-IS" BASIS,
// WITHOUT WARRANTIES OR CONDITIONS OF ANY KIND, either express or implied.
// See the License for the specific language governing permissions and
// limitations under the License.

/**
 * @fileoverview Logged-in users utility file.
 */

import {BaseUser} from '../puppeteer-testing-utilities/puppeteer-utils';
import testConstants from '../puppeteer-testing-utilities/test-constants';
import {showMessage} from '../puppeteer-testing-utilities/show-message-utils';

const homeUrl = testConstants.URLs.Home;
const aboutUrl = testConstants.URLs.About;
const mathClassroomUrl = testConstants.URLs.MathClassroom;
const androidUrl = testConstants.URLs.Android;
const communityLibraryUrl = testConstants.URLs.CommunityLibrary;
const creatorDashboardCreateModeUrl =
  testConstants.URLs.CreatorDashboardCreateMode;
const aboutFoundationUrl = testConstants.URLs.AboutFoundation;
const blogUrl = testConstants.URLs.Blog;
const partnershipsUrl = testConstants.URLs.Partnerships;
const volunteerUrl = testConstants.URLs.Volunteer;
const donateUrl = testConstants.URLs.Donate;
const contactUrl = testConstants.URLs.Contact;
const _61MillionChildrenUrl = testConstants.URLs.ExternalLink61MillionChildren;
const sourceUnescoUrl = testConstants.URLs.ExternalLinkSourceUnesco;
const evenThoseWhoAreInSchoolUrl =
  testConstants.URLs.ExternalLinkEvenThoseWhoAreInSchool;
const _420MillionUrl = testConstants.URLs.ExternalLink61MillionChildren;
const thanksForDonatingUrl = testConstants.URLs.DonateWithThanksModal;
const watchAVideoUrl = testConstants.URLs.ExternalLinkWatchAVideo;

const navbarAboutTab = 'a.e2e-test-navbar-about-menu';
const navbarAboutTabAboutButton = 'a.e2e-test-about-link';
const navbarAboutTabAboutFoundationButton =
  'a.e2e-test-navbar-about-menu-about-foundation-button';
const navbarAboutTabBlogButton = 'a.e2e-test-blog-link';
const navbarGetInvolvedTab = 'a.e2e-test-navbar-get-involved-menu';
const navbarGetInvolvedTabSchoolAndOrganizationsButton =
  'a.e2e-test-navbar-get-involved-menu-school-and-organizations-button';
const navbarGetInvolvedTabVolunteerButton =
  'a.e2e-test-navbar-get-involved-menu-volunteer-button';
const navbarGetInvolvedTabDonateButton =
  'a.e2e-test-navbar-get-involved-menu-donate-button';
const navbarGetInvolvedTabContactUsButton =
  'a.e2e-test-navbar-get-involved-menu-contact-us-button';
const navbarDonateButton = 'a.e2e-test-navbar-donate-button';

const browseOurLessonsButton = '.e2e-test-about-page-browse-our-lessons-button';
const accessAndroidAppButton = '.e2e-test-about-page-access-android-app-button';
const visitClassroomButton = '.e2e-test-about-page-visit-classroom-button';
const browseLibraryButton = '.e2e-test-about-page-browse-library-button';
const createLessonsButton = '.e2e-test-about-page-create-lessons-button';
const exploreLessonsButton = '.e2e-test-about-page-explore-lessons-button';

const aboutFoundationClass = '.oppia-about-foundation-hero-content h1';
const millionsOfContentId =
  '.e2e-test-about-foundation-page-millions-of-content';
const weCannotContentId = '.e2e-test-about-foundation-page-we-cannot-content';
const sourceUnescoButton =
  'a.e2e-test-about-foundation-page-source-unesco-button';
const learnMoreAboutOppiaButton =
  '.e2e-test-about-foundation-page-learn-more-about-oppia-button';
const becomeAVolunteerButton =
  '.e2e-test-about-foundation-page-become-a-volunteer-button';
const sectionSixPart1 = '.e2e-test-about-foundation-page-section-six-part-1';
const sectionSixPart2 = '.e2e-test-about-foundation-page-section-six-part-2';
const sectionSixPart3 = '.e2e-test-about-foundation-page-section-six-part-3';

const watchAVideoButton =
  'a.e2e-test-thanks-for-donating-page-watch-a-video-button';
const readOurBlogButton =
  'a.e2e-test-thanks-for-donating-page-read-our-blog-button';
const dismissButton = 'i.e2e-test-thanks-for-donating-page-dismiss-button';
const thanksForDonatingClass = '.modal-open';
const donatePage = '.modal-backdrop.fade';
const externalPdfLinkSelector = '.e2e-external-pdf-link';

export class LoggedInUser extends BaseUser {
  /**
   * Function to navigate to the home page.
   */
  async navigateToHome(): Promise<void> {
    await this.goto(homeUrl);
  }

  /**
   * Function to navigate to the about page.
   */
  async navigateToAboutPage(): Promise<void> {
    await this.goto(aboutUrl);
  }

  /**
   * Function to navigate to the about foundation page.
   */
  async navigateToAboutFoundationPage(): Promise<void> {
    await this.goto(aboutFoundationUrl);
  }

  /**
   * Function to navigate to the Thanks for Donating page.
   */
  async navigateToThanksForDonatingPage(): Promise<void> {
    await Promise.all([
      this.page.waitForNavigation(),
      this.page.goto(thanksForDonatingUrl),
    ]);
  }

  /**
   * Function to click a button and check if it opens the expected destination.
   */
  async clickButtonToNavigateToNewPage(
    button: string,
    buttonName: string,
    expectedDestinationPageUrl: string,
    expectedDestinationPageName: string
  ): Promise<void> {
    await Promise.all([
      this.page.waitForNavigation(),
      await this.clickOn(button),
    ]);
    if (this.page.url() !== expectedDestinationPageUrl) {
      throw new Error(
        'The ' +
          buttonName +
          ' does not open the ' +
          expectedDestinationPageName +
          ' page!'
      );
    } else {
      showMessage(
        'The ' +
          buttonName +
          ' opens the ' +
          expectedDestinationPageName +
          ' page.'
      );
    }
  }

  /**
   * Function to click the About button in the About Menu on navbar
   * and check if it opens the About page.
   */
  async clickAboutButtonInAboutMenuOnNavbar(): Promise<void> {
    await this.clickOn(navbarAboutTab);
    await this.clickButtonToNavigateToNewPage(
      navbarAboutTabAboutButton,
      'About Oppia button in the About Menu on navbar',
      aboutUrl,
      'About'
    );
  }

  /**
   * Function to click the Browse Our Lessons button in the About page
   * and check if it opens the Math Classroom page.
   */
  async clickBrowseOurLessonsButtonInAboutPage(): Promise<void> {
    await this.clickButtonToNavigateToNewPage(
      browseOurLessonsButton,
      'Browse Our Lessons button',
      mathClassroomUrl,
      'Math Classroom'
    );
  }

  /**
   * Function to click the Access Android App button in the About page
   * and check if it opens the Android page.
   */
  async clickAccessAndroidAppButtonInAboutPage(): Promise<void> {
    await this.clickButtonToNavigateToNewPage(
      accessAndroidAppButton,
      'Access the Android App button',
      androidUrl,
      'Android'
    );
  }

  /**
   * Function to click the Visit Classroom button in the About page
   * and check if it opens the Math Classroom page.
   */
  async clickVisitClassroomButtonInAboutPage(): Promise<void> {
    await this.clickButtonToNavigateToNewPage(
      visitClassroomButton,
      'Visit Classroom button',
      mathClassroomUrl,
      'Math Classroom'
    );
  }

  /**
   * Function to click the Browse Library button in the About page
   * and check if it opens the Community Library page.
   */
  async clickBrowseLibraryButtonInAboutPage(): Promise<void> {
    await this.clickButtonToNavigateToNewPage(
      browseLibraryButton,
      'Browse Library button',
      communityLibraryUrl,
      'Community Library'
    );
  }

  /**
   * Function to click the Browse Our Lessons button in the About page
   * and check if it opens the Creator Dashboard page in Create Mode.
   */
  async clickCreateLessonsButtonInAboutPage(): Promise<void> {
    await this.clickOn(createLessonsButton);
    if (this.page.url() !== creatorDashboardCreateModeUrl) {
      throw new Error(
        'The Create Lessons button does not open the Creator Dashboard ' +
          'in Create Mode!'
      );
    } else {
      showMessage(
        'The Create Lessons button opens the Creator Dashboard ' +
          'in Create Mode.'
      );
    }
    await this.page.waitForNavigation();
    const urlRegex =
      /http:\/\/localhost:8181\/create\/\w*(\/gui\/Introduction)?/;
    if (this.page.url().match(urlRegex) === null) {
      throw new Error(
        'The Create Lessons button does not display ' +
          'the Exploration Editor page!'
      );
    } else {
      showMessage(
        'The Create Lessons button displays the Exploration Editor page.'
      );
    }
  }

  /**
   * Function to click the Browse Our Lessons button in the About page
   * and check if it opens the Math Classroom page.
   */
  async clickExploreLessonsButtonInAboutPage(): Promise<void> {
    await this.clickButtonToNavigateToNewPage(
      exploreLessonsButton,
      'Explore Lessons button',
      mathClassroomUrl,
      'Math Classroom'
    );
  }

  /**
   * Function to click the The Oppia Foundation button in the About Menu
   * on navbar and check if it opens The About Foundation page.
   */
  async clickAboutFoundationButtonInAboutMenuOnNavbar(): Promise<void> {
    await this.clickOn(navbarAboutTab);
    await this.clickOn(navbarAboutTabAboutFoundationButton);
    await this.page.waitForSelector(aboutFoundationClass);
    const displayedH1 = await this.page.$eval(
      aboutFoundationClass,
      element => (element as HTMLElement).innerText
    );
    if (
      this.page.url() !== aboutFoundationUrl &&
      displayedH1 !== 'THE OPPIA FOUNDATION'
    ) {
      throw new Error(
        'The Oppia Foundation button in About Menu on navbar ' +
          'does not open the About Foundation page!'
      );
    } else {
      showMessage(
        'The Oppia Foundation button in About Menu on navbar ' +
          'opens the About Foundation page.'
      );
    }
  }

  /**
   * Function to click the 61 million children link
   * in the About Foundation page and check if it opens the right page.
   */
  async click61MillionChildrenLinkInAboutFoundation(): Promise<void> {
    await this.page.waitForSelector(millionsOfContentId);
    const buttonText = await this.page.$eval(
      millionsOfContentId,
      element => element.getElementsByTagName('a')[0].textContent
    );

    if (buttonText !== '61 million children') {
      throw new Error('The 61 Million Children button does not exist!');
    }
    await this.page.$eval(millionsOfContentId, element =>
      element.getElementsByTagName('a')[0].click()
    );
    if (this.page.url() !== _61MillionChildrenUrl) {
      throw new Error(
        'The 61 Million Children link does not open the right page!'
      );
    } else {
      showMessage('The 61 Million Children link opens the right page.');
    }
  }

  /**
   * Function to click the even those who are in school link
   * in the About Foundation page and check if it opens the right page.
   */
  async clickEvenThoseWhoAreInSchoolLinkInAboutFoundation(): Promise<void> {
    await this.page.waitForSelector(millionsOfContentId);
    const buttonText = await this.page.$eval(
      millionsOfContentId,
      element => element.getElementsByTagName('a')[1].textContent
    );
    if (buttonText !== 'even those who are in school') {
      throw new Error(
        'The Even Those Who Are In School button does not exist!'
      );
    }
<<<<<<< HEAD
    try {
      await this.openExternalPdfLink(
        externalPdfLinkSelector, evenThoseWhoAreInSchoolUrl);
      showMessage(
        'The Even Those Who Are In School link opens the right page.');
    } catch (error) {
      throw new Error(error);
=======
    await this.page.$eval(millionsOfContentId, element =>
      element.getElementsByTagName('a')[1].click()
    );
    if (this.page.url() !== evenThoseWhoAreInSchoolUrl) {
      throw new Error(
        'The Even Those Who Are In School link does not open ' +
          'the right page!'
      );
    } else {
      showMessage(
        'The Even Those Who Are In School link opens the right page.'
      );
>>>>>>> 2ae9b98c
    }
  }

  /**
   * Function to click the Source: UNESCO link in the About Foundation page
   * and check if it opens the right page.
   */
  async clickSourceUnescoLinkInAboutFoundation(): Promise<void> {
    await this.clickButtonToNavigateToNewPage(
      sourceUnescoButton,
      'Source: UNESCO link',
      sourceUnescoUrl,
      'right'
    );
  }

  /**
   * Function to click the 420 million link
   * in the About Foundation page and check if it opens the right page.
   */
  async click420MillionLinkInAboutFoundation(): Promise<void> {
    await this.page.waitForSelector(weCannotContentId);
    const buttonText = await this.page.$eval(
      weCannotContentId,
      element => element.getElementsByTagName('a')[0].textContent
    );
    if (buttonText !== '420 million') {
      throw new Error('The 420 Million link does not exist!');
    }
    await this.page.$eval(weCannotContentId, element =>
      element.getElementsByTagName('a')[0].click()
    );
    if (this.page.url() !== _420MillionUrl) {
      throw new Error('The 420 Million link does not open the right page!');
    } else {
      showMessage('The 420 Million link opens the right page.');
    }
  }

  /**
   * Function to click the Learn More About Oppia button
   * in the About Foundation page and check if it opens the About page.
   */
  async clickLearnMoreAboutOppiaButtonInAboutFoundation(): Promise<void> {
    await this.clickOn(learnMoreAboutOppiaButton);
    const newTab = await this.browserObject.waitForTarget(
      target => target.url() === aboutUrl
    );
    if (newTab.url() !== aboutUrl) {
      throw new Error(
        'The Learn More About Oppia button does not open the About page!'
      );
    } else {
      showMessage('The Learn More About Oppia button opens the About page.');
    }
  }

  /**
   * Function to click the Become A Volunteer button
   * in the About Foundation page and check if it opens the Volunteer page.
   */
  async clickBecomeAVolunteerButtonInAboutFoundation(): Promise<void> {
    await this.clickOn(becomeAVolunteerButton);
    const newTab = await this.browserObject.waitForTarget(
      target => target.url() === volunteerUrl
    );
    if (newTab.url() !== volunteerUrl) {
      throw new Error(
        'The Become A Volunteer button does not open the Volunteer page!'
      );
    } else {
      showMessage('The Become A Volunteer button opens the Volunteer page.');
    }
  }

  /**
   * Function to click the Consider Becoming A Partner Today! link
   * in the About Foundation page and check if it opens the Partnerships page.
   */
  async clickConsiderBecomingAPartnerTodayLinkInAboutFoundation(): Promise<void> {
    await this.page.waitForSelector(sectionSixPart1);
    const buttonText = await this.page.$eval(
      sectionSixPart1,
      element => element.getElementsByTagName('a')[0].textContent
    );
    if (buttonText !== 'Consider becoming a partner today!') {
      throw new Error(
        'The Consider becoming a partner today! link does not exist!'
      );
    }
    await this.page.$eval(sectionSixPart1, element =>
      element.getElementsByTagName('a')[0].click()
    );
    if (this.page.url() !== partnershipsUrl) {
      throw new Error(
        'The Consider becoming a partner today! link does not open ' +
          'the Partnerships page!'
      );
    } else {
      showMessage(
        'The Consider becoming a partner today! link opens ' +
          'the Partnerships page.'
      );
    }
  }

  /**
   * Function to click the Join our large volunteer community! link
   * in the About Foundation page and check if it opens the Volunteer page.
   */
  async clickJoinOurLargeVolunteerCommunityLinkInAboutFoundation(): Promise<void> {
    await this.page.waitForSelector(sectionSixPart2);
    const buttonText = await this.page.$eval(
      sectionSixPart2,
      element => element.getElementsByTagName('a')[0].textContent
    );
    if (buttonText !== 'Join our large volunteer community!') {
      throw new Error(
        'The Join our large volunteer community! link does not exist!'
      );
    }
    await this.page.$eval(sectionSixPart2, element =>
      element.getElementsByTagName('a')[0].click()
    );
    if (this.page.url() !== volunteerUrl) {
      throw new Error(
        'The Join our large volunteer community! link does not open ' +
          'the Volunteer page!'
      );
    } else {
      showMessage(
        'The Join our large volunteer community! link opens ' +
          'the Volunteer page.'
      );
    }
  }

  /**
   * Function to click the donations link
   * in the About Foundation page and check if it opens the Donate page.
   */
  async clickDonationsLinkInAboutFoundation(): Promise<void> {
    await this.page.waitForSelector(sectionSixPart3);
    const buttonText = await this.page.$eval(
      sectionSixPart3,
      element => element.getElementsByTagName('a')[0].textContent
    );
    if (buttonText !== 'donations') {
      throw new Error('The donations link does not exist!');
    }
    await this.page.$eval(sectionSixPart3, element =>
      element.getElementsByTagName('a')[0].click()
    );
    if (this.page.url() !== donateUrl) {
      throw new Error('The donations link does not open the Donate page!');
    } else {
      showMessage('The donations link opens the Donate page.');
    }
  }

  /**
   * Function to click the Blog button in the About Menu on navbar
   * and check if it opens the Blog page.
   */
  async clickBlogButtonInAboutMenuOnNavbar(): Promise<void> {
    await this.clickOn(navbarAboutTab);
    await this.clickButtonToNavigateToNewPage(
      navbarAboutTabBlogButton,
      'Blog button in the About Menu on navbar',
      blogUrl,
      'Blog'
    );
  }

  /**
   * Function to click the School and Organizations button in the
   * Get Involved Menu on navbar and check if it opens the Partnerships page.
   */
  async clickPartnershipsButtonInGetInvolvedMenuOnNavbar(): Promise<void> {
    await this.clickOn(navbarGetInvolvedTab);
    await this.clickButtonToNavigateToNewPage(
      navbarGetInvolvedTabSchoolAndOrganizationsButton,
      'School and Organizations in the Get Involved Menu on navbar',
      partnershipsUrl,
      'Partnerships'
    );
  }

  /**
   * Function to click the Volunteer button in the Get Involved Menu
   * on navbar and check if it opens the Volunteer page.
   */
  async clickVolunteerButtonInGetInvolvedMenuOnNavbar(): Promise<void> {
    await this.clickOn(navbarGetInvolvedTab);
    await this.clickButtonToNavigateToNewPage(
      navbarGetInvolvedTabVolunteerButton,
      'Volunteer button in the Get Involved Menu on navbar',
      volunteerUrl,
      'Volunteer'
    );
  }

  /**
   * Function to click the Donate button in the Get Involved Menu
   * on navbar and check if it opens the Donate page.
   */
  async clickDonateButtonInGetInvolvedMenuOnNavbar(): Promise<void> {
    await this.clickOn(navbarGetInvolvedTab);
    await this.clickButtonToNavigateToNewPage(
      navbarGetInvolvedTabDonateButton,
      'Donate button in the Get Involved Menu on navbar',
      donateUrl,
      'Donate'
    );
  }

  /**
   * Function to click the Contact Us button in the Get Involved Menu
   * on navbar and check if it opens the Partnerships page.
   */
  async clickContactUsButtonInGetInvolvedMenuOnNavbar(): Promise<void> {
    await this.clickOn(navbarGetInvolvedTab);
    await this.clickButtonToNavigateToNewPage(
      navbarGetInvolvedTabContactUsButton,
      'Contact Us button in the Get Involved Menu on navbar',
      contactUrl,
      'Contact'
    );
  }

  /**
   * Function to click the Donate button on navbar
   * and check if it opens the Donate page.
   */
  async clickDonateButtonOnNavbar(): Promise<void> {
    await this.clickButtonToNavigateToNewPage(
      navbarDonateButton,
      'Donate button on navbar',
      donateUrl,
      'Donate'
    );
  }

  /**
   * Function to click the Watch A Video button
   * in the Thanks for Donating page and check if it opens the right page.
   */
  async clickWatchAVideoButtonInThanksForDonatingPage(): Promise<void> {
    await this.page.waitForSelector(watchAVideoButton);
    const buttonText = await this.page.$eval(
      watchAVideoButton,
      element => (element as HTMLElement).innerText
    );
    if (buttonText !== 'Watch a video') {
      throw new Error('The Watch A Video button does not exist!');
    }
    await Promise.all([
      this.page.waitForNavigation(),
      this.clickOn(watchAVideoButton),
    ]);
    if (this.page.url() !== watchAVideoUrl) {
      throw new Error('The Watch A Video button does not open the right page!');
    } else {
      showMessage('The Watch A Video button opens the right page.');
    }
  }

  /**
   * Function to click the Read Our Blog button
   * in the Thanks for Donating page and check if it opens the Blog page.
   */
  async clickReadOurBlogButtonInThanksForDonatingPage(): Promise<void> {
    await this.page.waitForSelector(readOurBlogButton);
    const buttonText = await this.page.$eval(
      readOurBlogButton,
      element => (element as HTMLElement).innerText
    );
    if (buttonText !== 'Read our blog') {
      throw new Error('The Read Our Blog button does not exist!');
    }
    await Promise.all([
      this.page.waitForNavigation(),
      this.clickOn(readOurBlogButton),
    ]);
    if (this.page.url() !== blogUrl) {
      throw new Error('The Read Our Blog button does not open the Blog page!');
    } else {
      showMessage('The Read Our Blog button opens the Blog page.');
    }
  }

  /**
   * Function to click the dismiss button in the Thanks for Donating page,
   * and check if the Thanks for Donating popup disappears
   * and if the Donate page is shown
   */
  async clickDismissButtonInThanksForDonatingPage(): Promise<void> {
    await this.clickOn(dismissButton);
    const thanksForDonatingHeader = await this.page.$(thanksForDonatingClass);
    if (thanksForDonatingHeader !== null) {
      throw new Error(
        'The dismiss button does not close the Thanks for Donating popup!'
      );
    }
    const donatePageShowed = await this.page.$(donatePage);
    if (donatePageShowed === null) {
      throw new Error('The dismiss button does not show the Donate page!');
    } else {
      showMessage(
        'The dismiss button closes the Thanks for Donating popup ' +
          'and if the Donate page is shown.'
      );
    }
  }
}

export let LoggedInUserFactory = (): LoggedInUser => new LoggedInUser();<|MERGE_RESOLUTION|>--- conflicted
+++ resolved
@@ -85,7 +85,6 @@
 const dismissButton = 'i.e2e-test-thanks-for-donating-page-dismiss-button';
 const thanksForDonatingClass = '.modal-open';
 const donatePage = '.modal-backdrop.fade';
-const externalPdfLinkSelector = '.e2e-external-pdf-link';
 
 export class LoggedInUser extends BaseUser {
   /**
@@ -331,15 +330,6 @@
         'The Even Those Who Are In School button does not exist!'
       );
     }
-<<<<<<< HEAD
-    try {
-      await this.openExternalPdfLink(
-        externalPdfLinkSelector, evenThoseWhoAreInSchoolUrl);
-      showMessage(
-        'The Even Those Who Are In School link opens the right page.');
-    } catch (error) {
-      throw new Error(error);
-=======
     await this.page.$eval(millionsOfContentId, element =>
       element.getElementsByTagName('a')[1].click()
     );
@@ -352,7 +342,6 @@
       showMessage(
         'The Even Those Who Are In School link opens the right page.'
       );
->>>>>>> 2ae9b98c
     }
   }
 
