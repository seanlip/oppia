// Copyright 2023 The Oppia Authors. All Rights Reserved.
//
// Licensed under the Apache License, Version 2.0 (the "License");
// you may not use this file except in compliance with the License.
// You may obtain a copy of the License at
//
//      http://www.apache.org/licenses/LICENSE-2.0
//
// Unless required by applicable law or agreed to in writing, software
// distributed under the License is distributed on an "AS-IS" BASIS,
// WITHOUT WARRANTIES OR CONDITIONS OF ANY KIND, either express or implied.
// See the License for the specific language governing permissions and
// limitations under the License.

/**
 * @fileoverview Blog Admin users utility file.
 */

const path = require('path');
const baseUser = require(
  '../puppeteer-testing-utilities/puppeteer-utils.js');
const testConstants = require(
  '../puppeteer-testing-utilities/test-constants.js');
const { showMessage } = require(
  '../puppeteer-testing-utilities/show-message-utils.js');

const blogTitleInput = 'input.e2e-test-blog-post-title-field';
const blogBodyInput = 'div.e2e-test-rte';
const thumbnailPhotoBox = 'div.e2e-test-photo-clickable';
const unauthErrorContainer = 'div.e2e-test-error-container';
const blogDashboardAuthorDetailsModal = 'div.modal-dialog';
const roleUpdateUsernameInput = 'input#label-target-update-form-name';
const blogEditorUsernameInput = 'input#label-target-form-reviewer-username';
const maximumTagLimitInput = 'input#mat-input-0';
const blogAuthorBioField = 'textarea.e2e-test-blog-author-bio-field';
const blogDashboardUrl = testConstants.URLs.BlogDashboard;
const blogAdminUrl = testConstants.URLs.BlogAdmin;
const publishBlogPostButton = 'button.e2e-test-publish-blog-post-button';
const addThumbnailImageButton = 'button.e2e-test-photo-upload-submit';
<<<<<<< HEAD
const blogPostThumbnailImagePath = path.resolve(
  __dirname, '../images/blog-post-thumbnail.svg');
=======
const blogPostThumbnailImage = testConstants.images.blogPostThumbnailImage;
>>>>>>> 4ffbacc6

const LABEL_FOR_NEW_BLOG_POST_CREATE_BUTTON = 'CREATE NEW BLOG POST';
const LABEL_FOR_SAVE_BUTTON = 'Save';
const LABEL_FOR_DONE_BUTTON = 'DONE';
const LABEL_FOR_SAVE_DRAFT_BUTTON = 'SAVE AS DRAFT';
const LABEL_FOR_DELETE_BUTTON = 'Delete';
const LABEL_FOR_CONFIRM_BUTTON = 'Confirm';
const LABEL_FOR_ADD_ELEMENT_BUTTON = 'Add element';

module.exports = class e2eBlogPostAdmin extends baseUser {
  /**
   * Function for adding blog post author bio in blog dashboard.
   */
  async addUserBioInBlogDashboard() {
    await this.type(blogAuthorBioField, 'Dummy-User-Bio');
    await this.page.waitForSelector(
      'button.e2e-test-save-author-details-button:not([disabled])');
    await this.clickOn(LABEL_FOR_SAVE_BUTTON);
  }

  /**
   * Function for navigating to the blog dashboard page.
   */
  async navigateToBlogDashboardPage() {
    await this.goto(blogDashboardUrl);
  }

  /**
   * This function creates a blog post with given title.
   * @param {string} draftBlogPostTitle - The title of the draft blog post
   * to be created.
   */
  async createDraftBlogPostWithTitle(draftBlogPostTitle) {
    await this.addUserBioInBlogDashboard();
    /** Giving explicit timeout because we need to wait for small
     * transition to complete. We cannot wait for the next element to click
     * using its selector as it is instantly loaded in the DOM but cannot
     * be clicked until the transition is completed.
     */
    await this.page.waitForTimeout(500);
    await this.clickOn(LABEL_FOR_NEW_BLOG_POST_CREATE_BUTTON);
    await this.type(blogTitleInput, draftBlogPostTitle);
    await this.page.keyboard.press('Tab');
    await this.type(blogBodyInput, 'test blog post body content');
    await this.clickOn(LABEL_FOR_DONE_BUTTON);
    await this.page.waitForSelector(
      'button.e2e-test-save-as-draft-button:not([disabled])');
    await this.clickOn(LABEL_FOR_SAVE_DRAFT_BUTTON);

    showMessage('Successfully created a draft blog post!');
    await this.goto(blogDashboardUrl);
  }

  /**
   * This function deletes a draft blog post with given title.
   * @param {string} draftBlogPostTitle - The title of the draft blog post.
   */
  async deleteDraftBlogPostWithTitle(draftBlogPostTitle) {
    await this.page.exposeFunction('deleteDraftBlogPost', async() => {
    /** Giving explicit timeout because we need to wait for small
     * transition to complete. We cannot wait for the next element to click
     * using its selector as it is instantly loaded in the DOM but cannot
     * be clicked until the transition is completed.
     */
      await this.page.waitForTimeout(100);
      await this.clickOn(LABEL_FOR_DELETE_BUTTON);
      await this.page.waitForSelector('div.modal-dialog');
      await this.clickOn(LABEL_FOR_CONFIRM_BUTTON);
      showMessage('Draft blog post with given title deleted successfully!');
    });
    await this.page.evaluate(async({draftBlogPostTitle}) => {
      const allDraftBlogPosts = document.getElementsByClassName(
        'blog-dashboard-tile-content');
      for (let i = 0; i < allDraftBlogPosts.length; i++) {
        let checkDraftBlogPostTitle = allDraftBlogPosts[i].
          getElementsByClassName('e2e-test-blog-post-title')[0].innerText;
        if (draftBlogPostTitle === checkDraftBlogPostTitle) {
          allDraftBlogPosts[i].getElementsByClassName(
            'e2e-test-blog-post-edit-box')[0].click();
          await window.deleteDraftBlogPost();
          return;
        }
      }
    }, {draftBlogPostTitle});
  }

  /**
   * This function checks if the Publish button is disabled.
   */
  async expectPublishButtonToBeDisabled() {
    await this.page.waitForSelector(publishBlogPostButton);
    await this.page.evaluate(() => {
      const publishedButtonIsDisabled = document.getElementsByClassName(
        'e2e-test-publish-blog-post-button')[0].disabled;
      if (!publishedButtonIsDisabled) {
        throw new Error(
          'Published button is not disabled when the blog post data is not' +
          ' completely filled');
      }
    });
    showMessage(
      'Published button is disabled when blog post data is not completely' +
      ' filled');
  }

  /**
   * This function publishes a blog post with given title.
   * @param {string} newBlogPostTitle - The title of the blog post
   * to be published.
   */
  async publishNewBlogPostWithTitle(newBlogPostTitle) {
    await this.addUserBioInBlogDashboard();
    /** Giving explicit timeout because we need to wait for small
     * transition to complete. We cannot wait for the next element to click
     * using its selector as it is instantly loaded in the DOM but cannot
     * be clicked until the transition is completed.
     */
    await this.page.waitForTimeout(500);
    await this.clickOn(LABEL_FOR_NEW_BLOG_POST_CREATE_BUTTON);

    await this.expectPublishButtonToBeDisabled();
    await this.clickOn('button.mat-button-toggle-button');
    await this.expectPublishButtonToBeDisabled();
    await this.clickOn(thumbnailPhotoBox);
<<<<<<< HEAD
    await this.uploadFile(blogPostThumbnailImagePath);
    await this.page.waitForSelector(
      `${addThumbnailImageButton}:not([disabled])`);
    await this.clickOn(blogPostThumbnailImagePath);
=======
    await this.uploadFile(blogPostThumbnailImage);
    await this.page.waitForSelector(
      `${addThumbnailImageButton}:not([disabled])`);
    await this.clickOn(addThumbnailImageButton);
>>>>>>> 4ffbacc6
    await this.page.waitForSelector('body.modal-open', {hidden: true});
    await this.expectPublishButtonToBeDisabled();

    await this.type(blogTitleInput, newBlogPostTitle);
    await this.page.keyboard.press('Tab');
    await this.type(blogBodyInput, 'test blog post body content');
    await this.clickOn(LABEL_FOR_DONE_BUTTON);

    await this.page.waitForSelector(
      `${publishBlogPostButton}:not([disabled])`);
    await this.clickOn('PUBLISH');
    await this.page.waitForSelector('button.e2e-test-confirm-button');
    await this.clickOn(LABEL_FOR_CONFIRM_BUTTON);
    showMessage('Successfully published a blog post!');
  }

  /**
   * This function creates a new blog post with the given title.
   * @param {string} newBlogPostTitle - The title of the blog post.
   */
  async createNewBlogPostWithTitle(newBlogPostTitle) {
    await this.clickOn('NEW POST');
    await this.clickOn('button.mat-button-toggle-button');
    await this.clickOn(thumbnailPhotoBox);
<<<<<<< HEAD
    await this.uploadFile(blogPostThumbnailImagePath);
    await this.page.waitForSelector(
      `${addThumbnailImageButton}:not([disabled])`);
    await this.clickOn(blogPostThumbnailImagePath);
=======
    await this.uploadFile(blogPostThumbnailImage);
    await this.page.waitForSelector(
      `${addThumbnailImageButton}:not([disabled])`);
    await this.clickOn(addThumbnailImageButton);
>>>>>>> 4ffbacc6
    await this.page.waitForSelector('body.modal-open', {hidden: true});

    await this.type(blogTitleInput, newBlogPostTitle);
    await this.page.keyboard.press('Tab');
    await this.type(blogBodyInput, 'test blog post body content - duplicate');
    await this.clickOn(LABEL_FOR_DONE_BUTTON);
  }

  /**
   * This function deletes a published blog post with the given title.
   * @param {string} blogPostTitle - The title of the published blog post
   * to be deleted.
   */
  async deletePublishedBlogPostWithTitle(blogPostTitle) {
    await this.clickOn('PUBLISHED');
    await this.page.exposeFunction('deletePublishedBlogPost', async() => {
    /** Giving explicit timeout because we need to wait for small
     * transition to complete. We cannot wait for the next element to click
     * using its selector as it is instantly loaded in the DOM but cannot
     * be clicked until the transition is completed.
     */
      await this.page.waitForTimeout(100);
      await this.clickOn(LABEL_FOR_DELETE_BUTTON);
      await this.page.waitForSelector('button.e2e-test-confirm-button');
      await this.clickOn(LABEL_FOR_CONFIRM_BUTTON);
      showMessage('Published blog post with given title deleted successfully!');
    });
    await this.page.evaluate(async(blogPostTitle) => {
      const allPublishedBlogPosts = document.getElementsByClassName(
        'blog-dashboard-tile-content');
      for (let i = 0; i < allPublishedBlogPosts.length; i++) {
        let publishedBlogPostTitle = allPublishedBlogPosts[i].
          getElementsByClassName('e2e-test-blog-post-title')[0].innerText;
        if (publishedBlogPostTitle === blogPostTitle) {
          allPublishedBlogPosts[i].getElementsByClassName(
            'e2e-test-blog-post-edit-box')[0].click();
          await window.deletePublishedBlogPost();
          return;
        }
      }
    }, blogPostTitle);
  }

  /**
   * This function checks that the user is unable to publish a blog post.
   */
  async expectUserUnableToPublishBlogPost(expectedWarningMessage) {
    const toastMessageBox = await this.page.$(
      'div.e2e-test-toast-warning-message');
    const toastMessageWarning = await this.page.evaluate(
      el => el.textContent, toastMessageBox);
    const isPublishButtonDisabled = await this.page.$eval(
      publishBlogPostButton, (button) => {
        return button.disabled;
      });

    if (!isPublishButtonDisabled) {
      throw new Error('User is able to publish the blog post');
    }
    if (expectedWarningMessage !== toastMessageWarning) {
      throw new Error(
        'Expected warning message is not same as the actual warning message\n' +
        `Expected warning: ${expectedWarningMessage}\n` +
        `Displayed warning: ${toastMessageWarning}\n`);
    }

    showMessage(
      'User is unable to publish the blog post because ' + toastMessageWarning);
  }

  /**
   * This function checks the number of the blog posts in the blog dashboard.
   * @param {number} number - The number of the blog posts.
   */
  async expectNumberOfBlogPostsToBe(number) {
    await this.page.evaluate(async(number) => {
      const allBlogPosts = document.getElementsByClassName(
        'blog-dashboard-tile-content');
      if (allBlogPosts.length !== number) {
        throw new Error(
          `Number of blog posts is not equal to ${number}`);
      }
    }, number);

    showMessage(`Number of blog posts is equal to ${number}`);
  }

  /**
   * This function navigates to the Published tab in the blog-dashbaord.
   */
  async navigateToPublishTab() {
    await this.goto(blogDashboardUrl);
    await this.clickOn('PUBLISHED');
    showMessage('Navigated to publish tab.');
  }

  /**
   * This function checks a draft blog post to be created with the given title.
   * @param {string} checkDraftBlogPostByTitle - The title of draft blog post.
   */
  async expectDraftBlogPostWithTitleToBePresent(checkDraftBlogPostByTitle) {
    await this.goto(blogDashboardUrl);
    await this.page.evaluate(async(checkDraftBlogPostByTitle) => {
      const allDraftBlogPosts = document.getElementsByClassName(
        'blog-dashboard-tile-content');
      let count = 0;
      for (let i = 0; i < allDraftBlogPosts.length; i++) {
        let draftBlogPostTitle = allDraftBlogPosts[i].getElementsByClassName(
          'e2e-test-blog-post-title')[0].innerText;
        if (draftBlogPostTitle === checkDraftBlogPostByTitle) {
          count++;
        }
      }
      if (count === 0) {
        throw new Error(
          `Draft blog post with title ${checkDraftBlogPostByTitle} does not` +
          ' exist!');
      } else if (count > 1) {
        throw new Error(
          `Draft blog post with title ${checkDraftBlogPostByTitle} exists` +
          ' more than once!');
      }
    }, checkDraftBlogPostByTitle);
    showMessage(
      `Draft blog post with title ${checkDraftBlogPostByTitle} exists!`);
  }

  /**
   * This function checks if the blog post with given title is published.
   * @param {string} blogPostTitle - The title of the blog post.
   */
  async expectPublishedBlogPostWithTitleToBePresent(blogPostTitle) {
    await this.goto(blogDashboardUrl);
    await this.clickOn('PUBLISHED');
    await this.page.evaluate(async(blogPostTitle) => {
      const allPublishedBlogPosts = document.getElementsByClassName(
        'blog-dashboard-tile-content');
      let count = 0;
      for (let i = 0; i < allPublishedBlogPosts.length; i++) {
        let publishedBlogPostTitle = allPublishedBlogPosts[i].
          getElementsByClassName('e2e-test-blog-post-title')[0].innerText;
        if (publishedBlogPostTitle === blogPostTitle) {
          count++;
        }
      }
      if (count === 0) {
        throw new Error(
          `Blog post with title ${blogPostTitle} does not exist!`);
      } else if (count > 1) {
        throw new Error(
          `Blog post with title ${blogPostTitle} exists more than once!`);
      }
    }, blogPostTitle);
    showMessage(
      `Published blog post with title ${blogPostTitle} exists!`);
  }

  /**
   * This function checks if the blog dashboard is not accessible by the user.
   */
  async expectBlogDashboardAccessToBeUnauthorized() {
    await this.goto(blogDashboardUrl);
    try {
      await this.page.waitForSelector(unauthErrorContainer);
      showMessage('User unauthorized to access blog dashboard!');
    } catch (err) {
      throw new Error(
        'No unauthorization error on accessing the blog dashboard page!');
    }
  }

  /**
   * This function checks if the blog dashboard is accessible by the user.
   */
  async expectBlogDashboardAccessToBeAuthorized() {
    /** Here we are trying to check if the blog dashboard is accessible to the
     * guest user after giving the blog admin role to it. There is a
     * modal dialog box asking for the user name and bio for the users
     * given blog admin role as they first time opens the blog-dashboard. */
    await this.goto(blogDashboardUrl);
    try {
      await this.page.waitForSelector(blogDashboardAuthorDetailsModal);
      showMessage('User authorized to access blog dashboard!');
    } catch (err) {
      throw new Error('User unauthorized to access blog dashboard!');
    }
  }

  /**
   * This function assigns a user with a role from the blog admin page.
   * @param {string} username - The username of the user.
   * @param {string} role - The role of the user.
   */
  async assignUserToRoleFromBlogAdminPage(username, role) {
    await this.goto(blogAdminUrl);
    await this.page.select('select#label-target-update-form-role-select', role);
    await this.type(roleUpdateUsernameInput, username);
    await this.clickOn('button.oppia-blog-admin-update-role-button');
  }

  /**
   * This function removes blog editor role from the users.
   * @param {string} username - The username of the user.
   */
  async removeBlogEditorRoleFromUsername(username) {
    await this.goto(blogAdminUrl);
    await this.type(blogEditorUsernameInput, username);
    await this.clickOn('button.oppia-blog-admin-remove-blog-editor-button');
  }

  /**
   * This function checks if the tag name exists in the blog taglist.
   * @param {string} tagName - The name of the tag.
   */
  async expectTagToNotExistInBlogTags(tagName) {
    await this.page.evaluate(async(tagName) => {
      const tagList = document.getElementsByClassName('form-control');
      for (let i = 0; i < tagList.length; i++) {
        if (tagList[i].value === tagName) {
          throw new Error(`Tag ${tagName} already exists in tag list!`);
        }
      }
    }, tagName);
    showMessage(`Tag with name ${tagName} does not exist in tag list!`);
  }

  /**
   * This function adds a new tag in the blog taglist.
   * @param {string} tagName - The name of the tag.
   */
  async addNewBlogTag(tagName) {
    await this.clickOn(LABEL_FOR_ADD_ELEMENT_BUTTON);
    await this.page.waitForTimeout(100);
    await this.page.evaluate((tagName) => {
      const tagList = document.getElementsByClassName('form-control');
      tagList[tagList.length - 1].value = tagName;
    }, tagName);
    await this.clickOn(LABEL_FOR_SAVE_BUTTON);
    showMessage(`Tag ${tagName} added in tag list successfully!`);
  }

  /**
   * This function checks tag exists in the blog taglists.
   * @param {string} tagName - The name of the tag.
   */
  async expectTagToExistInBlogTags(tagName) {
    await this.page.evaluate(async(tagName) => {
      const tagList = document.getElementsByClassName('form-control');
      for (let i = 0; i < tagList.length; i++) {
        if (tagList[i].value === tagName) {
          return;
        }
      }
      throw new Error(`Tag ${tagName} does not exist in tag list!`);
    }, tagName);
    showMessage(`Tag with name ${tagName} exists in tag list!`);
  }

  /**
   * This function changes the blog tags limit.
   * @param {number} limit - The limit of the blog tags.
   */
  async setMaximumTagLimitTo(limit) {
    // These steps are for deleting the existing value in the input field.
    const tagInputField = await this.page.$(maximumTagLimitInput);
    await tagInputField.click({ clickCount: 3 });
    await this.page.keyboard.press('Backspace');

    await this.type(maximumTagLimitInput, limit);
    await this.clickOn(LABEL_FOR_SAVE_BUTTON);

    showMessage(`Successfully updated the tag limit to ${limit}!`);
  }

  /**
   * This function checks if the tag limit is not equal to.
   * @param {number} limit - The limit of the blog tags.
   */
  async expectMaximumTagLimitNotToBe(limit) {
    await this.page.evaluate(async(limit) => {
      const tagLimit = document.getElementById('mat-input-0').value;
      if (tagLimit.value === limit) {
        throw new Error(`Maximum tag limit is already ${limit}!`);
      }
    }, limit);
    showMessage(`Maximum tag limit is not ${limit}!`);
  }

  /**
   * This function checks if the tag limit is equal to.
   * @param {number} limit - The limit of the blog tags.
   */
  async expectMaximumTagLimitToBe(limit) {
    await this.page.evaluate(async(limit) => {
      const tagLimit = document.getElementById('mat-input-0').value;
      if (tagLimit.value !== limit) {
        throw new Error(`Maximum tag limit is not ${limit}!`);
      }
    });
    showMessage(`Maximum tag is currently ${limit}!`);
  }
};<|MERGE_RESOLUTION|>--- conflicted
+++ resolved
@@ -37,12 +37,7 @@
 const blogAdminUrl = testConstants.URLs.BlogAdmin;
 const publishBlogPostButton = 'button.e2e-test-publish-blog-post-button';
 const addThumbnailImageButton = 'button.e2e-test-photo-upload-submit';
-<<<<<<< HEAD
-const blogPostThumbnailImagePath = path.resolve(
-  __dirname, '../images/blog-post-thumbnail.svg');
-=======
 const blogPostThumbnailImage = testConstants.images.blogPostThumbnailImage;
->>>>>>> 4ffbacc6
 
 const LABEL_FOR_NEW_BLOG_POST_CREATE_BUTTON = 'CREATE NEW BLOG POST';
 const LABEL_FOR_SAVE_BUTTON = 'Save';
@@ -167,17 +162,10 @@
     await this.clickOn('button.mat-button-toggle-button');
     await this.expectPublishButtonToBeDisabled();
     await this.clickOn(thumbnailPhotoBox);
-<<<<<<< HEAD
-    await this.uploadFile(blogPostThumbnailImagePath);
-    await this.page.waitForSelector(
-      `${addThumbnailImageButton}:not([disabled])`);
-    await this.clickOn(blogPostThumbnailImagePath);
-=======
     await this.uploadFile(blogPostThumbnailImage);
     await this.page.waitForSelector(
       `${addThumbnailImageButton}:not([disabled])`);
     await this.clickOn(addThumbnailImageButton);
->>>>>>> 4ffbacc6
     await this.page.waitForSelector('body.modal-open', {hidden: true});
     await this.expectPublishButtonToBeDisabled();
 
@@ -202,17 +190,10 @@
     await this.clickOn('NEW POST');
     await this.clickOn('button.mat-button-toggle-button');
     await this.clickOn(thumbnailPhotoBox);
-<<<<<<< HEAD
-    await this.uploadFile(blogPostThumbnailImagePath);
-    await this.page.waitForSelector(
-      `${addThumbnailImageButton}:not([disabled])`);
-    await this.clickOn(blogPostThumbnailImagePath);
-=======
     await this.uploadFile(blogPostThumbnailImage);
     await this.page.waitForSelector(
       `${addThumbnailImageButton}:not([disabled])`);
     await this.clickOn(addThumbnailImageButton);
->>>>>>> 4ffbacc6
     await this.page.waitForSelector('body.modal-open', {hidden: true});
 
     await this.type(blogTitleInput, newBlogPostTitle);
