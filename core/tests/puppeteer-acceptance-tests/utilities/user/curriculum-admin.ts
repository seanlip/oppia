// Copyright 2024 The Oppia Authors. All Rights Reserved.
//
// Licensed under the Apache License, Version 2.0 (the "License");
// you may not use this file except in compliance with the License.
// You may obtain a copy of the License at
//
//      http://www.apache.org/licenses/LICENSE-2.0
//
// Unless required by applicable law or agreed to in writing, software
// distributed under the License is distributed on an "AS-IS" BASIS,
// WITHOUT WARRANTIES OR CONDITIONS OF ANY KIND, either express or implied.
// See the License for the specific language governing permissions and
// limitations under the License.

/**
 * @fileoverview Curriculum Admin users utility file.
 */

import {BaseUser} from '../common/puppeteer-utils';
import testConstants from '../common/test-constants';
import {showMessage} from '../common/show-message';

const curriculumAdminThumbnailImage =
  testConstants.data.curriculumAdminThumbnailImage;
const topicAndSkillsDashboardUrl = testConstants.URLs.TopicAndSkillsDashboard;
const baseURL = testConstants.URLs.BaseURL;

const richTextAreaField = 'div.e2e-test-rte';
const floatTextField = '.e2e-test-rule-details .e2e-test-float-form-input';
const solutionFloatTextField =
  'oppia-add-or-update-solution-modal .e2e-test-float-form-input';
const textStateEditSelector = 'div.e2e-test-state-edit-content';
const saveContentButton = 'button.e2e-test-save-state-content';

const modalDiv = 'div.modal-content';
const closeSaveModalButton = '.e2e-test-close-save-modal-button';

const photoBoxButton = 'div.e2e-test-photo-button';
const subtopicPhotoBoxButton =
  '.e2e-test-subtopic-thumbnail .e2e-test-photo-button';
const uploadPhotoButton = 'button.e2e-test-photo-upload-submit';
const photoUploadModal = 'edit-thumbnail-modal';

const createQuestionButton = 'div.e2e-test-create-question';
const addInteractionButton = 'button.e2e-test-open-add-interaction-modal';
const interactionNumberInputButton =
  'div.e2e-test-interaction-tile-NumericInput';
const saveInteractionButton = 'button.e2e-test-save-interaction';
const responseRuleDropdown =
  'oppia-rule-type-selector.e2e-test-answer-description';
const equalsRuleButtonText = 'is equal to ... ';
const answersInGroupAreCorrectToggle =
  'input.e2e-test-editor-correctness-toggle';
const saveResponseButton = 'button.e2e-test-add-new-response';
const defaultFeedbackTab = 'a.e2e-test-default-response-tab';
const openOutcomeFeedBackEditor = 'div.e2e-test-open-outcome-feedback-editor';
const saveOutcomeFeedbackButton = 'button.e2e-test-save-outcome-feedback';
const addHintButton = 'button.e2e-test-oppia-add-hint-button';
const saveHintButton = 'button.e2e-test-save-hint';
const addSolutionButton = 'button.e2e-test-oppia-add-solution-button';
const answerTypeDropdown = 'select.e2e-test-answer-is-exclusive-select';
const submitAnswerButton = 'button.e2e-test-submit-answer-button';
const submitSolutionButton = 'button.e2e-test-submit-solution-button';
const saveQuestionButton = 'button.e2e-test-save-question-button';

const dismissWelcomeModalSelector = 'button.e2e-test-dismiss-welcome-modal';

const topicsTab = 'a.e2e-test-topics-tab';
const desktopTopicSelector = 'a.e2e-test-topic-name';
const topicNameField = 'input.e2e-test-new-topic-name-field';
const topicUrlFragmentField = 'input.e2e-test-new-topic-url-fragment-field';
const topicWebFragmentField = 'input.e2e-test-new-page-title-fragm-field';
const topicDescriptionField = 'textarea.e2e-test-new-topic-description-field';
const createTopicButton = 'button.e2e-test-confirm-topic-creation-button';
const saveTopicButton = 'button.e2e-test-save-topic-button';
const topicMetaTagInput = '.e2e-test-topic-meta-tag-content-field';
const publishTopicButton = 'button.e2e-test-publish-topic-button';

const addSubtopicButton = 'button.e2e-test-add-subtopic-button';
const subtopicTitleField = 'input.e2e-test-new-subtopic-title-field';
const subtopicUrlFragmentField =
  'input.e2e-test-new-subtopic-url-fragment-field';
const subtopicDescriptionEditorToggle = 'div.e2e-test-show-schema-editor';
const createSubtopicButton = '.e2e-test-confirm-subtopic-creation-button';
const subtopicNameSelector = '.e2e-test-subtopic-name';
const subtopicReassignHeader = 'div.subtopic-reassign-header';
const assignSubtopicButton = '.e2e-test-assign-subtopic';

const skillsTab = 'a.e2e-test-skills-tab';
const desktopSkillSelector = '.e2e-test-skill-description';
const skillDescriptionField = 'input.e2e-test-new-skill-description-field';
const skillReviewMaterialHeader = 'div.e2e-test-open-concept-card';
const addSkillButton = 'button.e2e-test-add-skill-button';
const confirmSkillCreationButton =
  'button.e2e-test-confirm-skill-creation-button';

const editSkillItemSelector = 'i.e2e-test-skill-item-edit-btn';
const confirmSkillAssignationButton =
  'button.e2e-test-skill-assign-subtopic-confirm';

const addDiagnosticTestSkillButton =
  'button.e2e-test-add-diagnostic-test-skill';
const diagnosticTestSkillSelector =
  'select.e2e-test-diagnostic-test-skill-selector';
const saveChangesMessageInput = 'textarea.e2e-test-commit-message-input';

const explorationSettingsTab = '.e2e-test-settings-tab';
const deleteExplorationButton = 'button.e2e-test-delete-exploration-button';
const confirmDeletionButton =
  'button.e2e-test-really-delete-exploration-button';

const mobileOptionsSelector = '.e2e-test-mobile-options-base';
const mobileTopicSelector = 'div.e2e-test-mobile-topic-name a';
const mobileSkillSelector = 'span.e2e-test-mobile-skill-name';

const mobileSaveTopicDropdown =
  'div.navbar-mobile-options .e2e-test-mobile-save-topic-dropdown';
const mobileSaveTopicButton =
  'div.navbar-mobile-options .e2e-test-mobile-save-topic-button';
const mobilePublishTopicButton =
  'div.navbar-mobile-options .e2e-test-mobile-publish-topic-button';

const mobileNavToggelbutton = '.e2e-test-mobile-options';
const mobileOptionsDropdown = '.e2e-test-mobile-options-dropdown';
const mobileSettingsButton = 'li.e2e-test-mobile-settings-button';
const explorationControlsSettingsDropdown =
  'h3.e2e-test-controls-bar-settings-container';

export class CurriculumAdmin extends BaseUser {
  /**
   * Navigate to the topic and skills dashboard page.
   */
  async navigateToTopicAndSkillsDashboardPage(): Promise<void> {
    await this.page.bringToFront();
    await this.page.waitForNetworkIdle();
    await this.goto(topicAndSkillsDashboardUrl);
  }

  /**
   * Create a skill for a particular topic.
   */
  async createSkillForTopic(
    description: string,
    topicName: string
  ): Promise<void> {
    await this.openTopicEditor(topicName);
    if (this.isViewportAtMobileWidth()) {
      await this.clickOn(subtopicReassignHeader);
    }
    await this.clickOn(addSkillButton);
    await this.type(skillDescriptionField, description);
    await this.page.waitForSelector(skillReviewMaterialHeader);
    await this.clickOn(skillReviewMaterialHeader);
    await this.clickOn(richTextAreaField);
    await this.type(
      richTextAreaField,
      `Review material text content for ${description}.`
    );
    await this.page.waitForSelector(
      `${confirmSkillCreationButton}:not([disabled])`
    );
    await this.clickOn(confirmSkillCreationButton);
    await this.page.bringToFront();
  }

  /**
   * Add any number of questions to a particular skill.
   */
  async createQuestionsForSkill(
    skillName: string,
    questionCount: number
  ): Promise<void> {
    for (let i = 0; i < questionCount; i++) {
      await this.addBasicAlgebraQuestionToSkill(skillName);
    }
  }

  /**
   * Create a basic algebra question in the skill editor page.
   */
  async addBasicAlgebraQuestionToSkill(skillName: string): Promise<void> {
    await this.openSkillEditor(skillName);
    await this.clickOn(createQuestionButton);
    await this.clickOn(textStateEditSelector);
    await this.page.waitForSelector(richTextAreaField, {visible: true});
    await this.type(richTextAreaField, 'Add 1+2');
    await this.page.waitForSelector(`${saveContentButton}:not([disabled])`);
    await this.clickOn(saveContentButton);

    await this.clickOn(addInteractionButton);
    await this.page.waitForSelector(interactionNumberInputButton, {
      visible: true,
    });
    await this.clickOn(interactionNumberInputButton);
    await this.clickOn(saveInteractionButton);
    await this.page.waitForSelector('oppia-add-answer-group-modal-component', {
      visible: true,
    });
    await this.clickOn(responseRuleDropdown);
    await this.clickOn(equalsRuleButtonText);
    await this.type(floatTextField, '3');
    await this.clickOn(answersInGroupAreCorrectToggle);
    await this.clickOn(saveResponseButton);
    await this.page.waitForSelector(modalDiv, {hidden: true});

    await this.clickOn(defaultFeedbackTab);
    await this.clickOn(openOutcomeFeedBackEditor);
    await this.clickOn(richTextAreaField);
    await this.type(richTextAreaField, 'The answer is 3');
    await this.clickOn(saveOutcomeFeedbackButton);

    await this.clickOn(addHintButton);
    await this.page.waitForSelector(modalDiv, {visible: true});
    await this.type(richTextAreaField, '3');
    await this.clickOn(saveHintButton);
    await this.page.waitForSelector(modalDiv, {hidden: true});

    await this.clickOn(addSolutionButton);
    await this.page.waitForSelector(modalDiv, {visible: true});
    await this.page.waitForSelector(answerTypeDropdown);
    await this.page.select(answerTypeDropdown, 'The only');
    await this.page.waitForSelector(solutionFloatTextField);
    await this.type(solutionFloatTextField, '3');
    await this.page.waitForSelector(`${submitAnswerButton}:not([disabled])`);
    await this.clickOn(submitAnswerButton);
    await this.type(richTextAreaField, '1+2 is 3');
    await this.page.waitForSelector(`${submitSolutionButton}:not([disabled])`);
    await this.clickOn(submitSolutionButton);
    await this.page.waitForSelector(modalDiv, {hidden: true});

    await this.clickOn(saveQuestionButton);
  }

  /**
   * Create a topic in the topics-and-skills dashboard.
   */
  async createTopic(name: string, urlFragment: string): Promise<void> {
<<<<<<< HEAD
    await this.navigateToTopicAndSkillsDashboardPage();
    await this.clickOn('Create New Topic');
=======
    await this.clickOn('Create Topic');
>>>>>>> fa4f6a5c
    await this.type(topicNameField, name);
    await this.type(topicUrlFragmentField, urlFragment);
    await this.type(topicWebFragmentField, name);
    await this.type(
      topicDescriptionField,
      `Topic creation description test for ${name}.`
    );

    await this.clickOn(photoBoxButton);
    await this.page.waitForSelector(photoUploadModal, {visible: true});
    await this.uploadFile(curriculumAdminThumbnailImage);
    await this.page.waitForSelector(`${uploadPhotoButton}:not([disabled])`);
    await this.clickOn(uploadPhotoButton);
    await this.page.waitForSelector(photoUploadModal, {hidden: true});
    await this.clickOn(createTopicButton);

    await this.page.waitForSelector('.e2e-test-topics-table');
    await this.openTopicEditor(name);
    await this.page.waitForSelector(topicMetaTagInput);
    await this.page.focus(topicMetaTagInput);
    await this.page.type(topicMetaTagInput, 'meta');
    await this.page.keyboard.press('Tab');
    await this.saveTopicDraft(name);
  }

  /**
   * Open the topic editor page for a topic.
   */
  async openTopicEditor(topicName: string): Promise<void> {
    const topicNameSelector = this.isViewportAtMobileWidth()
      ? mobileTopicSelector
      : desktopTopicSelector;
    await this.navigateToTopicAndSkillsDashboardPage();
    await this.clickOn(topicsTab);
    await this.page.waitForSelector(topicNameSelector, {visible: true});

    await Promise.all([
      this.page.evaluate(
        (topicNameSelector, topicName) => {
          const topicDivs = Array.from(
            document.querySelectorAll(topicNameSelector)
          );
          const topicDivToSelect = topicDivs.find(
            element => element?.textContent.trim() === topicName
          ) as HTMLElement;
          if (topicDivToSelect) {
            topicDivToSelect.click();
          } else {
            throw new Error('Cannot open topic editor page.');
          }
        },
        topicNameSelector,
        topicName
      ),
      this.page.waitForNavigation(),
    ]);
  }

  /**
   * Open the skill editor page for a skill.
   */
  async openSkillEditor(skillName: string): Promise<void> {
    const skillSelector = this.isViewportAtMobileWidth()
      ? mobileSkillSelector
      : desktopSkillSelector;
    await this.page.bringToFront();
    await this.navigateToTopicAndSkillsDashboardPage();
    await this.clickOn(skillsTab);
    await this.page.waitForSelector(skillSelector, {visible: true});

    await Promise.all([
      this.page.evaluate(
        (skillSelector, skillName) => {
          const skillDivs = Array.from(
            document.querySelectorAll(skillSelector)
          );
          const skillDivToSelect = skillDivs.find(
            element => element?.textContent.trim() === skillName
          ) as HTMLElement;
          if (skillDivToSelect) {
            skillDivToSelect.click();
          } else {
            throw new Error('Cannot open skill editor page.');
          }
        },
        skillSelector,
        skillName
      ),
      this.page.waitForNavigation(),
    ]);
  }

  /**
   * Save a topic as a curriculum admin.
   */
  async saveTopicDraft(topicName: string): Promise<void> {
    await this.page.waitForSelector(modalDiv, {hidden: true});
    if (this.isViewportAtMobileWidth()) {
      await this.clickOn(mobileOptionsSelector);
      await this.clickOn(mobileSaveTopicButton);
      await this.page.waitForSelector('oppia-topic-editor-save-modal', {
        visible: true,
      });
      await this.type(
        saveChangesMessageInput,
        'Test saving topic as curriculum admin.'
      );
      await this.page.waitForSelector(
        `${closeSaveModalButton}:not([disabled])`
      );
      await this.clickOn(closeSaveModalButton);
      await this.page.waitForSelector('oppia-topic-editor-save-modal', {
        hidden: true,
      });
      await this.openTopicEditor(topicName);
    } else {
      await this.clickOn(saveTopicButton);
      await this.page.waitForSelector(modalDiv, {visible: true});
      await this.clickOn(closeSaveModalButton);
      await this.page.waitForSelector(modalDiv, {hidden: true});
    }
  }

  /**
   * Create a subtopic as a curriculum admin.
   */
  async createSubtopicForTopic(
    title: string,
    urlFragment: string,
    topicName: string
  ): Promise<void> {
    await this.openTopicEditor(topicName);
    if (this.isViewportAtMobileWidth()) {
      await this.clickOn(subtopicReassignHeader);
    }
    await this.clickOn(addSubtopicButton);
    await this.type(subtopicTitleField, title);
    await this.type(subtopicUrlFragmentField, urlFragment);

    await this.clickOn(subtopicDescriptionEditorToggle);
    await this.page.waitForSelector(richTextAreaField, {visible: true});
    await this.type(
      richTextAreaField,
      `Subtopic creation description text for ${title}`
    );

    await this.clickOn(subtopicPhotoBoxButton);
    await this.page.waitForSelector(photoUploadModal, {visible: true});
    await this.uploadFile(curriculumAdminThumbnailImage);
    await this.page.waitForSelector(`${uploadPhotoButton}:not([disabled])`);
    await this.clickOn(uploadPhotoButton);

    await this.page.waitForSelector(photoUploadModal, {hidden: true});
    await this.clickOn(createSubtopicButton);
    await this.saveTopicDraft(topicName);
  }

  /**
   * Assign a skill to a subtopic in the topic editor page.
   */
  async assignSkillToSubtopicInTopicEditor(
    skillName: string,
    subtopicName: string,
    topicName: string
  ): Promise<void> {
    await this.openTopicEditor(topicName);
    if (this.isViewportAtMobileWidth()) {
      await this.clickOn(subtopicReassignHeader);
    }

    await this.page.waitForSelector('div.e2e-test-skill-item', {visible: true});
    await this.page.evaluate(
      (skillName, topicName, editSkillItemSelector) => {
        const skillItemDivs = Array.from(
          document.querySelectorAll('div.e2e-test-skill-item')
        );
        const element = skillItemDivs.find(
          element => element.textContent?.trim() === skillName
        ) as HTMLElement;
        if (element) {
          const assignSkillButton = element.querySelector(
            editSkillItemSelector
          ) as HTMLElement;
          assignSkillButton.click();
        } else {
          throw new Error(
            `Cannot find skill called "${skillName}" in ${topicName}.`
          );
        }
      },
      skillName,
      topicName,
      editSkillItemSelector
    );

    await this.page.waitForSelector(assignSubtopicButton, {
      visible: true,
    });
    await this.clickOn('Assign to Subtopic');

    await this.page.waitForSelector(subtopicNameSelector, {visible: true});
    await this.page.evaluate(
      (subtopicName, subtopicNameSelector) => {
        const subtopicDivs = Array.from(
          document.querySelectorAll(subtopicNameSelector)
        );
        const element = subtopicDivs.find(
          element => element.textContent?.trim() === subtopicName
        ) as HTMLElement;
        if (element) {
          element.click();
        } else {
          throw new Error(
            `Cannot find subtopic called "${subtopicName}" to assign to skill.`
          );
        }
      },
      subtopicName,
      subtopicNameSelector
    );

    await this.page.waitForSelector(
      `${confirmSkillAssignationButton}:not([disabled])`
    );
    await this.clickOn(confirmSkillAssignationButton);
    await this.page.waitForSelector(modalDiv, {hidden: true});
    await this.saveTopicDraft(topicName);
  }

  /**
   * Add a skill for diagnostic test and then publish the topic.
   * Adding a skill to diagnostic test is necessary for publishing the topic.
   */
  async addSkillToDiagnosticTest(
    skillName: string,
    topicName: string
  ): Promise<void> {
    await this.openTopicEditor(topicName);
    await this.clickOn(addDiagnosticTestSkillButton);
    await this.page.waitForSelector(diagnosticTestSkillSelector, {
      visible: true,
    });
    await this.clickOn(diagnosticTestSkillSelector);

    /**
     * We select the skill in the dropdown with this method because the event doesn't propagate
     * otherwise and no further changes are made to the DOM, even though the option is selected.
     */
    await this.page.evaluate(
      (optionValue, selectElemSelector) => {
        const selectElem = document.querySelector(
          selectElemSelector
        ) as HTMLSelectElement | null;
        if (!selectElem) {
          console.error('Select element not found');
          return;
        }

        const option = Array.from(selectElem.options).find(
          opt => opt.textContent?.trim() === optionValue
        ) as HTMLOptionElement | undefined;
        if (!option) {
          console.error('Option not found');
          return;
        }

        option.selected = true;
        const event = new Event('change', {bubbles: true});
        selectElem.dispatchEvent(event);
      },
      skillName,
      diagnosticTestSkillSelector
    );
    await this.saveTopicDraft(topicName);
  }

  async publishDraftTopic(topicName: string): Promise<void> {
    await this.openTopicEditor(topicName);
    if (this.isViewportAtMobileWidth()) {
      await this.clickOn(mobileOptionsSelector);
      await this.clickOn(mobileSaveTopicDropdown);
      await this.page.waitForSelector(mobilePublishTopicButton);
      await this.clickOn(mobilePublishTopicButton);
    } else {
      await this.clickOn(publishTopicButton);
    }
  }

  /**
   * Check if the topic has been published successfully, by verifying
   * the status and the counts in the topics and skills dashboard.
   */
  async expectTopicToBePublishedInTopicsAndSkillsDashboard(
    topicName: string,
    expectedSubtopicCount: number,
    expectedSkillsCount: number
  ): Promise<void> {
    let topicDetails: {
      subtopicCount: string | null;
      skillsCount: string | null;
      topicStatus: string | null;
    };

    const newPage = await this.browserObject.newPage();
    if (this.isViewportAtMobileWidth()) {
      // This is the default viewport and user agent settings for iPhone 6.
      await newPage.setViewport({
        width: 375,
        height: 667,
        deviceScaleFactor: 2,
        isMobile: true,
        hasTouch: true,
        isLandscape: false,
      });
      await newPage.setUserAgent(
        'Mozilla/5.0 (iPhone; CPU iPhone OS 11_0 like Mac OS X) ' +
          'AppleWebKit/604.1.38 (KHTML, like Gecko) Version/11.0 ' +
          'Mobile/15A372 Safari/604.1'
      );
    } else {
      await newPage.setViewport({width: 1920, height: 1080});
    }
    await newPage.bringToFront();
    await newPage.goto(topicAndSkillsDashboardUrl);

    if (this.isViewportAtMobileWidth()) {
      await newPage.waitForSelector('.e2e-test-mobile-topic-table', {
        visible: true,
      });
      topicDetails = await newPage.evaluate(topicName => {
        let items = Array.from(document.querySelectorAll('div.topic-item'));
        let expectedTopicItem = items.find(item => {
          return (
            item
              .querySelector('div.e2e-test-mobile-topic-name a')
              ?.textContent?.trim() === topicName
          );
        }) as HTMLElement;

        let tds = Array.from(
          expectedTopicItem.querySelectorAll('div.topic-item-value')
        ) as HTMLElement[];
        if (!tds || tds.length < 4) {
          throw new Error('Cannot fetch mobile topic details.');
        }

        return {
          subtopicCount: tds[1].innerText,
          skillsCount: tds[2].innerText,
          topicStatus: tds[3].innerText,
        };
      }, topicName);
    } else {
      await newPage.waitForSelector('.e2e-test-topics-table', {visible: true});
      topicDetails = await newPage.evaluate(topicName => {
        let items = Array.from(document.querySelectorAll('.list-item'));
        let expectedTopicItem = items.find(item => {
          return (
            item.querySelector('.e2e-test-topic-name')?.textContent?.trim() ===
            topicName
          );
        }) as HTMLElement;

        let tds = Array.from(expectedTopicItem.querySelectorAll('td'));
        if (!tds || tds.length < 5) {
          throw new Error('Cannot fetch topic details.');
        }

        return {
          subtopicCount: tds[3].innerText,
          skillsCount: tds[4].innerText,
          topicStatus: tds[5].innerText,
        };
      }, topicName);
    }

    expect(topicDetails.topicStatus).toEqual('Published');
    expect(topicDetails.subtopicCount).toEqual(
      expectedSubtopicCount.toString()
    );
    expect(topicDetails.skillsCount).toEqual(expectedSkillsCount.toString());
    showMessage('Topic has been published successfully!');
  }

  /**
   * Function to navigate to exploration editor
   * @param explorationUrl - url of the exploration
   */
  async navigateToExplorationEditor(
    explorationId: string | null
  ): Promise<void> {
    if (!explorationId) {
      throw new Error('Cannot navigate to editor: explorationId is null');
    }
    const editorUrl = `${baseURL}/create/${explorationId}`;
    await this.page.goto(editorUrl);
    showMessage('Navigation to exploration editor is successfull.');
  }

  /**
   * Function to navigate to exploration settings tab
   */
  async navigateToExplorationSettingsTab(): Promise<void> {
    await this.page.waitForFunction('document.readyState === "complete"');
    if (this.isViewportAtMobileWidth()) {
      await this.clickOn(mobileNavToggelbutton);
      await this.clickOn(mobileOptionsDropdown);
      await this.clickOn(mobileSettingsButton);
    } else {
      await this.clickOn(explorationSettingsTab);
    }
    showMessage('Navigation to settings tab is successfull.');
  }

  /**
   * Deletes the exploration permanently.
   * Note: This action requires Curriculum Admin role.
   */
  async deleteExplorationPermanently(): Promise<void> {
    await this.page.waitForFunction('document.readyState === "complete"');
    await this.clickOn(deleteExplorationButton);
    await this.clickOn(confirmDeletionButton);
  }

  /**
   * Function to dismiss welcome modal
   */
  async dismissWelcomeModal(): Promise<void> {
    await this.page.waitForSelector(dismissWelcomeModalSelector, {
      visible: true,
    });
    await this.clickOn(dismissWelcomeModalSelector);
    await this.page.waitForSelector(dismissWelcomeModalSelector, {
      hidden: true,
    });

    showMessage('Tutorial pop is closed.');
  }

  /**
   * Function to open control dropdown so that delete exploration button is visible
   * in mobile view.
   */
  async openExplorationControlDropdown(): Promise<void> {
    await this.clickOn(explorationControlsSettingsDropdown);
  }

<<<<<<< HEAD
=======
  /**
   * Function to unpublish a topic.
   * @param {string} topicName - The name of the topic to unpublish.
   */
>>>>>>> fa4f6a5c
  async unpublishTopic(topicName: string): Promise<void> {
    await this.openTopicEditor(topicName);
    await this.clickOn(' Unpublish Topic ');
  }

<<<<<<< HEAD
=======
  /**
   * Function to delete a topic.
   * @param {string} topicName - The name of the topic to delete.
   */
>>>>>>> fa4f6a5c
  async deleteTopic(topicName: string): Promise<void> {
    await this.goto(testConstants.URLs.TopicAndSkillsDashboard);
    await this.clickOn('.e2e-test-topic-edit-box');
    await this.clickOn('Delete');
  }

<<<<<<< HEAD
  async deleteSkill(skillName: string): Promise<void> {
    await this.goto(testConstants.URLs.TopicAndSkillsDashboard);
    await this.clickOn('.e2e-test-skills-tab');

=======
  /**
   * Function to delete a skill.
   * @param {string} skillName - The name of the skill to delete.
   */
  async deleteSkill(skillName: string): Promise<void> {
    await this.goto(testConstants.URLs.TopicAndSkillsDashboard);
    await this.clickOn('.e2e-test-skills-tab');
>>>>>>> fa4f6a5c
    await this.clickOn('.e2e-test-skill-edit-box');
    await this.clickOn('Delete');
  }

<<<<<<< HEAD
=======
  /**
   * Function to check if a topic is not present in the Topics and Skills Dashboard.
   * @param {string} topicName - The name of the topic to check.
   */
>>>>>>> fa4f6a5c
  async expectTopicNotInTopicsAndSkillDashboard(
    topicName: string
  ): Promise<void> {
    await this.goto(testConstants.URLs.TopicAndSkillsDashboard);
<<<<<<< HEAD

    const isTopicPresent = await this.isTextPresentOnPage(topicName);
    if (isTopicPresent) {
      throw new Error(
        `Expected topic "${topicName}" not to be present on the page, but it was.`
      );
    } else {
      showMessage(
        `Topic "${topicName}" is not present on the page as expected.`
      );
    }
  }

=======
    const isTopicPresent = await this.isTextPresentOnPage(topicName);
    if (isTopicPresent) {
      throw new Error(
        `Topic "${topicName}" was found.
          It was expected to be absent from Topics and Skills Dashboard.`
      );
    } else {
      showMessage(
        `The topic "${topicName}" is not present on the Topics and Skills
         Dashboard as expected.`
      );
    }
  }

  /**
   * Function to check if a skill is not present in the Topics and Skills Dashboard.
   * @param {string} skillName - The name of the skill to check.
   */
>>>>>>> fa4f6a5c
  async expectSkillNotInTopicsAndSkillsDashboard(
    skillName: string
  ): Promise<void> {
    await this.goto(testConstants.URLs.TopicAndSkillsDashboard);
    await this.clickOn('.e2e-test-skills-tab');
<<<<<<< HEAD

    const isTopicPresent = await this.isTextPresentOnPage(skillName);
    if (isTopicPresent) {
      throw new Error(
        `Expected topic "${skillName}" not to be present on the page, but it was.`
      );
    } else {
      showMessage(
        `Topic "${skillName}" is not present on the page as expected.`
=======
    const isSkillPresent = await this.isTextPresentOnPage(skillName);
    if (isSkillPresent) {
      throw new Error(
        `Skill "${skillName}" was found.
          It was expected to be absent from Topics and Skills Dashboard.`
      );
    } else {
      showMessage(
        `The skill "${skillName}" is not present on the Topics and Skills
         Dashboard as expected.`
>>>>>>> fa4f6a5c
      );
    }
  }
}

export let CurriculumAdminFactory = (): CurriculumAdmin =>
  new CurriculumAdmin();<|MERGE_RESOLUTION|>--- conflicted
+++ resolved
@@ -235,12 +235,7 @@
    * Create a topic in the topics-and-skills dashboard.
    */
   async createTopic(name: string, urlFragment: string): Promise<void> {
-<<<<<<< HEAD
-    await this.navigateToTopicAndSkillsDashboardPage();
-    await this.clickOn('Create New Topic');
-=======
     await this.clickOn('Create Topic');
->>>>>>> fa4f6a5c
     await this.type(topicNameField, name);
     await this.type(topicUrlFragmentField, urlFragment);
     await this.type(topicWebFragmentField, name);
@@ -688,75 +683,44 @@
     await this.clickOn(explorationControlsSettingsDropdown);
   }
 
-<<<<<<< HEAD
-=======
   /**
    * Function to unpublish a topic.
    * @param {string} topicName - The name of the topic to unpublish.
    */
->>>>>>> fa4f6a5c
   async unpublishTopic(topicName: string): Promise<void> {
     await this.openTopicEditor(topicName);
     await this.clickOn(' Unpublish Topic ');
   }
 
-<<<<<<< HEAD
-=======
   /**
    * Function to delete a topic.
    * @param {string} topicName - The name of the topic to delete.
    */
->>>>>>> fa4f6a5c
   async deleteTopic(topicName: string): Promise<void> {
     await this.goto(testConstants.URLs.TopicAndSkillsDashboard);
     await this.clickOn('.e2e-test-topic-edit-box');
     await this.clickOn('Delete');
   }
 
-<<<<<<< HEAD
+  /**
+   * Function to delete a skill.
+   * @param {string} skillName - The name of the skill to delete.
+   */
   async deleteSkill(skillName: string): Promise<void> {
     await this.goto(testConstants.URLs.TopicAndSkillsDashboard);
     await this.clickOn('.e2e-test-skills-tab');
-
-=======
-  /**
-   * Function to delete a skill.
-   * @param {string} skillName - The name of the skill to delete.
-   */
-  async deleteSkill(skillName: string): Promise<void> {
-    await this.goto(testConstants.URLs.TopicAndSkillsDashboard);
-    await this.clickOn('.e2e-test-skills-tab');
->>>>>>> fa4f6a5c
     await this.clickOn('.e2e-test-skill-edit-box');
     await this.clickOn('Delete');
   }
 
-<<<<<<< HEAD
-=======
   /**
    * Function to check if a topic is not present in the Topics and Skills Dashboard.
    * @param {string} topicName - The name of the topic to check.
    */
->>>>>>> fa4f6a5c
   async expectTopicNotInTopicsAndSkillDashboard(
     topicName: string
   ): Promise<void> {
     await this.goto(testConstants.URLs.TopicAndSkillsDashboard);
-<<<<<<< HEAD
-
-    const isTopicPresent = await this.isTextPresentOnPage(topicName);
-    if (isTopicPresent) {
-      throw new Error(
-        `Expected topic "${topicName}" not to be present on the page, but it was.`
-      );
-    } else {
-      showMessage(
-        `Topic "${topicName}" is not present on the page as expected.`
-      );
-    }
-  }
-
-=======
     const isTopicPresent = await this.isTextPresentOnPage(topicName);
     if (isTopicPresent) {
       throw new Error(
@@ -775,23 +739,11 @@
    * Function to check if a skill is not present in the Topics and Skills Dashboard.
    * @param {string} skillName - The name of the skill to check.
    */
->>>>>>> fa4f6a5c
   async expectSkillNotInTopicsAndSkillsDashboard(
     skillName: string
   ): Promise<void> {
     await this.goto(testConstants.URLs.TopicAndSkillsDashboard);
     await this.clickOn('.e2e-test-skills-tab');
-<<<<<<< HEAD
-
-    const isTopicPresent = await this.isTextPresentOnPage(skillName);
-    if (isTopicPresent) {
-      throw new Error(
-        `Expected topic "${skillName}" not to be present on the page, but it was.`
-      );
-    } else {
-      showMessage(
-        `Topic "${skillName}" is not present on the page as expected.`
-=======
     const isSkillPresent = await this.isTextPresentOnPage(skillName);
     if (isSkillPresent) {
       throw new Error(
@@ -802,7 +754,6 @@
       showMessage(
         `The skill "${skillName}" is not present on the Topics and Skills
          Dashboard as expected.`
->>>>>>> fa4f6a5c
       );
     }
   }
