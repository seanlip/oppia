// Copyright 2024 The Oppia Authors. All Rights Reserved.
//
// Licensed under the Apache License, Version 2.0 (the "License");
// you may not use this file except in compliance with the License.
// You may obtain a copy of the License at
//
//      http://www.apache.org/licenses/LICENSE-2.0
//
// Unless required by applicable law or agreed to in writing, software
// distributed under the License is distributed on an "AS-IS" BASIS,
// WITHOUT WARRANTIES OR CONDITIONS OF ANY KIND, either express or implied.
// See the License for the specific language governing permissions and
// limitations under the License.

/**
 * @fileoverview Topic manager utility file.
 */
import {BaseUser} from '../common/puppeteer-utils';
import {showMessage} from '../common/show-message';
import testConstants from '../common/test-constants';
import {ElementHandle} from 'puppeteer';
import puppeteer from 'puppeteer';

const curriculumAdminThumbnailImage =
  testConstants.data.curriculumAdminThumbnailImage;
const topicAndSkillsDashboardUrl = testConstants.URLs.TopicAndSkillsDashboard;

const modalDiv = 'div.modal-content';
const closeSaveModalButton = '.e2e-test-close-save-modal-button';
const saveChangesMessageInput = 'textarea.e2e-test-commit-message-input';

// Photo Upload Modal.
const chapterPhotoBoxButton =
  '.e2e-test-chapter-input-thumbnail .e2e-test-photo-button';
const uploadPhotoButton = 'button.e2e-test-photo-upload-submit';
const photoUploadModal = 'edit-thumbnail-modal';

// Topic and Skills Dashboard Page.
const topicsTab = 'a.e2e-test-topics-tab';
const desktopTopicSelector = 'a.e2e-test-topic-name';
const mobileOptionsSelector = '.e2e-test-mobile-options-base';
const mobileTopicSelector = 'div.e2e-test-mobile-topic-name a';
const skillTab = '.e2e-test-skills-tab';
const skillEditBox = '.e2e-test-skill-edit-box';
const mobileSkillsOption = '.e2e-test-mobile-skills-option';
const unassignSkillButtonDesktop = '.e2e-test-unassign-skill-button';
const unassignSkillButtonMobile = '.e2e-test-mobile-unassign-skill-button';
const confirmUnassignSkillButton = '.e2e-test-confirm-unassign-skill-button';
const unassignTopicLabel = '.e2e-test-unassign-topic-label';
const unassignTopicCheckbox = '.e2e-test-unassign-topic';
const topicNameSpan = '.topic-name';
const desktopSkillItemSelector = '.e2e-test-skill-item';
const mobileSkillItemSelector = '.e2e-test-mobile-skill-item';
const desktopSkillDescriptionSelector = '.e2e-test-skill-description';
const mobileSkillDescriptionSelector = '.e2e-test-mobile-skill-name';
const assignSkillButtonDesktop = '.e2e-test-assign-skill-to-topic-button';
const assignSkillButtonMobile = '.e2e-test-mobile-assign-skill-to-topic-button';
const topicNameSelector = '.e2e-test-topic-name-in-topic-select-modal';
const confirmMoveButton = '.e2e-test-confirm-move-button';
const mergeSkillsButtonMobile = '.e2e-test-mobile-merge-skills-button';
const mergeSkillsButtonDesktop = '.e2e-test-merge-skills-button';
const skillsTab = 'a.e2e-test-skills-tab';

// Story Creation Modal.
const saveStoryButton = 'button.e2e-test-save-story-button';
const mobileSaveStoryChangesButton =
  'div.navbar-mobile-options .e2e-test-mobile-save-changes';

// Chapter Creation Modal.
const addChapterButton = 'button.e2e-test-add-chapter-button';
const chapterTitleField = 'input.e2e-test-new-chapter-title-field';
const chapterExplorationIdField = 'input.e2e-test-chapter-exploration-input';
const createChapterButton = 'button.e2e-test-confirm-chapter-creation-button';

const subtopicReassignHeader = 'div.subtopic-reassign-header';
const addSubtopicButton = 'button.e2e-test-add-subtopic-button';
const newSubtopicTitleField = 'input.e2e-test-new-subtopic-title-field';
const subtopicTitleField = '.e2e-test-subtopic-title-field';
const newSubtopicUrlFragmentField =
  'input.e2e-test-new-subtopic-url-fragment-field';
const subtopicUrlFragmentField = '.e2e-test-subtopic-url-fragment-field';
const subtopicDescriptionEditorToggle = 'div.e2e-test-show-schema-editor';
const richTextAreaField = 'div.e2e-test-rte';
const subtopicPhotoBoxButton =
  '.e2e-test-subtopic-thumbnail .e2e-test-photo-button';
const createSubtopicButton = '.e2e-test-confirm-subtopic-creation-button';
const mobileSaveTopicButton =
  'div.navbar-mobile-options .e2e-test-mobile-save-topic-button';
const mobileNavbarDropdown =
  'div.navbar-mobile-options .e2e-test-mobile-navbar-dropdown';
const saveTopicButton = 'button.e2e-test-save-topic-button';
const mobileAddChapterDropdown = '.e2e-test-mobile-add-chapter';

// Question Editor.
const desktopSkillQuestionTab = '.e2e-test-questions-tab';
const toastMessageSelector = '.e2e-test-toast-message';
const editQuestionButtons = '.e2e-test-edit-question-button';
const linkOffIcon = '.link-off-icon';
const removeQuestionConfirmationButton =
  '.e2e-test-remove-question-confirmation-button';
const questionPreviewTab = '.e2e-test-question-preview-tab';
const questionTextInput = '.e2e-test-question-text-input';
const questionContentSelector = '.e2e-test-conversation-content';
const numericInputInteractionField = '.e2e-test-conversation-input';
const skillNameInputSelector = '.e2e-test-skill-name-input';
const radioInnerCircleSelector = '.mat-radio-inner-circle';
const confirmSkillSelectionButtonSelector =
  '.e2e-test-confirm-skill-selection-button';
const questionTextSelector = '.e2e-test-question-text';

const navigationDropdown = '.e2e-test-mobile-skill-nav-dropdown-icon';
const mobilePreviewTab = '.e2e-test-mobile-preview-tab';
const mobileSkillQuestionTab = '.e2e-test-mobile-questions-tab';

const topicStatusDropdownSelector = '.e2e-test-select-topic-status-dropdown';
const classroomDropdownSelector = '.e2e-test-select-classroom-dropdown';
const keywordDropdownSelector = '.e2e-test-select-keyword-dropdown';
const multiSelectionInputSelector = '.e2e-test-multi-selection-input';
const sortDropdownSelector = '.e2e-test-select-sort-dropdown';
const displayMobileFiltersButton = '.e2e-test-mobile-toggle-filter';
const closeMobileFiltersButton = '.e2e-test-mobile-filter-close';
const skillStatusDropdownSelector = '.e2e-test-select-skill-status-dropdown';
const topicNextPageMobileButton = '.e2e-test-mobile-topics-next-page-button';
const topicNextPageDesktopButton = '.e2e-test-topics-next-page-button';
const skillsNextPageMobileButton = '.e2e-test-mobile-skills-next-page-button';
const skillsNextPageDesktopButton = '.e2e-test-skills-next-page-button';
const mobileSkillSelector = 'span.e2e-test-mobile-skill-name';
const desktopSkillSelector = '.e2e-test-skill-description';
const itemsPerPageDropdown = '.e2e-test-select-items-per-page-dropdown';
const filterOptionSelector = '.mat-option-text';
const topicNameField = '.e2e-test-topic-name-field';
const updateTopicUrlFragmentField = '.e2e-test-topic-url-fragment-field';
const errorPageHeadingSelector = '.e2e-test-error-page-heading';
const createNewTopicMobileButton = '.e2e-test-create-topic-mobile-button';
const createNewTopicButton = '.e2e-test-create-topic-button';
const createNewSkillMobileButton =
  '.e2e-test-mobile-create-skill-button-secondary';
const createNewSkillButton = '.e2e-test-create-skill-button-circle';
const desktopTopicListItemSelector = '.list-item';
const mobileTopicListItemSelector = '.topic-item';
const desktopTopicListItemOptions = '.e2e-test-topic-edit-box';
const mobileTopicListItemOptions = '.e2e-test-mobile-topic-edit-box';
const desktopDeleteTopicButton = '.e2e-test-delete-topic-button';
const mobileDeleteTopicButton = '.e2e-test-mobile-delete-topic-button';
const desktopSkillListItemSelector = '.list-item';
const mobileSkillListItemSelector = '.skill-item';
const desktopSkillListItemOptions = '.e2e-test-skill-edit-box';
const desktopDeleteSkillButton = '.e2e-test-delete-skill-button';
const mobileSkillListItemOptions = '.e2e-test-mobile-skills-option';
const mobileDeleteSkillButton = '.e2e-test-mobile-delete-skill-button';
const workedExampleSelector =
  '.oppia-skill-concept-card-preview-list .e2e-test-worked-example-title';
const misconceptionTitleSelector =
  '.oppia-skill-misconception-card-preview-list .e2e-test-worked-example-title';
const misconceptionTitleElement = '.e2e-test-worked-example-title';
const skillPrerequisiteTitleSelector = '.skill-prerequisite-link';
const skillDescriptionCardSelector = '.skill-description-card';
const skillPrerequisiteLinkSelector = '.skill-prerequisite-link';
const removeSkillIconSelector = '.remove-skill-icon';
const misconceptionDeleteButtonSelector = '.e2e-test-delete-example-button';
const saveOrPublishSkillSelector = '.e2e-test-save-or-publish-skill';
const commitMessageInputSelector = '.e2e-test-commit-message-input';
const closeSaveModalButtonSelector = '.e2e-test-close-save-modal-button';
const skillPreviewModalTitleSelector = '.skill-preview-modal-title';
const skillPreviewModalContentSelector = '.skill-preview-modal-content';
const selectRubricDifficultySelector = '.e2e-test-select-rubric-difficulty';
const rteSelector = '.e2e-test-rte';
const saveRubricExplanationButton = '.e2e-test-save-rubric-explanation-button';
const editConceptCardSelector = '.e2e-test-edit-concept-card';
const saveConceptCardSelector = '.e2e-test-save-concept-card';
const addButtonSelector = '.e2e-test-add-misconception-modal-button';
const nameFieldSelector = '.e2e-test-misconception-name-field';
const saveMisconceptionButton = '.e2e-test-confirm-add-misconception-button';
const saveWorkedExamplesButton = '.e2e-test-save-worked-example-button';
const addWorkedExampleButton = '.e2e-test-add-worked-example';
const workedExampleListItem = '.oppia-skill-concept-card-preview-list';
const workedExampleTitleElement = '.e2e-test-worked-example-title';
const workedExampleDeleteButton = '.e2e-test-delete-example-button';
const misconceptionListSelector =
  '.oppia-skill-misconception-card-preview-list';
const confirmDeleteWorkedExampleButton =
  '.e2e-test-confirm-delete-worked-example-button';
const confirmDeleteMisconceptionButton =
  '.e2e-test-confirm-delete-misconception-button';
<<<<<<< HEAD

const mobileStoryDropdown = 'selector.mobileStoryDropdown';
const addStoryButton = 'selector.addStoryButton';
const storyTitleField = 'selector.storyTitleField';
const storyUrlFragmentField = 'selector.storyUrlFragmentField';
const storyDescriptionField = 'selector.storyDescriptionField';
const storyPhotoBoxButton = 'selector.storyPhotoBoxButton';
const createStoryButton = 'selector.createStoryButton';
const storyMetaTagInput = 'selector.storyMetaTagInput';
const mobileSaveStoryChangesDropdown =
  'selector.mobileSaveStoryChangesDropdown';
const mobilePublishStoryButton = 'selector.mobilePublishStoryButton';
const publishStoryButton = 'selector.publishStoryButton';
const unpublishStoryButton = 'selector.unpublishStoryButton';

=======
const topicMetaTagInput = '.e2e-test-topic-meta-tag-content-field';
const updateTopicWebFragmentField = '.e2e-test-topic-page-title-fragment-field';
const updateTopicDescriptionField = '.e2e-test-topic-description-field';
const photoBoxButton = 'div.e2e-test-photo-button';
const practiceTabToggle = '.e2e-test-toggle-practice-tab';
const topicPreviewTitleSelector = '.e2e-test-preview-topic-title';
const topicPreviewDescriptionSelector = '.e2e-test-preview-topic-description';
const reassignSkillButton = '.e2e-test-reassign-skill-button';
const editIcon = '.subtopic-header';
const renameSubtopicField = '.e2e-test-rename-subtopic-field';
const saveReassignments = '.e2e-test-save-reassignments';
const saveRearrangeSkills = '.e2e-test-save-rearrange-skills';
const subtopicCardHeader = '.subtopic-name-card-header';
const testSubtopicTitleSelector = '.e2e-test-subtopic';
const topicPreviewTab = '.e2e-test-topic-preview-button';
const contentTitle = '.content-title';
const htmlContent = '.html-content';
const subtopicAssignmentContainer = '.subtopics-container';
const editSubtopicExplanationSelector = '.e2e-test-edit-html-content';
const topicMobilePreviewTab = '.e2e-test-mobile-preview-tab';
>>>>>>> 03a3c878
export class TopicManager extends BaseUser {
  /**
   * Navigate to the topic and skills dashboard page.
   */
  async navigateToTopicAndSkillsDashboardPage(): Promise<void> {
    await this.page.bringToFront();
    await this.page.waitForNetworkIdle();
    await this.goto(topicAndSkillsDashboardUrl);
  }

  /**
   * Navigate to the question editor tab.
   */
  async navigateToQuestionEditorTab(): Promise<void> {
    const isMobileWidth = this.isViewportAtMobileWidth();
    const skillQuestionTab = isMobileWidth
      ? mobileSkillQuestionTab
      : desktopSkillQuestionTab;

    if (isMobileWidth) {
      const currentUrl = new URL(this.page.url());
      const hashParts = currentUrl.hash.split('/');

      if (hashParts.length > 1) {
        hashParts[1] = 'questions';
      } else {
        hashParts.push('questions');
      }
      currentUrl.hash = hashParts.join('/');
      await this.goto(currentUrl.toString());
      await this.page.reload({waitUntil: 'networkidle0'});
    } else {
      await this.clickAndWaitForNavigation(skillQuestionTab);
    }
  }

  /**
   * Function to open the story editor page.
   * @param {string} storyID - The Id of the story to open.
   */
  async openStoryEditorWithId(storyID: string): Promise<void> {
    await this.goto(`http://localhost:8181/story_editor/${storyID}`);
  }

  /**
   * Function to navigate to the question preview tab.
   */
  async navigateToQuestionPreviewTab(): Promise<void> {
    if (this.isViewportAtMobileWidth()) {
      await this.clickOn(mobileOptionsSelector);

      await this.page.waitForSelector(navigationDropdown);
      const navDropdownElements = await this.page.$$(navigationDropdown);
      await this.waitForElementToBeClickable(navDropdownElements[1]);
      await navDropdownElements[1].click();

      await this.page.waitForSelector(mobilePreviewTab);
      await this.clickOn(mobilePreviewTab);
    } else {
      await this.page.waitForSelector(questionPreviewTab);
      await this.clickAndWaitForNavigation(questionPreviewTab);
    }
  }

  /**
   * Function to navigate to classroom admin page.
   */
  async navigateToClassroomAdminPage(): Promise<void> {
    await this.goto(testConstants.URLs.ClassroomAdmin);
  }

  /**
   * Function to navigate the skills tab in topics and skills dashboard.
   */
  async navigateToSkillsTab(): Promise<void> {
    const skillSelector = this.isViewportAtMobileWidth()
      ? mobileSkillSelector
      : desktopSkillSelector;
    await this.page.waitForSelector(skillsTab, {visible: true});
    await this.clickOn(skillsTab);
    await this.page.waitForSelector(skillSelector, {visible: true});
  }

  /**
   * Open the topic editor page for a topic.
   */
  async openTopicEditor(topicName: string): Promise<void> {
    const topicNameSelector = this.isViewportAtMobileWidth()
      ? mobileTopicSelector
      : desktopTopicSelector;
    await this.navigateToTopicAndSkillsDashboardPage();
    await this.clickOn(topicsTab);
    await this.page.waitForSelector(topicNameSelector, {visible: true});

    await Promise.all([
      this.page.evaluate(
        (topicNameSelector, topicName) => {
          const topicDivs = Array.from(
            document.querySelectorAll(topicNameSelector)
          );
          const topicDivToSelect = topicDivs.find(
            element => element?.textContent.trim() === topicName
          ) as HTMLElement;
          if (topicDivToSelect) {
            topicDivToSelect.click();
          } else {
            throw new Error('Cannot open topic editor page.');
          }
        },
        topicNameSelector,
        topicName
      ),
      this.page.waitForNavigation(),
    ]);
  }

  /**   * Create a chapter for a certain story.
   */
  async createChapter(
    explorationId: string,
    chapterName: string
  ): Promise<void> {
    if (this.isViewportAtMobileWidth()) {
      await this.clickOn(mobileAddChapterDropdown);
    }
    await this.clickOn(addChapterButton);
    await this.type(chapterTitleField, chapterName);
    await this.type(chapterExplorationIdField, explorationId);

    await this.clickOn(chapterPhotoBoxButton);
    await this.uploadFile(curriculumAdminThumbnailImage);
    await this.page.waitForSelector(`${uploadPhotoButton}:not([disabled])`);
    await this.clickOn(uploadPhotoButton);

    await this.page.waitForSelector(photoUploadModal, {hidden: true});
    await this.clickOn(createChapterButton);
    await this.page.waitForSelector(modalDiv, {hidden: true});
  }

  /**
   * Save a story as a curriculum admin.
   */
  async saveStoryDraft(): Promise<void> {
    if (this.isViewportAtMobileWidth()) {
      await this.clickOn(mobileOptionsSelector);
      await this.clickOn(mobileSaveStoryChangesButton);
    } else {
      await this.clickOn(saveStoryButton);
    }
    await this.type(
      saveChangesMessageInput,
      'Test saving story as curriculum admin.'
    );
    await this.page.waitForSelector(`${closeSaveModalButton}:not([disabled])`);
    await this.clickOn(closeSaveModalButton);
    await this.page.waitForSelector(modalDiv, {hidden: true});
  }

  /**
   * Navigate to the skill tab.
   */
  async navigateToSkillTab(): Promise<void> {
    await this.page.waitForSelector(skillTab);
    await this.clickOn(skillTab);
  }

  /**
   * Unassign a skill from a topic.
   * @param {string} skillName - The name of the skill to unassign.
   * @param {string} topicName - The name of the topic from which to unassign the skill.
   */
  async unassignSkillFromTopic(
    skillName: string,
    topicName: string
  ): Promise<void> {
    const isMobileWidth = this.isViewportAtMobileWidth();
    const unassignSkillSelector = isMobileWidth
      ? unassignSkillButtonMobile
      : unassignSkillButtonDesktop;
    const skillOptions = isMobileWidth ? mobileSkillsOption : skillEditBox;

    await this.navigateToTopicAndSkillsDashboardPage();
    await this.navigateToSkillTab();

    const skillItem = await this.selectSkill(skillName);
    if (!skillItem) {
      throw new Error(`Skill "${skillName}" not found`);
    }

    await skillItem.waitForSelector(skillOptions);
    const skillOptionsElement = await skillItem.$(skillOptions);
    if (!skillOptionsElement) {
      throw new Error(
        `Skill options element not found for skill "${skillName}"`
      );
    }
    await this.waitForElementToBeClickable(skillOptionsElement);
    await skillOptionsElement.click();

    await this.page.waitForSelector(unassignSkillSelector);
    const unassignSkillSelectorElement = await this.page.$(
      unassignSkillSelector
    );
    if (!unassignSkillSelectorElement) {
      throw new Error('Unassign skill selector not found');
    }
    await this.waitForElementToBeClickable(unassignSkillSelectorElement);
    await unassignSkillSelectorElement.click();

    // Select the topic to unassign from.
    await this.page.waitForSelector(unassignTopicLabel);
    const topicLabels = await this.page.$$(unassignTopicLabel);
    let topicFound = false;
    for (const topicLabel of topicLabels) {
      const labelTopicName = await topicLabel.$eval(
        topicNameSpan,
        el => el.textContent
      );
      if (labelTopicName === topicName) {
        const checkbox = await topicLabel.$(unassignTopicCheckbox);
        if (!checkbox) {
          throw new Error(`Checkbox not found for topic "${topicName}"`);
        }
        await checkbox.click();
        topicFound = true;
        break;
      }
    }
    if (!topicFound) {
      throw new Error(`Topic "${topicName}" not found`);
    }

    await this.page.waitForSelector(confirmUnassignSkillButton);
    const confirmSkillButtonElement = await this.page.$(
      confirmUnassignSkillButton
    );
    if (!confirmSkillButtonElement) {
      throw new Error('Confirm skill button not found');
    }
    await this.clickOn(confirmUnassignSkillButton);
  }

  /**
   * Select a skill from the list of skills.
   * @param {string} skillName - The name of the skill to select.
   */
  async selectSkill(skillName: string): Promise<ElementHandle> {
    const isMobileWidth = this.isViewportAtMobileWidth();
    const skillItemSelector = isMobileWidth
      ? mobileSkillItemSelector
      : desktopSkillItemSelector;
    const skillDescriptionSelector = isMobileWidth
      ? mobileSkillDescriptionSelector
      : desktopSkillDescriptionSelector;

    await this.page.waitForSelector(skillItemSelector);
    const skillItems = await this.page.$$(skillItemSelector);

    if (!skillItems || skillItems.length === 0) {
      throw new Error('No skill items found');
    }

    for (const skillItem of skillItems) {
      await skillItem.waitForSelector(skillDescriptionSelector);
      const descriptionElement = await skillItem.$(skillDescriptionSelector);
      if (!descriptionElement) {
        throw new Error(
          `Skill description element not found for skill "${skillName}"`
        );
      }

      const description = await this.page.evaluate(
        el => el.textContent,
        descriptionElement
      );

      if (description.trim() === skillName) {
        showMessage(`Found skill with name ${skillName}`);
        return skillItem;
      }
    }

    throw new Error(`Skill with name ${skillName} not found.`);
  }

  /**
   * Create questions for a skill.
   * @param {string} skillName - The name of the skill for which to create questions.
   */
  async expectToastMessageToBe(expectedMessage: string): Promise<void> {
    try {
      await this.page.waitForFunction(
        (selector: string, expectedText: string) => {
          const element = document.querySelector(selector);
          return element?.textContent?.trim() === expectedText.trim();
        },
        {timeout: 5000},
        toastMessageSelector,
        expectedMessage
      );
    } catch (error) {
      const actualMessage = await this.page.$eval(toastMessageSelector, el =>
        el.textContent?.trim()
      );

      throw new Error(
        `Text did not match within the specified time. Actual message: "${actualMessage}", expected message: "${expectedMessage}"`
      );
    }
  }

  /**
   * Assign a skill to a topic.
   *
   * @param {string} topicName - The name of the topic to assign the skill to.
   * @param {string} skillName - The name of the skill to assign.
   */
  async assignSkillToTopic(
    skillName: string,
    topicName: string
  ): Promise<void> {
    const isMobileWidth = this.isViewportAtMobileWidth();
    const skillOptions = isMobileWidth ? mobileSkillsOption : skillEditBox;
    const assignSkillButton = isMobileWidth
      ? assignSkillButtonMobile
      : assignSkillButtonDesktop;

    await this.navigateToTopicAndSkillsDashboardPage();
    await this.navigateToSkillTab();

    const skillItem = await this.selectSkill(skillName);
    if (!skillItem) {
      throw new Error(`Skill "${skillName}" not found`);
    }

    const skillOptionsElement = await skillItem.$(skillOptions);
    if (!skillOptionsElement) {
      throw new Error(
        `Skill options element not found for skill "${skillName}"`
      );
    }
    await this.waitForElementToBeClickable(skillOptionsElement);
    await skillOptionsElement.click();

    await this.page.waitForSelector(assignSkillButton);
    const assignSkillButtonElement = await this.page.$(assignSkillButton);
    if (!assignSkillButtonElement) {
      throw new Error('Assign skill button not found');
    }
    await this.page.evaluate(el => el.click(), assignSkillButtonElement);

    await this.page.waitForSelector(topicNameSelector);
    const topicNames = await this.page.$$(topicNameSelector);
    let topicFound = false;
    for (const topic of topicNames) {
      const name = await topic.evaluate(el => el.textContent);
      if (name === topicName) {
        await topic.click();
        topicFound = true;
        break;
      }
    }
    if (!topicFound) {
      throw new Error(`Topic "${topicName}" not found`);
    }

    await this.page.waitForSelector(confirmMoveButton);
    const confirmMoveButtonElement = await this.page.$(confirmMoveButton);
    if (!confirmMoveButtonElement) {
      throw new Error('Confirm move button not found');
    }
    await this.clickOn(confirmMoveButton);
  }

  /**
   * Function to merge two skills with the given names.
   * @param {string} skillName1 - The name of the first skill to merge.
   * @param {string} skillName2 - The name of the second skill to merge.
   */

  async mergeSkills(skillName1: string, skillName2: string): Promise<void> {
    const isMobileWidth = this.isViewportAtMobileWidth();
    const skillOptions = isMobileWidth ? mobileSkillsOption : skillEditBox;
    const mergeSkillsButton = isMobileWidth
      ? mergeSkillsButtonMobile
      : mergeSkillsButtonDesktop;

    await this.navigateToTopicAndSkillsDashboardPage();
    await this.navigateToSkillTab();

    const skillItem1 = await this.selectSkill(skillName1);
    if (!skillItem1) {
      throw new Error(`Skill "${skillName1}" not found`);
    }

    await this.page.waitForSelector(skillOptions);
    const skillOptionsElement1 = await skillItem1.$(skillOptions);
    if (!skillOptionsElement1) {
      throw new Error(
        `Skill options element not found for skill "${skillName1}"`
      );
    }
    await this.waitForElementToBeClickable(skillOptionsElement1);
    await skillOptionsElement1.click();

    await this.page.waitForSelector(mergeSkillsButton);
    const mergeSkillsButtonElement = await this.page.$(mergeSkillsButton);
    if (!mergeSkillsButtonElement) {
      throw new Error('Merge skills button not found');
    }
    await this.waitForElementToBeClickable(mergeSkillsButtonElement);
    await mergeSkillsButtonElement.click();

    await this.page.waitForSelector(skillNameInputSelector);
    const skillNameInputSelectorElement = await this.page.$(
      skillNameInputSelector
    );
    if (!skillNameInputSelectorElement) {
      throw new Error('Skill name input selector not found');
    }
    // Searching by skill name.
    await this.type(skillNameInputSelector, skillName2);

    await this.page.waitForSelector(radioInnerCircleSelector);
    const radioInnerCircleSelectorElement = await this.page.$(
      radioInnerCircleSelector
    );
    if (!radioInnerCircleSelectorElement) {
      throw new Error('Radio inner circle selector not found');
    }
    await this.page.evaluate(selector => {
      document.querySelector(selector).click();
    }, radioInnerCircleSelector);

    await this.page.waitForSelector(confirmSkillSelectionButtonSelector);
    const confirmSkillSelectionButtonSelectorElement = await this.page.$(
      confirmSkillSelectionButtonSelector
    );
    if (!confirmSkillSelectionButtonSelectorElement) {
      throw new Error('Confirm skill selection button selector not found');
    }
    await this.clickOn(confirmSkillSelectionButtonSelector);
  }

  /**
   * Function to delete a question with the given text.
   * @param {string} questionText - The text of the question to delete.
   */
  async deleteQuestion(questionText: string): Promise<void> {
    try {
      await this.page.waitForSelector(editQuestionButtons);
      const buttons = await this.page.$$(editQuestionButtons);
      if (!editQuestionButtons) {
        throw new Error('Edit question buttons not found');
      }

      for (const button of buttons) {
        await button.waitForSelector(questionTextSelector);
        const text = await button.$eval(
          questionTextSelector,
          el => el.textContent
        );
        if (text !== questionText) {
          continue;
        }

        await button.waitForSelector(linkOffIcon);
        const deleteButton = await button.$(linkOffIcon);
        if (!deleteButton) {
          throw new Error(
            `Link off icon not found for question "${questionText}"`
          );
        }

        await this.waitForElementToBeClickable(deleteButton);
        await deleteButton.click();

        await this.page.waitForSelector(removeQuestionConfirmationButton);
        const removeQuestionConfirmationButtonElement = await this.page.$(
          removeQuestionConfirmationButton
        );
        if (!removeQuestionConfirmationButtonElement) {
          throw new Error('Remove question confirmation button not found');
        }

        await this.waitForElementToBeClickable(
          removeQuestionConfirmationButtonElement
        );
        await removeQuestionConfirmationButtonElement.click();
        return;
      }

      throw new Error(`Question "${questionText}" not found`);
    } catch (error) {
      console.error(`Error deleting question: ${error.message}`);
      throw error;
    }
  }

  /**
   * Function to preview a question.
   * @param {string} questionText - The text of the question to preview.
   */
  async previewQuestion(questionText: string): Promise<void> {
    try {
      await this.type(questionTextInput, questionText);
      await this.page.keyboard.press('Enter');
    } catch (error) {
      console.error(`Error previewing question: ${error.message}`);
      throw error;
    }
  }

  /**
   * Function to expect the preview question text.
   * @param {string} expectedText - The expected question text.
   */
  async expectPreviewQuestionText(expectedText: string): Promise<void> {
    try {
      await this.page.waitForSelector(questionContentSelector);
      const questionContentElement = await this.page.$(questionContentSelector);

      if (!questionContentElement) {
        throw new Error('Question content element not found');
      }

      const questionText = await this.page.evaluate(
        element => element.textContent,
        questionContentElement
      );

      if (questionText !== expectedText) {
        throw new Error(
          `Expected question text to be "${expectedText}", but it was "${questionText}"`
        );
      }
    } catch (error) {
      console.error(`Error in expectPreviewQuestionText: ${error.message}`);
      throw error;
    }
  }

  /**
   * Function to expect the preview interaction type.
   * @param {string} expectedType - The expected interaction type.
   */
  async expectPreviewInteractionType(expectedType: string): Promise<void> {
    try {
      let selector: string;

      // Add cases for different interaction types here.
      // For each case, set the selector to the corresponding element for that interaction type.
      switch (expectedType) {
        case 'Numeric Input':
          selector = numericInputInteractionField;
          break;
        // Add more cases as needed.
        default:
          throw new Error(`Unsupported interaction type: ${expectedType}`);
      }

      await this.page.waitForSelector(selector);
      const element = await this.page.$(selector);
      if (!element) {
        throw new Error(
          `Expected to find element for interaction type "${expectedType}", but it was not found`
        );
      }
    } catch (error) {
      console.error(`Error in expectPreviewInteractionType: ${error.message}`);
      throw error;
    }
  }

  /**
   * Create a subtopic as a topic manager
   */
  async createSubtopicForTopic(
    title: string,
    urlFragment: string,
    topicName: string
  ): Promise<void> {
    await this.openTopicEditor(topicName);
    if (this.isViewportAtMobileWidth()) {
      await this.clickOn(subtopicReassignHeader);
    }
    await this.clickOn(addSubtopicButton);
    await this.type(newSubtopicTitleField, title);
    await this.type(newSubtopicUrlFragmentField, urlFragment);

    await this.clickOn(subtopicDescriptionEditorToggle);
    await this.page.waitForSelector(richTextAreaField, {visible: true});
    await this.type(
      richTextAreaField,
      `Subtopic creation description text for ${title}`
    );

    await this.clickOn(subtopicPhotoBoxButton);
    await this.page.waitForSelector(photoUploadModal, {visible: true});
    await this.uploadFile(curriculumAdminThumbnailImage);
    await this.page.waitForSelector(`${uploadPhotoButton}:not([disabled])`);
    await this.clickOn(uploadPhotoButton);

    await this.page.waitForSelector(photoUploadModal, {hidden: true});
    await this.clickOn(createSubtopicButton);
    await this.saveTopicDraft(topicName);
  }

  /**
   * Save a topic as a curriculum admin.
   */
  async saveTopicDraft(topicName: string): Promise<void> {
    await this.page.waitForSelector(modalDiv, {hidden: true});
    if (this.isViewportAtMobileWidth()) {
      await this.clickOn(mobileOptionsSelector);
      await this.clickOn(mobileSaveTopicButton);
      await this.page.waitForSelector('oppia-topic-editor-save-modal', {
        visible: true,
      });
      await this.type(
        saveChangesMessageInput,
        'Test saving topic as curriculum admin.'
      );
      await this.page.waitForSelector(
        `${closeSaveModalButton}:not([disabled])`
      );
      await this.clickOn(closeSaveModalButton);
      await this.page.waitForSelector('oppia-topic-editor-save-modal', {
        hidden: true,
      });
      await this.openTopicEditor(topicName);
    } else {
      await this.clickOn(saveTopicButton);
      await this.page.waitForSelector(modalDiv, {visible: true});
      await this.clickOn(closeSaveModalButton);
      await this.page.waitForSelector(modalDiv, {hidden: true});
    }
  }

  /**
   * Filters topics by status.
   * @param {string} status - The status to filter by.
   */
  async filterTopicsByStatus(status: string): Promise<void> {
    try {
      await this.navigateToTopicAndSkillsDashboardPage();
      if (this.isViewportAtMobileWidth()) {
        await this.clickOn(displayMobileFiltersButton);
      }
      await this.page.waitForSelector(topicStatusDropdownSelector);
      await this.selectOption(topicStatusDropdownSelector, status);
      if (this.isViewportAtMobileWidth()) {
        await this.clickOn(closeMobileFiltersButton);
      }
      showMessage(`Filtered topics by status: ${status}`);
    } catch (error) {
      console.error(error.stack);
      throw error;
    }
  }

  /**
   * Filters skills by status.
   * @param {string} status - The status to filter by.
   */
  async filterSkillsByStatus(status: string): Promise<void> {
    try {
      await this.navigateToTopicAndSkillsDashboardPage();
      await this.navigateToSkillTab();
      if (this.isViewportAtMobileWidth()) {
        await this.clickOn(displayMobileFiltersButton);
      }
      await this.page.waitForSelector(skillStatusDropdownSelector);
      await this.selectOption(skillStatusDropdownSelector, status);
      if (this.isViewportAtMobileWidth()) {
        await this.clickOn(closeMobileFiltersButton);
      }
      showMessage(`Filtered skill by status: ${status}`);
    } catch (error) {
      console.error(error.stack);
      throw error;
    }
  }

  /**
   * Filters topics by classroom.
   * @param {string} classroom - The classroom to filter by.
   */
  async filterTopicsByClassroom(classroom: string): Promise<void> {
    try {
      await this.navigateToTopicAndSkillsDashboardPage();
      if (this.isViewportAtMobileWidth()) {
        await this.clickOn(displayMobileFiltersButton);
      }
      await this.page.waitForSelector(classroomDropdownSelector);
      await this.selectOption(classroomDropdownSelector, classroom);
      if (this.isViewportAtMobileWidth()) {
        await this.clickOn(closeMobileFiltersButton);
      }
      showMessage(`Filtered topics by classroom: ${classroom}`);
    } catch (error) {
      console.error(error.stack);
      throw error;
    }
  }

  /**
   * Filters topics by keyword.
   * @param {string} keyword - The keyword to filter by.
   */
  async filterTopicsByKeyword(keyword: string): Promise<void> {
    try {
      await this.navigateToTopicAndSkillsDashboardPage();
      if (this.isViewportAtMobileWidth()) {
        await this.clickOn(displayMobileFiltersButton);
      }
      await this.page.waitForSelector(keywordDropdownSelector);
      await this.clickOn(keywordDropdownSelector);
      await this.page.waitForSelector(multiSelectionInputSelector);
      await this.type(multiSelectionInputSelector, keyword);
      await this.page.keyboard.press('Enter');
      if (this.isViewportAtMobileWidth()) {
        await this.clickOn(closeMobileFiltersButton);
      }
      showMessage(`Filtered topics by keyword: ${keyword}`);
    } catch (error) {
      console.error(error.stack);
      throw error;
    }
  }

  /**
   * Sorts topics by a given option.
   * @param {string} sortOption - The option to sort by.
   */
  async sortTopics(sortOption: string): Promise<void> {
    try {
      await this.navigateToTopicAndSkillsDashboardPage();
      if (this.isViewportAtMobileWidth()) {
        await this.clickOn(displayMobileFiltersButton);
      }
      await this.page.waitForSelector(sortDropdownSelector);
      await this.selectOption(sortDropdownSelector, sortOption);
      if (this.isViewportAtMobileWidth()) {
        await this.clickOn(closeMobileFiltersButton);
      }
      showMessage(`Sorted topics by: ${sortOption}`);
    } catch (error) {
      console.error(error.stack);
      throw error;
    }
  }

  /**
   * Filters skills by keyword.
   * @param {string} keyword - The keyword to filter by.
   */
  async filterSkillsByKeyword(keyword: string): Promise<void> {
    try {
      await this.navigateToTopicAndSkillsDashboardPage();
      await this.navigateToSkillTab();
      if (this.isViewportAtMobileWidth()) {
        await this.clickOn(displayMobileFiltersButton);
      }
      await this.page.waitForSelector(keywordDropdownSelector);
      await this.clickOn(keywordDropdownSelector);
      await this.page.waitForSelector(multiSelectionInputSelector);
      await this.type(multiSelectionInputSelector, keyword);
      await this.page.keyboard.press('Enter');
      if (this.isViewportAtMobileWidth()) {
        await this.clickOn(closeMobileFiltersButton);
      }
      showMessage(`Filtered skills by keyword: ${keyword}`);
    } catch (error) {
      console.error(error.stack);
      throw error;
    }
  }

  /**
   * Sorts skills by a given option.
   * @param {string} sortOption - The option to sort by.
   */
  async sortSkills(sortOption: string): Promise<void> {
    try {
      await this.navigateToTopicAndSkillsDashboardPage();
      await this.navigateToSkillTab();
      if (this.isViewportAtMobileWidth()) {
        await this.clickOn(displayMobileFiltersButton);
      }
      await this.page.waitForSelector(sortDropdownSelector);
      await this.selectOption(sortDropdownSelector, sortOption);
      if (this.isViewportAtMobileWidth()) {
        await this.clickOn(closeMobileFiltersButton);
      }
      showMessage(`Sorted skills by: ${sortOption}`);
    } catch (error) {
      console.error(error.stack);
      throw error;
    }
  }

  /**
   * Selects an option from a dropdown.
   * @param {string} selector - The CSS selector for the dropdown.
   * @param {string} optionText - The text of the option to select.
   */
  private async selectOption(
    selector: string,
    optionText: string
  ): Promise<void> {
    await this.clickOn(selector);
    await this.page.waitForSelector(filterOptionSelector);

    const optionElements = await this.page.$$(filterOptionSelector);

    for (const optionElement of optionElements) {
      const text = await this.page.evaluate(
        el => el.textContent.trim(),
        optionElement
      );

      if (text === optionText) {
        await this.waitForElementToBeClickable(optionElement);
        await optionElement.click();
        break;
      }
    }
  }

  /**
   * Checks if the filtered topics match the expected topics.
   * @param {string[]} expectedTopics - The expected topics.
   */
  async expectFilteredTopics(expectedTopics: string[]): Promise<void> {
    const isMobileViewport = this.isViewportAtMobileWidth();
    const topicNameSelector = isMobileViewport
      ? mobileTopicSelector
      : desktopTopicSelector;
    try {
      await this.waitForPageToFullyLoad();
      const topicElements = await this.page.$$(topicNameSelector);

      if (expectedTopics.length === 0) {
        if (topicElements.length !== 0) {
          throw new Error('Expected no topics, but some were found.');
        }
        showMessage('No topics found, as expected.');
        return;
      }

      if (!topicElements || topicElements.length === 0) {
        throw new Error(`No elements found for selector ${topicNameSelector}`);
      }

      const topicNames = await Promise.all(
        topicElements.map(element =>
          this.page.evaluate(el => el.textContent.trim(), element)
        )
      );

      const missingTopics = expectedTopics.filter(
        topic => !topicNames.includes(topic)
      );

      if (missingTopics.length > 0) {
        throw new Error(
          `Expected topics ${missingTopics.join(', ')} to be present, but they were not found.`
        );
      }

      showMessage('Filtered topics match the expected topics.');
    } catch (error) {
      console.error(error.stack);
      throw error;
    }
  }

  /**
   * Checks if the topics are in the expected order.
   * @param {string[]} expectedOrder - The expected order of topics.
   */
  async expectTopicsInOrder(expectedOrder: string[]): Promise<void> {
    const isMobileViewport = this.isViewportAtMobileWidth();
    const topicNameSelector = isMobileViewport
      ? mobileTopicSelector
      : desktopTopicSelector;

    try {
      await this.waitForPageToFullyLoad();
      await this.page.waitForSelector(topicNameSelector);
      const topicElements = await this.page.$$(topicNameSelector);
      const topicNames = await Promise.all(
        topicElements.map(element =>
          this.page.evaluate(el => el.textContent.trim(), element)
        )
      );
      if (!topicNames.every((name, index) => name === expectedOrder[index])) {
        throw new Error('Topics are not in the expected order.');
      }
      showMessage('Topics are in the expected order.');
    } catch (error) {
      console.error(error.stack);
      throw error;
    }
  }

  /**
   * Adjusts the paginator to show a certain number of items per page.
   * @param {number} itemsPerPage - The number of items to show per page.
   */
  async adjustPaginatorToShowItemsPerPage(itemsPerPage: number): Promise<void> {
    try {
      await this.page.waitForSelector(itemsPerPageDropdown);
      await this.page.waitForSelector(itemsPerPageDropdown);
      await this.page.select(itemsPerPageDropdown, itemsPerPage.toString());
      showMessage(`Paginator adjusted to show ${itemsPerPage} items per page.`);
    } catch (error) {
      console.error(error.stack);
      throw error;
    }
  }

  /**
   * Checks if the page changes after clicking the next button.
   * @param shouldChange - A boolean indicating whether the page should change.
   */
  async checkIfTopicPageChangesAfterClickingNext(
    shouldChange: boolean
  ): Promise<void> {
    const isMobileViewport = this.isViewportAtMobileWidth();
    const topicNameSelector = isMobileViewport
      ? mobileTopicSelector
      : desktopTopicSelector;
    const nextPageButtonSelector = isMobileViewport
      ? topicNextPageMobileButton
      : topicNextPageDesktopButton;
    try {
      await this.page.waitForSelector(topicNameSelector);
      const initialTopic = await this.page.$eval(
        topicNameSelector,
        topic => topic.textContent
      );

      await this.page.waitForSelector(nextPageButtonSelector);
      await this.clickOn(nextPageButtonSelector);

      await this.page.waitForSelector(topicNameSelector);
      const finalTopic = await this.page.$eval(
        topicNameSelector,
        topic => topic.textContent
      );

      if (shouldChange && initialTopic === finalTopic) {
        throw new Error(
          'Expected the page to change when clicking the next page button, but it did not.'
        );
      } else if (!shouldChange && initialTopic !== finalTopic) {
        throw new Error(
          'Expected the page not to change when clicking the next page button, but it did.'
        );
      }

      showMessage(
        'Page change status after clicking the next button is as expected.'
      );
    } catch (error) {
      console.error(error.stack);
      throw error;
    }
  }

  /**
   * Expects the filtered skills to match the provided list.
   * @param {string[]} expectedSkills - The expected list of skills.
   * @returns {Promise<void>}
   */
  async expectFilteredSkills(expectedSkills: string[]): Promise<void> {
    const isMobileViewport = this.isViewportAtMobileWidth();
    const skillNameSelector = isMobileViewport
      ? mobileSkillSelector
      : desktopSkillSelector;
    try {
      await this.waitForPageToFullyLoad();
      const topicElements = await this.page.$$(skillNameSelector);

      if (expectedSkills.length === 0) {
        if (topicElements.length !== 0) {
          throw new Error('Expected no skills, but some were found.');
        }
        showMessage('No skills found, as expected.');
        return;
      }

      if (!topicElements || topicElements.length === 0) {
        throw new Error(`No elements found for selector ${skillNameSelector}`);
      }

      const topicNames = await Promise.all(
        topicElements.map(element =>
          this.page.evaluate(el => el.textContent.trim(), element)
        )
      );

      const missingTopics = expectedSkills.filter(
        topic => !topicNames.includes(topic)
      );

      if (missingTopics.length > 0) {
        throw new Error(
          `Expected skill ${missingTopics.join(', ')} to be present, but they were not found.`
        );
      }

      showMessage('Filtered skills match the expected skills.');
    } catch (error) {
      console.error(error.stack);
      throw error;
    }
  }

  /**
   * Expects the skills to be in a certain order.
   * @param {string[]} expectedOrder - The expected order of skills.
   */
  async expectSkillsInOrder(expectedOrder: string[]): Promise<void> {
    const isMobileViewport = this.isViewportAtMobileWidth();
    const skillNameSelector = isMobileViewport
      ? mobileSkillSelector
      : desktopSkillSelector;

    try {
      await this.waitForPageToFullyLoad();
      await this.page.waitForSelector(skillNameSelector);
      const topicElements = await this.page.$$(skillNameSelector);
      const topicNames = await Promise.all(
        topicElements.map(element =>
          this.page.evaluate(el => el.textContent.trim(), element)
        )
      );
      if (!topicNames.every((name, index) => name === expectedOrder[index])) {
        throw new Error('Skills are not in the expected order.');
      }
      showMessage('Skills are in the expected order.');
    } catch (error) {
      console.error(error.stack);
      throw error;
    }
  }

  /**
   * Checks if the page changes after clicking the next button.
   * @param shouldChange - A boolean indicating whether the page should change.
   */
  async checkIfSkillPageChangesAfterClickingNext(
    shouldChange: boolean
  ): Promise<void> {
    const isMobileViewport = this.isViewportAtMobileWidth();
    const skillNameSelector = isMobileViewport
      ? mobileSkillSelector
      : desktopSkillSelector;
    const nextPageButtonSelector = isMobileViewport
      ? skillsNextPageMobileButton
      : skillsNextPageDesktopButton;
    try {
      await this.page.waitForSelector(skillNameSelector);
      const initialTopic = await this.page.$eval(
        skillNameSelector,
        topic => topic.textContent
      );

      await this.page.waitForSelector(nextPageButtonSelector);
      await this.clickOn(nextPageButtonSelector);

      await this.page.waitForSelector(skillNameSelector);
      const finalTopic = await this.page.$eval(
        skillNameSelector,
        topic => topic.textContent
      );

      if (shouldChange && initialTopic === finalTopic) {
        throw new Error(
          'Expected the page to change when clicking the next page button, but it did not.'
        );
      } else if (!shouldChange && initialTopic !== finalTopic) {
        throw new Error(
          'Expected the page not to change when clicking the next page button, but it did.'
        );
      }

      showMessage(
        'Page change status after clicking the next button is as expected.'
      );
    } catch (error) {
      console.error(error.stack);
      throw error;
    }
  }

  /**
   * This function checks if the topic name field is disabled.
   */
  async expectTopicNameFieldDisabled(): Promise<void> {
    try {
      await this.page.waitForSelector(topicNameField);
      const topicNameFieldElement = await this.page.$(topicNameField);
      const isDisabled = await this.page.evaluate(
        el => el.disabled,
        topicNameFieldElement
      );

      if (!isDisabled) {
        throw new Error(
          'Expected topic name field to be disabled, but it is not.'
        );
      }

      showMessage('Verified: Topic name field is disabled as expected.');
    } catch (error) {
      console.error(error.stack);
      throw error;
    }
  }

  /**
   * This function checks if the error page heading is "Error 401".
   */
  async expectError401Unauthorized(): Promise<void> {
    try {
      await this.page.waitForSelector(errorPageHeadingSelector);
      const errorPageHeadingElement = await this.page.$(
        errorPageHeadingSelector
      );
      const errorPageHeadingText = await this.page.evaluate(
        element => element.textContent,
        errorPageHeadingElement
      );
      const trimmedErrorPageHeadingText = errorPageHeadingText.trim();

      if (trimmedErrorPageHeadingText !== 'Error 401') {
        throw new Error(
          `Expected error page heading to be "Error 401", but got "${trimmedErrorPageHeadingText}"`
        );
      }

      showMessage('Verified: Error 401 Unauthorized is displayed as expected.');
    } catch (error) {
      console.error(error.stack);
      throw error;
    }
  }

  /**
   * This function checks if "Create Topic" button is present or not.
   */
  async expectCreateTopicButtonNotPresent(): Promise<void> {
    const isMobileViewport = this.isViewportAtMobileWidth();
    const createTopicButton = isMobileViewport
      ? createNewTopicMobileButton
      : createNewTopicButton;
    try {
      await this.page.waitForSelector(createTopicButton, {timeout: 5000});
      throw new Error('Create topic button is present, which is not expected.');
    } catch (error) {
      if (error instanceof puppeteer.errors.TimeoutError) {
        showMessage('Create topic button is not present as expected.');
      } else {
        throw error;
      }
    }
  }

  /**
   * This function checks if "Create Skill" button is not present.
   */
  async expectCreateSkillButtonNotPresent(): Promise<void> {
    const isMobileViewport = this.isViewportAtMobileWidth();
    const createSkillButton = isMobileViewport
      ? createNewSkillMobileButton
      : createNewSkillButton;
    try {
      await this.page.waitForSelector(createSkillButton, {timeout: 5000});
      throw new Error('Create skill button is present, which is not expected.');
    } catch (error) {
      if (error instanceof puppeteer.errors.TimeoutError) {
        showMessage('Create skill button is not present as expected.');
      } else {
        throw error;
      }
    }
  }

  /**
   * This function verifies the absence of the delete topic button for a given topic.
   * @param {string} topicName - The name of the topic to check.
   */
  async verifyAbsenceOfDeleteTopicButtonInTopic(
    topicName: string
  ): Promise<void> {
    await this.goto(topicAndSkillsDashboardUrl);

    const isMobileWidth = this.isViewportAtMobileWidth();
    const topicListItemSelector = isMobileWidth
      ? mobileTopicListItemSelector
      : desktopTopicListItemSelector;
    const topicSelector = isMobileWidth
      ? mobileTopicSelector
      : desktopTopicSelector;
    const topicListItemOptions = isMobileWidth
      ? mobileTopicListItemOptions
      : desktopTopicListItemOptions;
    const deleteTopicButton = isMobileWidth
      ? mobileDeleteTopicButton
      : desktopDeleteTopicButton;

    await this.page.waitForSelector(topicListItemSelector);

    const topics = await this.page.$$(topicListItemSelector);
    for (let topic of topics) {
      const topicNameElement = await topic.$(topicSelector);
      if (topicNameElement) {
        const name: string = await (
          await topicNameElement.getProperty('textContent')
        ).jsonValue();

        if (name.trim() === topicName) {
          await this.page.waitForSelector(topicListItemOptions);
          const editBox = await topic.$(topicListItemOptions);
          if (editBox) {
            await this.waitForElementToBeClickable(editBox);
            await editBox.click();
          } else {
            throw new Error('Edit button not found');
          }

          const deleteButton = await topic.$(deleteTopicButton);
          if (deleteButton) {
            throw new Error('Delete button is available');
          }
        }
      }
    }
    showMessage('Delete button is not available in the topic');
  }

  /**
   * This function verifies the absence of the delete skill button for a given skill.
   * @param {string} skillName - The name of the skill to check.
   */
  async verifyAbsenceOfDeleteSkillButtonInSkill(
    skillName: string
  ): Promise<void> {
    await this.goto(topicAndSkillsDashboardUrl);

    const isMobileWidth = this.isViewportAtMobileWidth();
    const skillSelector = isMobileWidth
      ? mobileSkillSelector
      : desktopSkillSelector;
    const skillListItemSelector = isMobileWidth
      ? mobileSkillListItemSelector
      : desktopSkillListItemSelector;
    const skillListItemOptions = isMobileWidth
      ? mobileSkillListItemOptions
      : desktopSkillListItemOptions;
    const deleteSkillButton = isMobileWidth
      ? mobileDeleteSkillButton
      : desktopDeleteSkillButton;

    await this.page.waitForSelector(skillsTab, {visible: true});
    await this.navigateToSkillTab();
    await this.waitForPageToFullyLoad();
    await this.page.waitForSelector(skillListItemSelector, {visible: true});

    const skills = await this.page.$$(skillListItemSelector);
    for (let skill of skills) {
      const skillNameElement = await skill.$(skillSelector);
      if (skillNameElement) {
        const name: string = await (
          await skillNameElement.getProperty('textContent')
        ).jsonValue();

        if (name.trim() === `${skillName}`) {
          await this.page.waitForSelector(skillListItemOptions, {
            visible: true,
          });
          const editBox = await skill.$(skillListItemOptions);
          if (editBox) {
            await editBox.click();
          } else {
            throw new Error('Edit button not found');
          }

          const deleteButton = await skill.$(deleteSkillButton);
          if (deleteButton) {
            throw new Error('Delete skill button is available');
          }
        }
      }
    }
    showMessage('Delete button is not available in the skill');
  }

  /**
   * Open the skill editor page for a skill.
   */
  async openSkillEditor(skillName: string): Promise<void> {
    const skillSelector = this.isViewportAtMobileWidth()
      ? mobileSkillSelector
      : desktopSkillSelector;
    await this.page.bringToFront();
    await this.navigateToTopicAndSkillsDashboardPage();
    await this.clickOn(skillsTab);
    await this.page.waitForSelector(skillSelector, {visible: true});

    await Promise.all([
      this.page.evaluate(
        (skillSelector, skillName) => {
          const skillDivs = Array.from(
            document.querySelectorAll(skillSelector)
          );
          const skillDivToSelect = skillDivs.find(
            element => element?.textContent.trim() === skillName
          ) as HTMLElement;
          if (skillDivToSelect) {
            skillDivToSelect.click();
          } else {
            throw new Error('Cannot open skill editor page.');
          }
        },
        skillSelector,
        skillName
      ),
      this.page.waitForNavigation(),
    ]);
  }

  /**
   * Adds a worked example to the topic.
   * @param {string} exampleQuestion - The question part of the worked example.
   * @param {string} exampleExplanation - The explanation part of the worked example.
   */
  async addWorkedExample(
    exampleQuestion: string,
    exampleExplanation: string
  ): Promise<void> {
    await this.openAllMobileDropdownsInSkillEditor();
    await this.waitForPageToFullyLoad();
    await this.clickOn(addWorkedExampleButton);
    await this.type(rteSelector, exampleQuestion);
    const rteElements = await this.page.$$(rteSelector);
    await this.waitForElementToBeClickable(rteElements[1]);
    await rteElements[1].type(exampleExplanation);
    await this.clickOn(saveWorkedExamplesButton);
  }

  /**
   * Deletes a worked example from the topic.
   * @param {string} exampleQuestion - The question part of the worked example to delete.
   */
  async deleteWorkedExample(exampleQuestion: string): Promise<void> {
    await this.waitForPageToFullyLoad();
    await this.page.waitForSelector(workedExampleListItem, {visible: true});
    const previewLists = await this.page.$$(workedExampleListItem);
    if (!previewLists) {
      throw new Error('No worked examples found');
    }
    let exampleFound = false;

    for (const previewList of previewLists) {
      await this.page.waitForSelector(workedExampleTitleElement, {
        visible: true,
      });
      const titleElement = await previewList.$(workedExampleTitleElement);
      if (titleElement) {
        const title = await this.page.evaluate(
          el => el.textContent,
          titleElement
        );
        if (title.trim() === exampleQuestion) {
          await this.page.waitForSelector(workedExampleDeleteButton, {
            visible: true,
          });
          const deleteButton = await previewList.$(workedExampleDeleteButton);
          if (deleteButton) {
            await this.waitForElementToBeClickable(deleteButton);
            await deleteButton.click();
            await this.waitForPageToFullyLoad();
            await this.clickOn(confirmDeleteWorkedExampleButton);
            exampleFound = true;
            break;
          }
        }
      }
    }
    if (!exampleFound) {
      throw new Error(
        `Worked example with question "${exampleQuestion}" not found.`
      );
    }
  }

  /**
   * Verifies if a worked example is present on the page.
   * @param {string} workedExample - The title of the worked example to verify.
   * @param {boolean} isPresent - Whether the worked example is expected to be present.
   */
  async verifyWorkedExamplePresent(
    workedExample: string,
    isPresent: boolean
  ): Promise<void> {
    await this.openAllMobileDropdownsInSkillEditor();

    try {
      await this.page.waitForSelector(workedExampleSelector, {
        timeout: 5000,
        visible: true,
      });
      const workedExamples = await this.page.$$(workedExampleSelector);

      for (const example of workedExamples) {
        const title = await this.page.evaluate(el => el.textContent, example);
        if (title.trim() === workedExample) {
          if (!isPresent) {
            throw new Error(
              `The worked example ${workedExample} is present, which was not expected`
            );
          }
          return;
        }
      }

      if (isPresent) {
        throw new Error(
          `The worked example ${workedExample} is not present, which was expected`
        );
      }
    } catch (error) {
      if (isPresent) {
        throw new Error(
          `The worked example ${workedExample} is not present, which was expected`
        );
      }
    }

    showMessage(
      `The worked example is ${isPresent ? '' : 'not'} present as expected.`
    );
  }

  /**
   * Adds a misconception to the topic.
   * @param {string} misconceptionName - The name of the misconception to add.
   * @param {string} notes - The notes for question creators to understand how handling this misconception is useful for the skill being tested.
   * @param {string} feedback - The feedback for the misconception to add.
   */
  async addMisconception(
    misconceptionName: string,
    notes: string,
    feedback: string
  ): Promise<void> {
    await this.clickOn(addButtonSelector);
    await this.type(nameFieldSelector, misconceptionName);
    await this.type(rteSelector, notes);
    const rteElements = await this.page.$$(rteSelector);
    await rteElements[1].type(feedback);
    await this.clickOn(saveMisconceptionButton);
  }

  /**
   * Verifies if a misconception is present on the page.
   * @param {string} misconceptionName - The name of the misconception to verify.
   * @param {boolean} isPresent - Whether the misconception is expected to be present.
   */
  async verifyMisconceptionPresent(
    misconceptionName: string,
    isPresent: boolean
  ): Promise<void> {
    try {
      await this.page.waitForSelector(misconceptionTitleSelector, {
        timeout: 5000,
        visible: true,
      });
      const misconceptions = await this.page.$$(misconceptionTitleSelector);

      for (const misconception of misconceptions) {
        const title = await this.page.evaluate(
          el => el.textContent,
          misconception
        );
        if (title.trim() === misconceptionName) {
          if (!isPresent) {
            throw new Error(
              `The misconception ${misconceptionName} is present, which was not expected`
            );
          }
          return;
        }
      }

      if (isPresent) {
        throw new Error(
          `The misconception ${misconceptionName} is not present, which was expected`
        );
      }
    } catch (error) {
      if (isPresent) {
        throw new Error(
          `The misconception ${misconceptionName} is not present, which was expected`
        );
      }
    }

    showMessage(
      `The misconception is ${isPresent ? '' : 'not'} present as expected.`
    );
  }

  /**
   * Deletes a misconception.
   * @param {string} misconceptionName - The name of the misconception to delete.
   */
  async deleteMisconception(misconceptionName: string): Promise<void> {
    await this.waitForPageToFullyLoad();
    await this.page.waitForSelector(misconceptionListSelector, {visible: true});
    const misconceptionLists = await this.page.$$(misconceptionListSelector);
    let misconceptionFound = false;

    for (const misconceptionList of misconceptionLists) {
      await this.page.waitForSelector(misconceptionTitleElement, {
        visible: true,
      });
      const titleElement = await misconceptionList.$(misconceptionTitleElement);
      if (titleElement) {
        const title = await this.page.evaluate(
          el => el.textContent,
          titleElement
        );
        if (title.trim() === misconceptionName) {
          await this.page.waitForSelector(misconceptionDeleteButtonSelector, {
            visible: true,
          });
          const deleteButton = await misconceptionList.$(
            misconceptionDeleteButtonSelector
          );
          if (deleteButton) {
            await this.waitForElementToBeClickable(deleteButton);
            await deleteButton.click();
            await this.waitForPageToFullyLoad();
            await this.clickOn(confirmDeleteMisconceptionButton);
            misconceptionFound = true;
            break;
          } else {
            throw new Error('Misconception delete button not found.');
          }
        }
      }
    }

    if (!misconceptionFound) {
      throw new Error(`The misconception ${misconceptionName} was not found`);
    }
  }

  /**
   * Updates the review material.
   * @param {string} updatedMaterial - The updated review material.
   */
  async updateReviewMaterial(updatedMaterial: string): Promise<void> {
    try {
      await this.clickOn(editConceptCardSelector);
      await this.clearAllTextFrom(rteSelector);
      await this.type(rteSelector, updatedMaterial);
      await this.clickOn(saveConceptCardSelector);
      showMessage('Updated review material');
    } catch (error) {
      console.error(error);
      throw error;
    }
  }

  /**
   * Adds a prerequisite skill.
   * @param {string} skillName - The name of the skill to add.
   */
  async addPrerequisiteSkill(skillName: string): Promise<void> {
    try {
      await this.clickOn('+ ADD PREREQUISITE SKILL');
      await this.type(skillNameInputSelector, skillName);

      await this.page.waitForSelector(radioInnerCircleSelector);
      const radioInnerCircleSelectorElement = await this.page.$(
        radioInnerCircleSelector
      );
      if (!radioInnerCircleSelectorElement) {
        throw new Error('Radio inner circle selector not found');
      }
      await this.waitForPageToFullyLoad();
      await this.page.evaluate(selector => {
        document.querySelector(selector).click();
      }, radioInnerCircleSelector);

      await this.page.waitForSelector(confirmSkillSelectionButtonSelector);
      const confirmSkillSelectionButtonSelectorElement = await this.page.$(
        confirmSkillSelectionButtonSelector
      );
      if (!confirmSkillSelectionButtonSelectorElement) {
        throw new Error('Confirm skill selection button selector not found');
      }
      await this.clickOn(confirmSkillSelectionButtonSelector);
      showMessage(`Added prerequisite skill: ${skillName}`);
    } catch (error) {
      console.error(error);
      throw error;
    }
  }

  /**
   * Removes a prerequisite skill.
   * @param {string} skillName - The name of the skill to remove.
   */
  async removePrerequisiteSkill(skillName: string): Promise<void> {
    try {
      await this.page.waitForSelector(skillDescriptionCardSelector, {
        visible: true,
      });
      const skillCards = await this.page.$$(skillDescriptionCardSelector);

      for (const skillCard of skillCards) {
        const skillLink = await skillCard.$(skillPrerequisiteLinkSelector);
        const skillText = await this.page.evaluate(
          el => el.textContent,
          skillLink
        );

        if (skillText === skillName) {
          await this.page.waitForSelector(removeSkillIconSelector, {
            visible: true,
          });
          const removeIcon = await skillCard.$(removeSkillIconSelector);
          if (removeIcon) {
            await this.waitForElementToBeClickable(removeIcon);
            await removeIcon.click();
            showMessage(`Removed prerequisite skill: ${skillName}`);
            return;
          }
        }
      }

      throw new Error(`The skill ${skillName} was not found`);
    } catch (error) {
      console.error(error);
      throw error;
    }
  }

  /**
   * Verifies if a prerequisite skill is present on the page.
   * @param {string} skillName - The name of the skill to verify.
   * @param {boolean} isPresent - Whether the skill is expected to be present.
   */
  async verifyPrerequisiteSkillPresent(
    skillName: string,
    isPresent: boolean
  ): Promise<void> {
    try {
      await this.page.waitForSelector(skillPrerequisiteTitleSelector, {
        timeout: 5000,
      });
      const skillCards = await this.page.$$(skillPrerequisiteTitleSelector);

      for (const skillCard of skillCards) {
        const skillLink = await skillCard.$(skillPrerequisiteTitleSelector);
        const skillText = await this.page.evaluate(
          el => el.textContent,
          skillLink
        );

        if (skillText.trim() === skillName) {
          if (!isPresent) {
            throw new Error(
              `The skill ${skillName} is present, which was not expected`
            );
          }
          return;
        }
      }

      if (isPresent) {
        throw new Error(
          `The skill ${skillName} is not present, which was expected`
        );
      }
    } catch (error) {
      if (error instanceof puppeteer.errors.TimeoutError) {
        if (isPresent) {
          throw new Error(
            `The skill ${skillName} is not present, which was expected`
          );
        }
      } else {
        throw error;
      }
    }

    showMessage(
      `The prerequisite skill is ${isPresent ? '' : 'not'} present as expected.`
    );
  }

  /**
   * Updates a rubric.
   * @param {string} difficulty - The difficulty level to update.
   * @param {string} explanation - The explanation to update.
   */
  async updateRubric(difficulty: string, explanation: string): Promise<void> {
    await this.waitForPageToFullyLoad();
    let difficultyValue: string;
    switch (difficulty) {
      case 'Easy':
        difficultyValue = '0';
        break;
      case 'Medium':
        difficultyValue = '1';
        break;
      case 'Hard':
        difficultyValue = '2';
        break;
      default:
        throw new Error(`Unknown difficulty: ${difficulty}`);
    }
    await this.waitForElementToBeClickable(selectRubricDifficultySelector);
    await this.select(selectRubricDifficultySelector, difficultyValue);
    await this.waitForPageToFullyLoad();
    await this.clickOn(' + ADD EXPLANATION FOR DIFFICULTY ');
    await this.type(rteSelector, explanation);
    await this.clickOn(saveRubricExplanationButton);
  }

  /**
   * Publishes an updated skill.
   * @param {string} updateMessage - The update message.
   */
  async publishUpdatedSkill(updateMessage: string): Promise<void> {
    if (this.isViewportAtMobileWidth()) {
      return;
    } else {
      await this.waitForPageToFullyLoad();
      await this.page.waitForSelector(saveOrPublishSkillSelector, {
        visible: true,
      });
      await this.clickOn(saveOrPublishSkillSelector);
    }

    await this.page.waitForSelector(commitMessageInputSelector, {
      visible: true,
    });
    await this.type(commitMessageInputSelector, updateMessage);
    await this.page.waitForSelector(closeSaveModalButtonSelector, {
      visible: true,
    });
    await this.clickOn(closeSaveModalButtonSelector);
    await this.expectToastMessageToBe('Changes Saved.');
    showMessage('Skill updated successful');
  }

  /**
   * Previews a concept card.
   */
  async previewConceptCard(): Promise<void> {
    await this.clickOn(' Preview Concept Card ');
  }

  /**
   * Verifies if a concept card preview has the expected skill name and review material.
   * @param {string} skillName - The expected skill name.
   * @param {string} reviewMaterial - The expected review material.
   */
  async expectConceptCardPreviewToHave(
    skillName: string,
    reviewMaterial: string
  ): Promise<void> {
    await this.page.waitForSelector(skillPreviewModalTitleSelector, {
      visible: true,
    });
    const titleElement = await this.page.$(skillPreviewModalTitleSelector);
    const title = await this.page.evaluate(el => el.textContent, titleElement);

    if (title.trim() !== skillName) {
      throw new Error(
        `Expected skill name to be ${skillName} but found ${title}`
      );
    }

    await this.page.waitForSelector(skillPreviewModalContentSelector, {
      visible: true,
    });
    const contentElement = await this.page.$(skillPreviewModalContentSelector);
    const content = await this.page.evaluate(
      el => el.textContent,
      contentElement
    );

    if (content.trim() !== reviewMaterial) {
      throw new Error(
        `Expected review material to be "${reviewMaterial}" but found "${content}"`
      );
    }
  }

  private async openAllMobileDropdownsInSkillEditor(): Promise<void> {
    await this.clickOn('Worked Examples');
    await this.clickOn('Misconceptions');
    await this.clickOn(' Prerequisite Skills ');
    await this.clickOn('Rubrics');
  }

<<<<<<< HEAD
  async createAndSaveStoryWithChapter(
    storyTitle: string,
    storyUrlFragment: string,
    chapterName: string,
    explorationId: string | null,
    topicName: string
  ): Promise<void> {
    await this.openTopicEditor(topicName);
    if (this.isViewportAtMobileWidth()) {
      await this.clickOn(mobileStoryDropdown);
    }
    await this.clickOn(addStoryButton);
    await this.type(storyTitleField, storyTitle);
    await this.type(storyUrlFragmentField, storyUrlFragment);
    await this.type(
      storyDescriptionField,
      `Story creation description for ${storyTitle}.`
    );

    await this.clickOn(storyPhotoBoxButton);
    await this.uploadFile(curriculumAdminThumbnailImage);
    await this.page.waitForSelector(`${uploadPhotoButton}:not([disabled])`);
    await this.clickOn(uploadPhotoButton);

    await this.page.waitForSelector(photoUploadModal, {hidden: true});
    await this.clickOn(createStoryButton);

    await this.page.waitForSelector(storyMetaTagInput);
    await this.page.focus(storyMetaTagInput);
    await this.page.type(storyMetaTagInput, 'meta');
    await this.page.keyboard.press('Tab');

    await this.createChapter(explorationId as string, chapterName);
    await this.saveStoryDraft();
  }

  /**
   * Opens the story editor for a given story and topic.
   * @param {string} storyName - The name of the story.
   * @param {string} topicName - The name of the topic.
   * @returns {Promise<void>}
   */
  async openStoryEditor(storyName: string, topicName: string): Promise<void> {
    await this.openTopicEditor(topicName);
  }

  /**
   * Opens the chapter editor for a given chapter, story, and topic.
   * @param {string} chapterName - The name of the chapter.
   * @param {string} storyName - The name of the story.
   * @param {string} topicName - The name of the topic.
   * @returns {Promise<void>}
   */
  async openChapterEditor(
    chapterName: string,
    storyName: string,
    topicName: string
  ): Promise<void> {
    await this.openStoryEditor(storyName, topicName);
  }

  /**
   * Edits the details of a chapter.
   * @param {string} chapterName - The name of the chapter.
   * @param {string} description - The description of the chapter.
   * @param {string} explorationID - The ID of the exploration.
   * @param {string} thumbnailImage - The thumbnail image of the chapter.
   * @returns {Promise<void>}
   */
  async editChapterDetails(
    chapterName: string,
    description: string,
    explorationID: string,
    thumbnailImage: string
  ): Promise<void> {}

  /**
   * Previews the chapter card.
   * @returns {Promise<void>}
   */
  async previewChapterCard(): Promise<void> {}

  /**
   * Expects the chapter preview to have a certain name and explanation.
   * @param {string} chapterName - The name of the chapter.
   * @param {string} explanation - The explanation of the chapter.
   * @returns {Promise<void>}
   */
  async expectChapterPreviewToHave(chapterName: string, explanation: string) {}

  /**
   * Assigns an acquired skill.
   * @param {string} skillName - The name of the skill.
   * @returns {Promise<void>}
   */
  async assignAcquiredSkill(skillName: string): Promise<void> {}

  /**
   * Assigns a prerequisite skill.
   * @param {string} skillName - The name of the skill.
   * @returns {Promise<void>}
   */
  async assignPrerequisiteSkill(skillName): Promise<void> {}

  async timeout(time) {
    await this.page.waitForTimeout(time);
  }

  async screenshot(path) {
    await this.page.screenshot({path: `${path}`});
=======
  /**
   * Changes the subtopic assignments.
   */
  async changeSubtopicAssignments(
    newSubtopicName: string,
    topicName: string
  ): Promise<void> {
    // Subtopic assignment is not available in mobile viewport.
    if (this.isViewportAtMobileWidth()) {
      return;
    }

    try {
      await this.page.waitForSelector(reassignSkillButton);
      await this.clickOn(reassignSkillButton);

      await this.page.waitForSelector(subtopicAssignmentContainer, {
        visible: true,
      });
      await this.page.waitForSelector(editIcon);
      await this.waitForPageToFullyLoad();
      await this.page.evaluate(selector => {
        document.querySelector(selector).click();
      }, editIcon);

      await this.page.waitForSelector(renameSubtopicField);
      await this.type(renameSubtopicField, newSubtopicName);

      await this.page.waitForSelector(saveReassignments);
      await this.clickOn(saveReassignments);

      await this.page.waitForSelector(saveRearrangeSkills);
      await this.clickOn(saveRearrangeSkills);

      await this.page.waitForSelector(subtopicAssignmentContainer, {
        hidden: true,
      });
      await this.saveTopicDraft(topicName);
    } catch (error) {
      const newError = new Error(
        `Failed to change subtopic assignments. Original error: ${error.message}`
      );
      newError.stack = error.stack;
      throw newError;
    }
  }

  /**
   * Opens the subtopic editor for a given subtopic and topic.
   * @param {string} subtopicName - The name of the subtopic to open.
   * @param {string} topicName - The name of the topic that contains the subtopic.
   */
  async openSubtopicEditor(
    subtopicName: string,
    topicName: string
  ): Promise<void> {
    await this.openTopicEditor(topicName);
    if (this.isViewportAtMobileWidth()) {
      await this.clickOn('Subtopics');
    }
    try {
      await this.page.waitForSelector(subtopicCardHeader);
      const subtopicElements = await this.page.$$(subtopicCardHeader);
      for (let i = 0; i < subtopicElements.length; i++) {
        const element = subtopicElements[i];
        await this.page.waitForSelector(testSubtopicTitleSelector);
        const titleElement = await element.$(testSubtopicTitleSelector);
        if (titleElement) {
          const titleTextContent = await this.page.evaluate(
            el => el.textContent,
            titleElement
          );
          if (titleTextContent.includes(subtopicName)) {
            await this.waitForElementToBeClickable(titleElement);
            await titleElement.click();
            break;
          }
        }
      }
    } catch (error) {
      const newError = new Error(`Failed to open subtopic editor: ${error}`);
      newError.stack = error.stack;
      throw newError;
    }
  }

  async editSubTopicDetails(
    title: string,
    urlFragment: string,
    explanation: string,
    thumbnail: string
  ): Promise<void> {
    await this.clearAllTextFrom(subtopicTitleField);
    await this.type(subtopicTitleField, title);
    await this.clearAllTextFrom(subtopicUrlFragmentField);
    await this.type(subtopicUrlFragmentField, urlFragment);

    await this.clickOn(editSubtopicExplanationSelector);
    await this.page.waitForSelector(richTextAreaField, {visible: true});
    await this.clearAllTextFrom(richTextAreaField);
    await this.type(richTextAreaField, explanation);

    await this.clickOn(subtopicPhotoBoxButton);
    await this.page.waitForSelector(photoUploadModal, {visible: true});
    await this.uploadFile(thumbnail);
    await this.page.waitForSelector(`${uploadPhotoButton}:not([disabled])`);
    await this.clickOn(uploadPhotoButton);

    await this.page.waitForSelector(photoUploadModal, {hidden: true});
  }

  /**
   * Navigates to the subtopic preview tab.
   */
  async navigateToSubtopicPreviewTab(
    subtopicName: string,
    topicName: string
  ): Promise<void> {
    await this.openSubtopicEditor(subtopicName, topicName);
    if (this.isViewportAtMobileWidth()) {
      await this.clickOn(mobileOptionsSelector);
      await this.clickOn(mobileNavbarDropdown);
      await this.clickOn(topicMobilePreviewTab);
    } else {
      await this.page.waitForSelector(topicPreviewTab);
      await this.clickOn(topicPreviewTab);
    }
  }

  /**
   * Checks if the preview subtopic has the expected name and explanation.
   * @param {string} subtopicName - The expected name of the subtopic.
   * @param {string} explanation - The expected explanation of the subtopic.
   */
  async expectPreviewSubtopicToHave(
    subtopicName: string,
    explanation: string
  ): Promise<void> {
    await this.page.waitForSelector(contentTitle);
    const previewSubtopicName = await this.page.$eval(
      contentTitle,
      el => el.textContent
    );
    if (previewSubtopicName !== subtopicName) {
      throw new Error(
        `Expected subtopic name to be "${subtopicName}", but it was "${previewSubtopicName}"`
      );
    }

    await this.page.waitForSelector(htmlContent);
    const isExplanationPresent = await this.isTextPresentOnPage(explanation);
    if (!isExplanationPresent) {
      throw new Error(
        `Expected explanation "${explanation}" to be present on the page, but it was not`
      );
    }
  }

  /**
   * Edits the details of a topic.
   * @param {string} topicName - The name of the topic.
   * @param {string} urlFragment - The URL fragment of the topic.
   * @param {string} description - The description of the topic.
   * @param {string} titleFragments - The title fragments of the topic.
   * @param {string} metaTags - The meta tags of the topic.
   * @param {string} thumbnail - The thumbnail of the topic.
   */
  async editTopicDetails(
    description: string,
    titleFragments: string,
    metaTags: string,
    thumbnail: string,
    topicName?: string,
    urlFragment?: string
  ): Promise<void> {
    if (topicName) {
      await this.clearAllTextFrom(topicNameField);
      await this.type(topicNameField, topicName);
    }
    if (urlFragment) {
      await this.clearAllTextFrom(updateTopicUrlFragmentField);
      await this.type(updateTopicUrlFragmentField, urlFragment);
    }
    await this.clearAllTextFrom(updateTopicWebFragmentField);
    await this.type(updateTopicWebFragmentField, titleFragments);
    await this.clearAllTextFrom(updateTopicDescriptionField);
    await this.type(updateTopicDescriptionField, description);

    await this.clickOn(photoBoxButton);
    await this.page.waitForSelector(photoUploadModal, {visible: true});
    await this.uploadFile(thumbnail);
    await this.page.waitForSelector(`${uploadPhotoButton}:not([disabled])`);
    await this.clickOn(uploadPhotoButton);
    await this.page.waitForSelector(photoUploadModal, {hidden: true});

    await this.page.waitForSelector(topicMetaTagInput);
    await this.page.focus(topicMetaTagInput);
    await this.clearAllTextFrom(topicMetaTagInput);
    await this.page.type(topicMetaTagInput, metaTags);
    await this.page.keyboard.press('Tab');
  }
  /**
   * Verifies the status of the practice tab.
   * @param {string} expectedStatus - The expected status of the practice tab.
   */
  async verifyStatusOfPracticeTab(expectedStatus: string): Promise<void> {
    if (this.isViewportAtMobileWidth()) {
      await this.clickOn('Subtopics');
    }
    try {
      const practiceTab = await this.page.$(practiceTabToggle);
      if (practiceTab === null) {
        throw new Error('Practice tab not found.');
      }
      const actualStatus = await (
        await practiceTab.getProperty('disabled')
      ).jsonValue();

      if (expectedStatus === 'disabled' && actualStatus !== true) {
        throw new Error(
          'Expected practice tab to be disabled, but it was enabled.'
        );
      } else if (expectedStatus === 'enabled' && actualStatus !== false) {
        throw new Error(
          'Expected practice tab to be enabled, but it was disabled.'
        );
      }
    } catch (error) {
      const newError = new Error(
        `Failed to verify status of practice tab: ${error}`
      );
      newError.stack = error.stack;
      throw newError;
    }
  }

  /**
   * Opens the topic editor for a given topic and previews it by clicking on the third navbar-tab-icon.
   * @param {string} topicName - The name of the topic to be opened in the topic editor.
   */
  async navigateToTopicPreviewTopic(topicName: string): Promise<void> {
    await this.openTopicEditor(topicName);
    if (this.isViewportAtMobileWidth()) {
      await this.clickOn(mobileOptionsSelector);
      await this.clickOn(mobileNavbarDropdown);
      await this.clickOn(topicMobilePreviewTab);
    } else {
      await this.page.waitForSelector(topicPreviewTab);
      await this.clickOn(topicPreviewTab);
    }
  }

  /**
   * Checks if the topic preview has the expected title and description.
   * @param {string} title - The expected title of the topic.
   * @param {string} description - The expected description of the topic.
   */
  async expectTopicPreviewToHaveTitleAndDescription(
    title: string,
    description: string
  ): Promise<void> {
    await this.page.waitForSelector(topicPreviewTitleSelector);
    const titleElement = await this.page.$(topicPreviewTitleSelector);
    const actualTitle = await this.page.evaluate(
      el => el.textContent,
      titleElement
    );
    if (actualTitle.trim() !== title) {
      throw new Error(
        `Expected topic title to be "${title}", but was "${actualTitle}".`
      );
    }

    await this.page.waitForSelector(topicPreviewDescriptionSelector);
    const descriptionElement = await this.page.$(
      topicPreviewDescriptionSelector
    );
    const actualDescription = await this.page.evaluate(
      el => el.textContent,
      descriptionElement
    );
    if (actualDescription.trim() !== description) {
      throw new Error(
        `Expected topic description to be "${description}", but was "${actualDescription}".`
      );
    }
>>>>>>> 03a3c878
  }
}

export let TopicManagerFactory = (): TopicManager => new TopicManager();<|MERGE_RESOLUTION|>--- conflicted
+++ resolved
@@ -182,23 +182,6 @@
   '.e2e-test-confirm-delete-worked-example-button';
 const confirmDeleteMisconceptionButton =
   '.e2e-test-confirm-delete-misconception-button';
-<<<<<<< HEAD
-
-const mobileStoryDropdown = 'selector.mobileStoryDropdown';
-const addStoryButton = 'selector.addStoryButton';
-const storyTitleField = 'selector.storyTitleField';
-const storyUrlFragmentField = 'selector.storyUrlFragmentField';
-const storyDescriptionField = 'selector.storyDescriptionField';
-const storyPhotoBoxButton = 'selector.storyPhotoBoxButton';
-const createStoryButton = 'selector.createStoryButton';
-const storyMetaTagInput = 'selector.storyMetaTagInput';
-const mobileSaveStoryChangesDropdown =
-  'selector.mobileSaveStoryChangesDropdown';
-const mobilePublishStoryButton = 'selector.mobilePublishStoryButton';
-const publishStoryButton = 'selector.publishStoryButton';
-const unpublishStoryButton = 'selector.unpublishStoryButton';
-
-=======
 const topicMetaTagInput = '.e2e-test-topic-meta-tag-content-field';
 const updateTopicWebFragmentField = '.e2e-test-topic-page-title-fragment-field';
 const updateTopicDescriptionField = '.e2e-test-topic-description-field';
@@ -219,7 +202,20 @@
 const subtopicAssignmentContainer = '.subtopics-container';
 const editSubtopicExplanationSelector = '.e2e-test-edit-html-content';
 const topicMobilePreviewTab = '.e2e-test-mobile-preview-tab';
->>>>>>> 03a3c878
+const mobileStoryDropdown = 'selector.mobileStoryDropdown';
+const addStoryButton = 'selector.addStoryButton';
+const storyTitleField = 'selector.storyTitleField';
+const storyUrlFragmentField = 'selector.storyUrlFragmentField';
+const storyDescriptionField = 'selector.storyDescriptionField';
+const storyPhotoBoxButton = 'selector.storyPhotoBoxButton';
+const createStoryButton = 'selector.createStoryButton';
+const storyMetaTagInput = 'selector.storyMetaTagInput';
+const mobileSaveStoryChangesDropdown =
+  'selector.mobileSaveStoryChangesDropdown';
+const mobilePublishStoryButton = 'selector.mobilePublishStoryButton';
+const publishStoryButton = 'selector.publishStoryButton';
+const unpublishStoryButton = 'selector.unpublishStoryButton';
+
 export class TopicManager extends BaseUser {
   /**
    * Navigate to the topic and skills dashboard page.
@@ -2036,118 +2032,6 @@
     await this.clickOn('Rubrics');
   }
 
-<<<<<<< HEAD
-  async createAndSaveStoryWithChapter(
-    storyTitle: string,
-    storyUrlFragment: string,
-    chapterName: string,
-    explorationId: string | null,
-    topicName: string
-  ): Promise<void> {
-    await this.openTopicEditor(topicName);
-    if (this.isViewportAtMobileWidth()) {
-      await this.clickOn(mobileStoryDropdown);
-    }
-    await this.clickOn(addStoryButton);
-    await this.type(storyTitleField, storyTitle);
-    await this.type(storyUrlFragmentField, storyUrlFragment);
-    await this.type(
-      storyDescriptionField,
-      `Story creation description for ${storyTitle}.`
-    );
-
-    await this.clickOn(storyPhotoBoxButton);
-    await this.uploadFile(curriculumAdminThumbnailImage);
-    await this.page.waitForSelector(`${uploadPhotoButton}:not([disabled])`);
-    await this.clickOn(uploadPhotoButton);
-
-    await this.page.waitForSelector(photoUploadModal, {hidden: true});
-    await this.clickOn(createStoryButton);
-
-    await this.page.waitForSelector(storyMetaTagInput);
-    await this.page.focus(storyMetaTagInput);
-    await this.page.type(storyMetaTagInput, 'meta');
-    await this.page.keyboard.press('Tab');
-
-    await this.createChapter(explorationId as string, chapterName);
-    await this.saveStoryDraft();
-  }
-
-  /**
-   * Opens the story editor for a given story and topic.
-   * @param {string} storyName - The name of the story.
-   * @param {string} topicName - The name of the topic.
-   * @returns {Promise<void>}
-   */
-  async openStoryEditor(storyName: string, topicName: string): Promise<void> {
-    await this.openTopicEditor(topicName);
-  }
-
-  /**
-   * Opens the chapter editor for a given chapter, story, and topic.
-   * @param {string} chapterName - The name of the chapter.
-   * @param {string} storyName - The name of the story.
-   * @param {string} topicName - The name of the topic.
-   * @returns {Promise<void>}
-   */
-  async openChapterEditor(
-    chapterName: string,
-    storyName: string,
-    topicName: string
-  ): Promise<void> {
-    await this.openStoryEditor(storyName, topicName);
-  }
-
-  /**
-   * Edits the details of a chapter.
-   * @param {string} chapterName - The name of the chapter.
-   * @param {string} description - The description of the chapter.
-   * @param {string} explorationID - The ID of the exploration.
-   * @param {string} thumbnailImage - The thumbnail image of the chapter.
-   * @returns {Promise<void>}
-   */
-  async editChapterDetails(
-    chapterName: string,
-    description: string,
-    explorationID: string,
-    thumbnailImage: string
-  ): Promise<void> {}
-
-  /**
-   * Previews the chapter card.
-   * @returns {Promise<void>}
-   */
-  async previewChapterCard(): Promise<void> {}
-
-  /**
-   * Expects the chapter preview to have a certain name and explanation.
-   * @param {string} chapterName - The name of the chapter.
-   * @param {string} explanation - The explanation of the chapter.
-   * @returns {Promise<void>}
-   */
-  async expectChapterPreviewToHave(chapterName: string, explanation: string) {}
-
-  /**
-   * Assigns an acquired skill.
-   * @param {string} skillName - The name of the skill.
-   * @returns {Promise<void>}
-   */
-  async assignAcquiredSkill(skillName: string): Promise<void> {}
-
-  /**
-   * Assigns a prerequisite skill.
-   * @param {string} skillName - The name of the skill.
-   * @returns {Promise<void>}
-   */
-  async assignPrerequisiteSkill(skillName): Promise<void> {}
-
-  async timeout(time) {
-    await this.page.waitForTimeout(time);
-  }
-
-  async screenshot(path) {
-    await this.page.screenshot({path: `${path}`});
-=======
   /**
    * Changes the subtopic assignments.
    */
@@ -2434,7 +2318,118 @@
         `Expected topic description to be "${description}", but was "${actualDescription}".`
       );
     }
->>>>>>> 03a3c878
+  }
+
+  async createAndSaveStoryWithChapter(
+    storyTitle: string,
+    storyUrlFragment: string,
+    chapterName: string,
+    explorationId: string | null,
+    topicName: string
+  ): Promise<void> {
+    await this.openTopicEditor(topicName);
+    if (this.isViewportAtMobileWidth()) {
+      await this.clickOn(mobileStoryDropdown);
+    }
+    await this.clickOn(addStoryButton);
+    await this.type(storyTitleField, storyTitle);
+    await this.type(storyUrlFragmentField, storyUrlFragment);
+    await this.type(
+      storyDescriptionField,
+      `Story creation description for ${storyTitle}.`
+    );
+
+    await this.clickOn(storyPhotoBoxButton);
+    await this.uploadFile(curriculumAdminThumbnailImage);
+    await this.page.waitForSelector(`${uploadPhotoButton}:not([disabled])`);
+    await this.clickOn(uploadPhotoButton);
+
+    await this.page.waitForSelector(photoUploadModal, {hidden: true});
+    await this.clickOn(createStoryButton);
+
+    await this.page.waitForSelector(storyMetaTagInput);
+    await this.page.focus(storyMetaTagInput);
+    await this.page.type(storyMetaTagInput, 'meta');
+    await this.page.keyboard.press('Tab');
+
+    await this.createChapter(explorationId as string, chapterName);
+    await this.saveStoryDraft();
+  }
+
+  /**
+   * Opens the story editor for a given story and topic.
+   * @param {string} storyName - The name of the story.
+   * @param {string} topicName - The name of the topic.
+   * @returns {Promise<void>}
+   */
+  async openStoryEditor(storyName: string, topicName: string): Promise<void> {
+    await this.openTopicEditor(topicName);
+  }
+
+  /**
+   * Opens the chapter editor for a given chapter, story, and topic.
+   * @param {string} chapterName - The name of the chapter.
+   * @param {string} storyName - The name of the story.
+   * @param {string} topicName - The name of the topic.
+   * @returns {Promise<void>}
+   */
+  async openChapterEditor(
+    chapterName: string,
+    storyName: string,
+    topicName: string
+  ): Promise<void> {
+    await this.openStoryEditor(storyName, topicName);
+  }
+
+  /**
+   * Edits the details of a chapter.
+   * @param {string} chapterName - The name of the chapter.
+   * @param {string} description - The description of the chapter.
+   * @param {string} explorationID - The ID of the exploration.
+   * @param {string} thumbnailImage - The thumbnail image of the chapter.
+   * @returns {Promise<void>}
+   */
+  async editChapterDetails(
+    chapterName: string,
+    description: string,
+    explorationID: string,
+    thumbnailImage: string
+  ): Promise<void> {}
+
+  /**
+   * Previews the chapter card.
+   * @returns {Promise<void>}
+   */
+  async previewChapterCard(): Promise<void> {}
+
+  /**
+   * Expects the chapter preview to have a certain name and explanation.
+   * @param {string} chapterName - The name of the chapter.
+   * @param {string} explanation - The explanation of the chapter.
+   * @returns {Promise<void>}
+   */
+  async expectChapterPreviewToHave(chapterName: string, explanation: string) {}
+
+  /**
+   * Assigns an acquired skill.
+   * @param {string} skillName - The name of the skill.
+   * @returns {Promise<void>}
+   */
+  async assignAcquiredSkill(skillName: string): Promise<void> {}
+
+  /**
+   * Assigns a prerequisite skill.
+   * @param {string} skillName - The name of the skill.
+   * @returns {Promise<void>}
+   */
+  async assignPrerequisiteSkill(skillName): Promise<void> {}
+
+  async timeout(time) {
+    await this.page.waitForTimeout(time);
+  }
+
+  async screenshot(path) {
+    await this.page.screenshot({path: `${path}`});
   }
 }
 
