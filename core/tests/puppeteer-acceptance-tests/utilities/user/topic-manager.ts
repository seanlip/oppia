// Copyright 2024 The Oppia Authors. All Rights Reserved.
//
// Licensed under the Apache License, Version 2.0 (the "License");
// you may not use this file except in compliance with the License.
// You may obtain a copy of the License at
//
//      http://www.apache.org/licenses/LICENSE-2.0
//
// Unless required by applicable law or agreed to in writing, software
// distributed under the License is distributed on an "AS-IS" BASIS,
// WITHOUT WARRANTIES OR CONDITIONS OF ANY KIND, either express or implied.
// See the License for the specific language governing permissions and
// limitations under the License.

/**
 * @fileoverview Topic manager utility file.
 */
import {BaseUser} from '../common/puppeteer-utils';
import {showMessage} from '../common/show-message';
import testConstants from '../common/test-constants';
import {ElementHandle} from 'puppeteer';
import puppeteer from 'puppeteer';

const curriculumAdminThumbnailImage =
  testConstants.data.curriculumAdminThumbnailImage;
const topicAndSkillsDashboardUrl = testConstants.URLs.TopicAndSkillsDashboard;

const modalDiv = 'div.modal-content';
const closeSaveModalButton = '.e2e-test-close-save-modal-button';
const saveChangesMessageInput = 'textarea.e2e-test-commit-message-input';

// Photo Upload Modal.
const chapterPhotoBoxButton =
  '.e2e-test-chapter-input-thumbnail .e2e-test-photo-button';
const uploadPhotoButton = 'button.e2e-test-photo-upload-submit';
const photoUploadModal = 'edit-thumbnail-modal';

// Topic and Skills Dashboard Page.
const topicsTab = 'a.e2e-test-topics-tab';
const desktopTopicSelector = 'a.e2e-test-topic-name';
const mobileOptionsSelector = '.e2e-test-mobile-options-base';
const mobileTopicSelector = 'div.e2e-test-mobile-topic-name a';
const skillTab = '.e2e-test-skills-tab';
const skillEditBox = '.e2e-test-skill-edit-box';
const mobileSkillsOption = '.e2e-test-mobile-skills-option';
const unassignSkillButtonDesktop = '.e2e-test-unassign-skill-button';
const unassignSkillButtonMobile = '.e2e-test-mobile-unassign-skill-button';
const confirmUnassignSkillButton = '.e2e-test-confirm-unassign-skill-button';
const unassignTopicLabel = '.e2e-test-unassign-topic-label';
const unassignTopicCheckbox = '.e2e-test-unassign-topic';
const topicNameSpan = '.topic-name';
const desktopSkillItemSelector = '.e2e-test-skill-item';
const mobileSkillItemSelector = '.e2e-test-mobile-skill-item';
const desktopSkillDescriptionSelector = '.e2e-test-skill-description';
const mobileSkillDescriptionSelector = '.e2e-test-mobile-skill-name';
const assignSkillButtonDesktop = '.e2e-test-assign-skill-to-topic-button';
const assignSkillButtonMobile = '.e2e-test-mobile-assign-skill-to-topic-button';
const topicNameSelector = '.e2e-test-topic-name-in-topic-select-modal';
const confirmMoveButton = '.e2e-test-confirm-move-button';
const mergeSkillsButtonMobile = '.e2e-test-mobile-merge-skills-button';
const mergeSkillsButtonDesktop = '.e2e-test-merge-skills-button';
const skillsTab = 'a.e2e-test-skills-tab';

// Story Creation Modal.
const saveStoryButton = 'button.e2e-test-save-story-button';
const mobileSaveStoryChangesButton =
  'div.navbar-mobile-options .e2e-test-mobile-save-changes';

// Chapter Creation Modal.
const addChapterButton = 'button.e2e-test-add-chapter-button';
const chapterTitleField = 'input.e2e-test-new-chapter-title-field';
const chapterExplorationIdField = 'input.e2e-test-chapter-exploration-input';
const createChapterButton = 'button.e2e-test-confirm-chapter-creation-button';
const mobileAddChapterDropdown = '.e2e-test-mobile-add-chapter';

// Question Editor.
const desktopSkillQuestionTab = '.e2e-test-questions-tab';
const toastMessageSelector = '.e2e-test-toast-message';
const editQuestionButtons = '.e2e-test-edit-question-button';
const linkOffIcon = '.link-off-icon';
const removeQuestionConfirmationButton =
  '.e2e-test-remove-question-confirmation-button';
const questionPreviewTab = '.e2e-test-question-preview-tab';
const questionTextInput = '.e2e-test-question-text-input';
const questionContentSelector = '.e2e-test-conversation-content';
const numericInputInteractionField = '.e2e-test-conversation-input';
const skillNameInputSelector = '.e2e-test-skill-name-input';
const radioInnerCircleSelector = '.mat-radio-inner-circle';
const confirmSkillSelectionButtonSelector =
  '.e2e-test-confirm-skill-selection-button';
const questionTextSelector = '.e2e-test-question-text';

const navigationDropdown = '.e2e-test-mobile-skill-nav-dropdown-icon';
const mobilePreviewTab = '.e2e-test-mobile-preview-tab';
const mobileSkillQuestionTab = '.e2e-test-mobile-questions-tab';

const subtopicReassignHeader = 'div.subtopic-reassign-header';
const addSubtopicButton = 'button.e2e-test-add-subtopic-button';
const subtopicTitleField = 'input.e2e-test-new-subtopic-title-field';
const subtopicUrlFragmentField =
  'input.e2e-test-new-subtopic-url-fragment-field';
const subtopicDescriptionEditorToggle = 'div.e2e-test-show-schema-editor';
const richTextAreaField = 'div.e2e-test-rte';
const subtopicPhotoBoxButton =
  '.e2e-test-subtopic-thumbnail .e2e-test-photo-button';
const createSubtopicButton = '.e2e-test-confirm-subtopic-creation-button';

const mobileSaveTopicButton =
  'div.navbar-mobile-options .e2e-test-mobile-save-topic-button';
const saveTopicButton = 'button.e2e-test-save-topic-button';

const topicStatusDropdownSelector = '.e2e-test-select-topic-status-dropdown';
const classroomDropdownSelector = '.e2e-test-select-classroom-dropdown';
const keywordDropdownSelector = '.e2e-test-select-keyword-dropdown';
const multiSelectionInputSelector = '.e2e-test-multi-selection-input';
const sortDropdownSelector = '.e2e-test-select-sort-dropdown';
const displayMobileFiltersButton = '.e2e-test-mobile-toggle-filter';
const closeMobileFiltersButton = '.e2e-test-mobile-filter-close';
const skillStatusDropdownSelector = '.e2e-test-select-skill-status-dropdown';
const topicNextPageMobileButton = '.e2e-test-mobile-topics-next-page-button';
const topicNextPageDesktopButton = '.e2e-test-topics-next-page-button';
const skillsNextPageMobileButton = '.e2e-test-mobile-skills-next-page-button';
const skillsNextPageDesktopButton = '.e2e-test-skills-next-page-button';
const mobileSkillSelector = 'span.e2e-test-mobile-skill-name';
const desktopSkillSelector = '.e2e-test-skill-description';
const itemsPerPageDropdown = '.e2e-test-select-items-per-page-dropdown';
const filterOptionSelector = '.mat-option-text';
const topicNameField = '.e2e-test-topic-name-field';
const errorPageHeadingSelector = '.e2e-test-error-page-heading';
const createNewTopicMobileButton = '.e2e-test-create-topic-mobile-button';
const createNewTopicButton = '.e2e-test-create-topic-button';
const createNewSkillMobileButton =
  '.e2e-test-mobile-create-skill-button-secondary';
const createNewSkillButton = '.e2e-test-create-skill-button-circle';
const desktopTopicListItemSelector = '.list-item';
const mobileTopicListItemSelector = '.topic-item';
const desktopTopicListItemOptions = '.e2e-test-topic-edit-box';
const mobileTopicListItemOptions = '.e2e-test-mobile-topic-edit-box';
const desktopDeleteTopicButton = '.e2e-test-delete-topic-button';
const mobileDeleteTopicButton = '.e2e-test-mobile-delete-topic-button';
const desktopSkillListItemSelector = '.list-item';
const mobileSkillListItemSelector = '.skill-item';
const desktopSkillListItemOptions = '.e2e-test-skill-edit-box';
const desktopDeleteSkillButton = '.e2e-test-delete-skill-button';
const mobileSkillListItemOptions = '.e2e-test-mobile-skills-option';
const mobileDeleteSkillButton = '.e2e-test-mobile-delete-skill-button';

const skillsTab = 'a.e2e-test-skills-tab';
const desktopSkillSelector = '.e2e-test-skill-description';
const mobileSkillSelector = 'span.e2e-test-mobile-skill-name';

export class TopicManager extends BaseUser {
  /**
   * Navigate to the topic and skills dashboard page.
   */
  async navigateToTopicAndSkillsDashboardPage(): Promise<void> {
    await this.page.bringToFront();
    await this.page.waitForNetworkIdle();
    await this.goto(topicAndSkillsDashboardUrl);
  }

  /**
   * Navigate to the question editor tab.
   */
  async navigateToQuestionEditorTab(): Promise<void> {
    const isMobileWidth = this.isViewportAtMobileWidth();
    const skillQuestionTab = isMobileWidth
      ? mobileSkillQuestionTab
      : desktopSkillQuestionTab;

    if (isMobileWidth) {
      const currentUrl = new URL(this.page.url());
      const hashParts = currentUrl.hash.split('/');

      if (hashParts.length > 1) {
        hashParts[1] = 'questions';
      } else {
        hashParts.push('questions');
      }
      currentUrl.hash = hashParts.join('/');
      await this.goto(currentUrl.toString());
      await this.page.reload({waitUntil: 'networkidle0'});
    } else {
      await this.clickAndWaitForNavigation(skillQuestionTab);
    }
  }

  /**
   * Function to open the story editor page.
   * @param {string} storyID - The Id of the story to open.
   */
  async openStoryEditor(storyID: string): Promise<void> {
    await this.goto(`http://localhost:8181/story_editor/${storyID}`);
  }

  /**
   * Function to navigate to the question preview tab.
   */
  async navigateToQuestionPreviewTab(): Promise<void> {
    if (this.isViewportAtMobileWidth()) {
      await this.clickOn(mobileOptionsSelector);

      await this.page.waitForSelector(navigationDropdown);
      const navDropdownElements = await this.page.$$(navigationDropdown);
      await this.waitForElementToBeClickable(navDropdownElements[1]);
      await navDropdownElements[1].click();

      await this.page.waitForSelector(mobilePreviewTab);
      await this.clickOn(mobilePreviewTab);
    } else {
      await this.page.waitForSelector(questionPreviewTab);
      await this.clickAndWaitForNavigation(questionPreviewTab);
    }
  }

  /**
   * Function to navigate to classroom admin page.
   */
  async navigateToClassroomAdminPage(): Promise<void> {
    await this.goto(testConstants.URLs.ClassroomAdmin);
  }

  /**
   * Function to navigate the skills tab in topics and skills dashboard.
   */
  async navigateToSkillsTab(): Promise<void> {
    const skillSelector = this.isViewportAtMobileWidth()
      ? mobileSkillSelector
      : desktopSkillSelector;
    await this.page.waitForSelector(skillsTab, {visible: true});
    await this.clickOn(skillsTab);
    await this.page.waitForSelector(skillSelector, {visible: true});
  }

  /**
   * Open the topic editor page for a topic.
   */
  async openTopicEditor(topicName: string): Promise<void> {
    const topicNameSelector = this.isViewportAtMobileWidth()
      ? mobileTopicSelector
      : desktopTopicSelector;
    await this.navigateToTopicAndSkillsDashboardPage();
    await this.clickOn(topicsTab);
    await this.page.waitForSelector(topicNameSelector, {visible: true});

    await Promise.all([
      this.page.evaluate(
        (topicNameSelector, topicName) => {
          const topicDivs = Array.from(
            document.querySelectorAll(topicNameSelector)
          );
          const topicDivToSelect = topicDivs.find(
            element => element?.textContent.trim() === topicName
          ) as HTMLElement;
          if (topicDivToSelect) {
            topicDivToSelect.click();
          } else {
            throw new Error('Cannot open topic editor page.');
          }
        },
        topicNameSelector,
        topicName
      ),
      this.page.waitForNavigation(),
    ]);
  }

  /**   * Create a chapter for a certain story.
   */
  async createChapter(
    explorationId: string,
    chapterName: string
  ): Promise<void> {
    if (this.isViewportAtMobileWidth()) {
      await this.clickOn(mobileAddChapterDropdown);
    }
    await this.clickOn(addChapterButton);
    await this.type(chapterTitleField, chapterName);
    await this.type(chapterExplorationIdField, explorationId);

    await this.clickOn(chapterPhotoBoxButton);
    await this.uploadFile(curriculumAdminThumbnailImage);
    await this.page.waitForSelector(`${uploadPhotoButton}:not([disabled])`);
    await this.clickOn(uploadPhotoButton);

    await this.page.waitForSelector(photoUploadModal, {hidden: true});
    await this.clickOn(createChapterButton);
    await this.page.waitForSelector(modalDiv, {hidden: true});
  }

  /**
   * Save a story as a curriculum admin.
   */
  async saveStoryDraft(): Promise<void> {
    if (this.isViewportAtMobileWidth()) {
      await this.clickOn(mobileOptionsSelector);
      await this.clickOn(mobileSaveStoryChangesButton);
    } else {
      await this.clickOn(saveStoryButton);
    }
    await this.type(
      saveChangesMessageInput,
      'Test saving story as curriculum admin.'
    );
    await this.page.waitForSelector(`${closeSaveModalButton}:not([disabled])`);
    await this.clickOn(closeSaveModalButton);
    await this.page.waitForSelector(modalDiv, {hidden: true});
  }

  /**
<<<<<<< HEAD
   * Open the skill editor page for a skill.
   */
  async openSkillEditor(skillName: string): Promise<void> {
    const skillSelector = this.isViewportAtMobileWidth()
      ? mobileSkillSelector
      : desktopSkillSelector;
    await this.page.bringToFront();
    await this.navigateToTopicAndSkillsDashboardPage();
    await this.clickOn(skillsTab);
    await this.page.waitForSelector(skillSelector, {visible: true});

    await Promise.all([
      this.page.evaluate(
        (skillSelector, skillName) => {
          const skillDivs = Array.from(
            document.querySelectorAll(skillSelector)
          );
          const skillDivToSelect = skillDivs.find(
            element => element?.textContent.trim() === skillName
          ) as HTMLElement;
          if (skillDivToSelect) {
            skillDivToSelect.click();
          } else {
            throw new Error('Cannot open skill editor page.');
          }
        },
        skillSelector,
        skillName
      ),
      this.page.waitForNavigation(),
    ]);
  }

  /**
   * Adds a worked example to the topic.
   * @param {string} exampleQuestion - The question part of the worked example.
   * @param {string} exampleExplanation - The explanation part of the worked example.
   */
  async addWorkedExample(
    exampleQuestion: string,
    exampleExplanation: string
  ): Promise<void> {
    const exampleQuestionSelector = '.e2e-test-rte';
    const exampleExplanationSelector = '.e2e-test-rte';
    const saveButtonSelector = '.e2e-test-save-worked-example-button';
    const addWorkedExampleButton = '.e2e-test-add-worked-example';

    await this.clickOn(addWorkedExampleButton);
    await this.type(exampleQuestionSelector, exampleQuestion);
    await this.type(exampleExplanationSelector, exampleExplanation);
    await this.clickOn(saveButtonSelector);
  }

  /**
   * Deletes a worked example from the topic.
   * @param {string} exampleQuestion - The question part of the worked example to delete.
   */
  async deleteWorkedExample(exampleQuestion: string): Promise<void> {
    const workedExampleSelector =
      '.oppia-skill-concept-card-preview-list .e2e-test-worked-example-title';
    const deleteButtonSelector =
      '.oppia-skill-concept-card-preview-list .e2e-test-delete-example-button';

    const workedExamples = await this.page.$$(workedExampleSelector);

    for (const workedExample of workedExamples) {
      const title = await this.page.evaluate(
        el => el.textContent,
        workedExample
      );
      if (title.trim() === exampleQuestion) {
        const deleteButton = await workedExample.$(deleteButtonSelector);
        if (deleteButton) {
          await deleteButton.click();
        }
=======
   * Navigate to the skill tab.
   */
  async navigateToSkillTab(): Promise<void> {
    await this.page.waitForSelector(skillTab);
    await this.clickOn(skillTab);
  }

  /**
   * Unassign a skill from a topic.
   * @param {string} skillName - The name of the skill to unassign.
   * @param {string} topicName - The name of the topic from which to unassign the skill.
   */
  async unassignSkillFromTopic(
    skillName: string,
    topicName: string
  ): Promise<void> {
    const isMobileWidth = this.isViewportAtMobileWidth();
    const unassignSkillSelector = isMobileWidth
      ? unassignSkillButtonMobile
      : unassignSkillButtonDesktop;
    const skillOptions = isMobileWidth ? mobileSkillsOption : skillEditBox;

    await this.navigateToTopicAndSkillsDashboardPage();
    await this.navigateToSkillTab();

    const skillItem = await this.selectSkill(skillName);
    if (!skillItem) {
      throw new Error(`Skill "${skillName}" not found`);
    }

    await skillItem.waitForSelector(skillOptions);
    const skillOptionsElement = await skillItem.$(skillOptions);
    if (!skillOptionsElement) {
      throw new Error(
        `Skill options element not found for skill "${skillName}"`
      );
    }
    await this.waitForElementToBeClickable(skillOptionsElement);
    await skillOptionsElement.click();

    await this.page.waitForSelector(unassignSkillSelector);
    const unassignSkillSelectorElement = await this.page.$(
      unassignSkillSelector
    );
    if (!unassignSkillSelectorElement) {
      throw new Error('Unassign skill selector not found');
    }
    await this.waitForElementToBeClickable(unassignSkillSelectorElement);
    await unassignSkillSelectorElement.click();

    // Select the topic to unassign from.
    await this.page.waitForSelector(unassignTopicLabel);
    const topicLabels = await this.page.$$(unassignTopicLabel);
    let topicFound = false;
    for (const topicLabel of topicLabels) {
      const labelTopicName = await topicLabel.$eval(
        topicNameSpan,
        el => el.textContent
      );
      if (labelTopicName === topicName) {
        const checkbox = await topicLabel.$(unassignTopicCheckbox);
        if (!checkbox) {
          throw new Error(`Checkbox not found for topic "${topicName}"`);
        }
        await checkbox.click();
        topicFound = true;
        break;
      }
    }
    if (!topicFound) {
      throw new Error(`Topic "${topicName}" not found`);
    }

    await this.page.waitForSelector(confirmUnassignSkillButton);
    const confirmSkillButtonElement = await this.page.$(
      confirmUnassignSkillButton
    );
    if (!confirmSkillButtonElement) {
      throw new Error('Confirm skill button not found');
    }
    await this.clickOn(confirmUnassignSkillButton);
  }

  /**
   * Select a skill from the list of skills.
   * @param {string} skillName - The name of the skill to select.
   */
  async selectSkill(skillName: string): Promise<ElementHandle> {
    const isMobileWidth = this.isViewportAtMobileWidth();
    const skillItemSelector = isMobileWidth
      ? mobileSkillItemSelector
      : desktopSkillItemSelector;
    const skillDescriptionSelector = isMobileWidth
      ? mobileSkillDescriptionSelector
      : desktopSkillDescriptionSelector;

    await this.page.waitForSelector(skillItemSelector);
    const skillItems = await this.page.$$(skillItemSelector);

    if (!skillItems || skillItems.length === 0) {
      throw new Error('No skill items found');
    }

    for (const skillItem of skillItems) {
      await skillItem.waitForSelector(skillDescriptionSelector);
      const descriptionElement = await skillItem.$(skillDescriptionSelector);
      if (!descriptionElement) {
        throw new Error(
          `Skill description element not found for skill "${skillName}"`
        );
      }

      const description = await this.page.evaluate(
        el => el.textContent,
        descriptionElement
      );

      if (description.trim() === skillName) {
        showMessage(`Found skill with name ${skillName}`);
        return skillItem;
      }
    }

    throw new Error(`Skill with name ${skillName} not found.`);
  }

  /**
   * Create questions for a skill.
   * @param {string} skillName - The name of the skill for which to create questions.
   */
  async expectToastMessageToBe(expectedMessage: string): Promise<void> {
    try {
      await this.page.waitForFunction(
        (selector: string, expectedText: string) => {
          const element = document.querySelector(selector);
          return element?.textContent?.trim() === expectedText.trim();
        },
        {timeout: 5000},
        toastMessageSelector,
        expectedMessage
      );
    } catch (error) {
      const actualMessage = await this.page.$eval(toastMessageSelector, el =>
        el.textContent?.trim()
      );

      throw new Error(
        `Text did not match within the specified time. Actual message: "${actualMessage}", expected message: "${expectedMessage}"`
      );
    }
  }

  /**
   * Assign a skill to a topic.
   *
   * @param {string} topicName - The name of the topic to assign the skill to.
   * @param {string} skillName - The name of the skill to assign.
   */
  async assignSkillToTopic(
    skillName: string,
    topicName: string
  ): Promise<void> {
    const isMobileWidth = this.isViewportAtMobileWidth();
    const skillOptions = isMobileWidth ? mobileSkillsOption : skillEditBox;
    const assignSkillButton = isMobileWidth
      ? assignSkillButtonMobile
      : assignSkillButtonDesktop;

    await this.navigateToTopicAndSkillsDashboardPage();
    await this.navigateToSkillTab();

    const skillItem = await this.selectSkill(skillName);
    if (!skillItem) {
      throw new Error(`Skill "${skillName}" not found`);
    }

    const skillOptionsElement = await skillItem.$(skillOptions);
    if (!skillOptionsElement) {
      throw new Error(
        `Skill options element not found for skill "${skillName}"`
      );
    }
    await this.waitForElementToBeClickable(skillOptionsElement);
    await skillOptionsElement.click();

    await this.page.waitForSelector(assignSkillButton);
    const assignSkillButtonElement = await this.page.$(assignSkillButton);
    if (!assignSkillButtonElement) {
      throw new Error('Assign skill button not found');
    }
    await this.page.evaluate(el => el.click(), assignSkillButtonElement);

    await this.page.waitForSelector(topicNameSelector);
    const topicNames = await this.page.$$(topicNameSelector);
    let topicFound = false;
    for (const topic of topicNames) {
      const name = await topic.evaluate(el => el.textContent);
      if (name === topicName) {
        await topic.click();
        topicFound = true;
        break;
      }
    }
    if (!topicFound) {
      throw new Error(`Topic "${topicName}" not found`);
    }

    await this.page.waitForSelector(confirmMoveButton);
    const confirmMoveButtonElement = await this.page.$(confirmMoveButton);
    if (!confirmMoveButtonElement) {
      throw new Error('Confirm move button not found');
    }
    await this.clickOn(confirmMoveButton);
  }

  /**
   * Function to merge two skills with the given names.
   * @param {string} skillName1 - The name of the first skill to merge.
   * @param {string} skillName2 - The name of the second skill to merge.
   */

  async mergeSkills(skillName1: string, skillName2: string): Promise<void> {
    const isMobileWidth = this.isViewportAtMobileWidth();
    const skillOptions = isMobileWidth ? mobileSkillsOption : skillEditBox;
    const mergeSkillsButton = isMobileWidth
      ? mergeSkillsButtonMobile
      : mergeSkillsButtonDesktop;

    await this.navigateToTopicAndSkillsDashboardPage();
    await this.navigateToSkillTab();

    const skillItem1 = await this.selectSkill(skillName1);
    if (!skillItem1) {
      throw new Error(`Skill "${skillName1}" not found`);
    }

    await this.page.waitForSelector(skillOptions);
    const skillOptionsElement1 = await skillItem1.$(skillOptions);
    if (!skillOptionsElement1) {
      throw new Error(
        `Skill options element not found for skill "${skillName1}"`
      );
    }
    await this.waitForElementToBeClickable(skillOptionsElement1);
    await skillOptionsElement1.click();

    await this.page.waitForSelector(mergeSkillsButton);
    const mergeSkillsButtonElement = await this.page.$(mergeSkillsButton);
    if (!mergeSkillsButtonElement) {
      throw new Error('Merge skills button not found');
    }
    await this.waitForElementToBeClickable(mergeSkillsButtonElement);
    await mergeSkillsButtonElement.click();

    await this.page.waitForSelector(skillNameInputSelector);
    const skillNameInputSelectorElement = await this.page.$(
      skillNameInputSelector
    );
    if (!skillNameInputSelectorElement) {
      throw new Error('Skill name input selector not found');
    }
    // Searching by skill name.
    await this.waitForElementToBeClickable(skillNameInputSelector);
    await this.type(skillNameInputSelector, skillName2);

    await this.page.waitForSelector(radioInnerCircleSelector);
    const radioInnerCircleSelectorElement = await this.page.$(
      radioInnerCircleSelector
    );
    if (!radioInnerCircleSelectorElement) {
      throw new Error('Radio inner circle selector not found');
    }
    await this.page.evaluate(selector => {
      document.querySelector(selector).click();
    }, radioInnerCircleSelector);

    await this.page.waitForSelector(confirmSkillSelectionButtonSelector);
    const confirmSkillSelectionButtonSelectorElement = await this.page.$(
      confirmSkillSelectionButtonSelector
    );
    if (!confirmSkillSelectionButtonSelectorElement) {
      throw new Error('Confirm skill selection button selector not found');
    }
    await this.clickOn(confirmSkillSelectionButtonSelector);
  }

  /**
   * Function to delete a question with the given text.
   * @param {string} questionText - The text of the question to delete.
   */
  async deleteQuestion(questionText: string): Promise<void> {
    try {
      await this.page.waitForSelector(editQuestionButtons);
      const buttons = await this.page.$$(editQuestionButtons);
      if (!editQuestionButtons) {
        throw new Error('Edit question buttons not found');
      }

      for (const button of buttons) {
        await button.waitForSelector(questionTextSelector);
        const text = await button.$eval(
          questionTextSelector,
          el => el.textContent
        );
        if (text !== questionText) {
          continue;
        }

        await button.waitForSelector(linkOffIcon);
        const deleteButton = await button.$(linkOffIcon);
        if (!deleteButton) {
          throw new Error(
            `Link off icon not found for question "${questionText}"`
          );
        }

        await this.waitForElementToBeClickable(deleteButton);
        await deleteButton.click();

        await this.page.waitForSelector(removeQuestionConfirmationButton);
        const removeQuestionConfirmationButtonElement = await this.page.$(
          removeQuestionConfirmationButton
        );
        if (!removeQuestionConfirmationButtonElement) {
          throw new Error('Remove question confirmation button not found');
        }

        await this.waitForElementToBeClickable(
          removeQuestionConfirmationButtonElement
        );
        await removeQuestionConfirmationButtonElement.click();
        return;
      }

      throw new Error(`Question "${questionText}" not found`);
    } catch (error) {
      console.error(`Error deleting question: ${error.message}`);
      throw error;
    }
  }

  /**
   * Function to preview a question.
   * @param {string} questionText - The text of the question to preview.
   */
  async previewQuestion(questionText: string): Promise<void> {
    try {
      await this.waitForElementToBeClickable(questionTextInput);
      await this.type(questionTextInput, questionText);
      await this.page.keyboard.press('Enter');
    } catch (error) {
      console.error(`Error previewing question: ${error.message}`);
      throw error;
    }
  }

  /**
   * Function to expect the preview question text.
   * @param {string} expectedText - The expected question text.
   */
  async expectPreviewQuestionText(expectedText: string): Promise<void> {
    try {
      await this.page.waitForSelector(questionContentSelector);
      const questionContentElement = await this.page.$(questionContentSelector);

      if (!questionContentElement) {
        throw new Error('Question content element not found');
      }

      const questionText = await this.page.evaluate(
        element => element.textContent,
        questionContentElement
      );

      if (questionText !== expectedText) {
        throw new Error(
          `Expected question text to be "${expectedText}", but it was "${questionText}"`
        );
      }
    } catch (error) {
      console.error(`Error in expectPreviewQuestionText: ${error.message}`);
      throw error;
    }
  }

  /**
   * Function to expect the preview interaction type.
   * @param {string} expectedType - The expected interaction type.
   */
  async expectPreviewInteractionType(expectedType: string): Promise<void> {
    try {
      let selector: string;

      // Add cases for different interaction types here.
      // For each case, set the selector to the corresponding element for that interaction type.
      switch (expectedType) {
        case 'Numeric Input':
          selector = numericInputInteractionField;
          break;
        // Add more cases as needed.
        default:
          throw new Error(`Unsupported interaction type: ${expectedType}`);
      }

      await this.page.waitForSelector(selector);
      const element = await this.page.$(selector);
      if (!element) {
        throw new Error(
          `Expected to find element for interaction type "${expectedType}", but it was not found`
        );
      }
    } catch (error) {
      console.error(`Error in expectPreviewInteractionType: ${error.message}`);
      throw error;
    }
  }

  /**
   * Create a subtopic as a topic manager
   */
  async createSubtopicForTopic(
    title: string,
    urlFragment: string,
    topicName: string
  ): Promise<void> {
    await this.openTopicEditor(topicName);
    if (this.isViewportAtMobileWidth()) {
      await this.clickOn(subtopicReassignHeader);
    }
    await this.clickOn(addSubtopicButton);
    await this.type(subtopicTitleField, title);
    await this.type(subtopicUrlFragmentField, urlFragment);

    await this.clickOn(subtopicDescriptionEditorToggle);
    await this.page.waitForSelector(richTextAreaField, {visible: true});
    await this.type(
      richTextAreaField,
      `Subtopic creation description text for ${title}`
    );

    await this.clickOn(subtopicPhotoBoxButton);
    await this.page.waitForSelector(photoUploadModal, {visible: true});
    await this.uploadFile(curriculumAdminThumbnailImage);
    await this.page.waitForSelector(`${uploadPhotoButton}:not([disabled])`);
    await this.clickOn(uploadPhotoButton);

    await this.page.waitForSelector(photoUploadModal, {hidden: true});
    await this.clickOn(createSubtopicButton);
    await this.saveTopicDraft(topicName);
  }

  /**
   * Save a topic as a curriculum admin.
   */
  async saveTopicDraft(topicName: string): Promise<void> {
    await this.page.waitForSelector(modalDiv, {hidden: true});
    if (this.isViewportAtMobileWidth()) {
      await this.clickOn(mobileOptionsSelector);
      await this.clickOn(mobileSaveTopicButton);
      await this.page.waitForSelector('oppia-topic-editor-save-modal', {
        visible: true,
      });
      await this.type(
        saveChangesMessageInput,
        'Test saving topic as curriculum admin.'
      );
      await this.page.waitForSelector(
        `${closeSaveModalButton}:not([disabled])`
      );
      await this.clickOn(closeSaveModalButton);
      await this.page.waitForSelector('oppia-topic-editor-save-modal', {
        hidden: true,
      });
      await this.openTopicEditor(topicName);
    } else {
      await this.clickOn(saveTopicButton);
      await this.page.waitForSelector(modalDiv, {visible: true});
      await this.clickOn(closeSaveModalButton);
      await this.page.waitForSelector(modalDiv, {hidden: true});
    }
  }

  /**
   * Filters topics by status.
   * @param {string} status - The status to filter by.
   */
  async filterTopicsByStatus(status: string): Promise<void> {
    try {
      await this.navigateToTopicAndSkillsDashboardPage();
      if (this.isViewportAtMobileWidth()) {
        await this.clickOn(displayMobileFiltersButton);
      }
      await this.page.waitForSelector(topicStatusDropdownSelector);
      await this.selectOption(topicStatusDropdownSelector, status);
      if (this.isViewportAtMobileWidth()) {
        await this.clickOn(closeMobileFiltersButton);
      }
      showMessage(`Filtered topics by status: ${status}`);
    } catch (error) {
      console.error(error.stack);
      throw error;
    }
  }

  /**
   * Filters skills by status.
   * @param {string} status - The status to filter by.
   */
  async filterSkillsByStatus(status: string): Promise<void> {
    try {
      await this.navigateToTopicAndSkillsDashboardPage();
      await this.navigateToSkillTab();
      if (this.isViewportAtMobileWidth()) {
        await this.clickOn(displayMobileFiltersButton);
      }
      await this.page.waitForSelector(skillStatusDropdownSelector);
      await this.selectOption(skillStatusDropdownSelector, status);
      if (this.isViewportAtMobileWidth()) {
        await this.clickOn(closeMobileFiltersButton);
      }
      showMessage(`Filtered skill by status: ${status}`);
    } catch (error) {
      console.error(error.stack);
      throw error;
    }
  }

  /**
   * Filters topics by classroom.
   * @param {string} classroom - The classroom to filter by.
   */
  async filterTopicsByClassroom(classroom: string): Promise<void> {
    try {
      await this.navigateToTopicAndSkillsDashboardPage();
      if (this.isViewportAtMobileWidth()) {
        await this.clickOn(displayMobileFiltersButton);
      }
      await this.page.waitForSelector(classroomDropdownSelector);
      await this.selectOption(classroomDropdownSelector, classroom);
      if (this.isViewportAtMobileWidth()) {
        await this.clickOn(closeMobileFiltersButton);
      }
      showMessage(`Filtered topics by classroom: ${classroom}`);
    } catch (error) {
      console.error(error.stack);
      throw error;
    }
  }

  /**
   * Filters topics by keyword.
   * @param {string} keyword - The keyword to filter by.
   */
  async filterTopicsByKeyword(keyword: string): Promise<void> {
    try {
      await this.navigateToTopicAndSkillsDashboardPage();
      if (this.isViewportAtMobileWidth()) {
        await this.clickOn(displayMobileFiltersButton);
      }
      await this.page.waitForSelector(keywordDropdownSelector);
      await this.clickOn(keywordDropdownSelector);
      await this.page.waitForSelector(multiSelectionInputSelector);
      await this.type(multiSelectionInputSelector, keyword);
      await this.page.keyboard.press('Enter');
      if (this.isViewportAtMobileWidth()) {
        await this.clickOn(closeMobileFiltersButton);
      }
      showMessage(`Filtered topics by keyword: ${keyword}`);
    } catch (error) {
      console.error(error.stack);
      throw error;
    }
  }

  /**
   * Sorts topics by a given option.
   * @param {string} sortOption - The option to sort by.
   */
  async sortTopics(sortOption: string): Promise<void> {
    try {
      await this.navigateToTopicAndSkillsDashboardPage();
      if (this.isViewportAtMobileWidth()) {
        await this.clickOn(displayMobileFiltersButton);
      }
      await this.page.waitForSelector(sortDropdownSelector);
      await this.selectOption(sortDropdownSelector, sortOption);
      if (this.isViewportAtMobileWidth()) {
        await this.clickOn(closeMobileFiltersButton);
      }
      showMessage(`Sorted topics by: ${sortOption}`);
    } catch (error) {
      console.error(error.stack);
      throw error;
    }
  }

  /**
   * Filters skills by keyword.
   * @param {string} keyword - The keyword to filter by.
   */
  async filterSkillsByKeyword(keyword: string): Promise<void> {
    try {
      await this.navigateToTopicAndSkillsDashboardPage();
      await this.navigateToSkillTab();
      if (this.isViewportAtMobileWidth()) {
        await this.clickOn(displayMobileFiltersButton);
      }
      await this.page.waitForSelector(keywordDropdownSelector);
      await this.clickOn(keywordDropdownSelector);
      await this.page.waitForSelector(multiSelectionInputSelector);
      await this.type(multiSelectionInputSelector, keyword);
      await this.page.keyboard.press('Enter');
      if (this.isViewportAtMobileWidth()) {
        await this.clickOn(closeMobileFiltersButton);
      }
      showMessage(`Filtered skills by keyword: ${keyword}`);
    } catch (error) {
      console.error(error.stack);
      throw error;
    }
  }

  /**
   * Sorts skills by a given option.
   * @param {string} sortOption - The option to sort by.
   */
  async sortSkills(sortOption: string): Promise<void> {
    try {
      await this.navigateToTopicAndSkillsDashboardPage();
      await this.navigateToSkillTab();
      if (this.isViewportAtMobileWidth()) {
        await this.clickOn(displayMobileFiltersButton);
      }
      await this.page.waitForSelector(sortDropdownSelector);
      await this.selectOption(sortDropdownSelector, sortOption);
      if (this.isViewportAtMobileWidth()) {
        await this.clickOn(closeMobileFiltersButton);
      }
      showMessage(`Sorted skills by: ${sortOption}`);
    } catch (error) {
      console.error(error.stack);
      throw error;
    }
  }

  /**
   * Selects an option from a dropdown.
   * @param {string} selector - The CSS selector for the dropdown.
   * @param {string} optionText - The text of the option to select.
   */
  private async selectOption(
    selector: string,
    optionText: string
  ): Promise<void> {
    await this.clickOn(selector);
    await this.page.waitForSelector(filterOptionSelector);

    const optionElements = await this.page.$$(filterOptionSelector);

    for (const optionElement of optionElements) {
      const text = await this.page.evaluate(
        el => el.textContent.trim(),
        optionElement
      );

      if (text === optionText) {
        await this.waitForElementToBeClickable(optionElement);
        await optionElement.click();
>>>>>>> 5b6a2541
        break;
      }
    }
  }

  /**
<<<<<<< HEAD
   * Adds a misconception to the topic.
   * @param {string} misconceptionName - The name of the misconception to add.
   * @param {string} notes - The notes for question creators to understand how handling this misconception is useful for the skill being tested.
   * @param {string} feedback - The feedback for the misconception to add.
   */
  async addMisconception(
    misconceptionName: string,
    notes: string,
    feedback: string
  ): Promise<void> {
    const addButtonSelector = '.e2e-test-add-misconception-modal-button';
    const nameFieldSelector = '.e2e-test-misconception-name-field';
    const notesFieldSelector = '.e2e-test-rte';
    const feedbackFieldSelector = '.e2e-test-rte';
    const saveButtonSelector = '.e2e-test-confirm-add-misconception-button';

    await this.clickOn(addButtonSelector);
    await this.type(nameFieldSelector, misconceptionName);
    await this.type(notesFieldSelector, notes);
    await this.type(feedbackFieldSelector, feedback);
    await this.clickOn(saveButtonSelector);
  }

  /**
   * Deletes a misconception from the topic.
   * @param {string} misconceptionName - The name of the misconception to delete.
   */
  async deleteMisconception(misconceptionName: string): Promise<void> {}
=======
   * Checks if the filtered topics match the expected topics.
   * @param {string[]} expectedTopics - The expected topics.
   */
  async expectFilteredTopics(expectedTopics: string[]): Promise<void> {
    const isMobileViewport = this.isViewportAtMobileWidth();
    const topicNameSelector = isMobileViewport
      ? mobileTopicSelector
      : desktopTopicSelector;
    try {
      await this.waitForPageToFullyLoad();
      const topicElements = await this.page.$$(topicNameSelector);

      if (expectedTopics.length === 0) {
        if (topicElements.length !== 0) {
          throw new Error('Expected no topics, but some were found.');
        }
        showMessage('No topics found, as expected.');
        return;
      }

      if (!topicElements || topicElements.length === 0) {
        throw new Error(`No elements found for selector ${topicNameSelector}`);
      }

      const topicNames = await Promise.all(
        topicElements.map(element =>
          this.page.evaluate(el => el.textContent.trim(), element)
        )
      );

      const missingTopics = expectedTopics.filter(
        topic => !topicNames.includes(topic)
      );

      if (missingTopics.length > 0) {
        throw new Error(
          `Expected topics ${missingTopics.join(', ')} to be present, but they were not found.`
        );
      }

      showMessage('Filtered topics match the expected topics.');
    } catch (error) {
      console.error(error.stack);
      throw error;
    }
  }

  /**
   * Checks if the topics are in the expected order.
   * @param {string[]} expectedOrder - The expected order of topics.
   */
  async expectTopicsInOrder(expectedOrder: string[]): Promise<void> {
    const isMobileViewport = this.isViewportAtMobileWidth();
    const topicNameSelector = isMobileViewport
      ? mobileTopicSelector
      : desktopTopicSelector;

    try {
      await this.waitForPageToFullyLoad();
      await this.page.waitForSelector(topicNameSelector);
      const topicElements = await this.page.$$(topicNameSelector);
      const topicNames = await Promise.all(
        topicElements.map(element =>
          this.page.evaluate(el => el.textContent.trim(), element)
        )
      );
      if (!topicNames.every((name, index) => name === expectedOrder[index])) {
        throw new Error('Topics are not in the expected order.');
      }
      showMessage('Topics are in the expected order.');
    } catch (error) {
      console.error(error.stack);
      throw error;
    }
  }

  /**
   * Adjusts the paginator to show a certain number of items per page.
   * @param {number} itemsPerPage - The number of items to show per page.
   */
  async adjustPaginatorToShowItemsPerPage(itemsPerPage: number): Promise<void> {
    try {
      await this.page.waitForSelector(itemsPerPageDropdown);
      await this.select(itemsPerPageDropdown, itemsPerPage.toString());
      showMessage(`Paginator adjusted to show ${itemsPerPage} items per page.`);
    } catch (error) {
      console.error(error.stack);
      throw error;
    }
  }

  /**
   * Checks if the page changes after clicking the next button.
   * @param shouldChange - A boolean indicating whether the page should change.
   */
  async checkIfTopicPageChangesAfterClickingNext(
    shouldChange: boolean
  ): Promise<void> {
    const isMobileViewport = this.isViewportAtMobileWidth();
    const topicNameSelector = isMobileViewport
      ? mobileTopicSelector
      : desktopTopicSelector;
    const nextPageButtonSelector = isMobileViewport
      ? topicNextPageMobileButton
      : topicNextPageDesktopButton;
    try {
      await this.page.waitForSelector(topicNameSelector);
      const initialTopic = await this.page.$eval(
        topicNameSelector,
        topic => topic.textContent
      );

      await this.page.waitForSelector(nextPageButtonSelector);
      await this.clickOn(nextPageButtonSelector);

      await this.page.waitForSelector(topicNameSelector);
      const finalTopic = await this.page.$eval(
        topicNameSelector,
        topic => topic.textContent
      );

      if (shouldChange && initialTopic === finalTopic) {
        throw new Error(
          'Expected the page to change when clicking the next page button, but it did not.'
        );
      } else if (!shouldChange && initialTopic !== finalTopic) {
        throw new Error(
          'Expected the page not to change when clicking the next page button, but it did.'
        );
      }

      showMessage(
        'Page change status after clicking the next button is as expected.'
      );
    } catch (error) {
      console.error(error.stack);
      throw error;
    }
  }

  /**
   * Expects the filtered skills to match the provided list.
   * @param {string[]} expectedSkills - The expected list of skills.
   * @returns {Promise<void>}
   */
  async expectFilteredSkills(expectedSkills: string[]): Promise<void> {
    const isMobileViewport = this.isViewportAtMobileWidth();
    const skillNameSelector = isMobileViewport
      ? mobileSkillSelector
      : desktopSkillSelector;
    try {
      await this.waitForPageToFullyLoad();
      const topicElements = await this.page.$$(skillNameSelector);

      if (expectedSkills.length === 0) {
        if (topicElements.length !== 0) {
          throw new Error('Expected no skills, but some were found.');
        }
        showMessage('No skills found, as expected.');
        return;
      }

      if (!topicElements || topicElements.length === 0) {
        throw new Error(`No elements found for selector ${skillNameSelector}`);
      }

      const topicNames = await Promise.all(
        topicElements.map(element =>
          this.page.evaluate(el => el.textContent.trim(), element)
        )
      );

      const missingTopics = expectedSkills.filter(
        topic => !topicNames.includes(topic)
      );

      if (missingTopics.length > 0) {
        throw new Error(
          `Expected skill ${missingTopics.join(', ')} to be present, but they were not found.`
        );
      }

      showMessage('Filtered skills match the expected skills.');
    } catch (error) {
      console.error(error.stack);
      throw error;
    }
  }

  /**
   * Expects the skills to be in a certain order.
   * @param {string[]} expectedOrder - The expected order of skills.
   */
  async expectSkillsInOrder(expectedOrder: string[]): Promise<void> {
    const isMobileViewport = this.isViewportAtMobileWidth();
    const skillNameSelector = isMobileViewport
      ? mobileSkillSelector
      : desktopSkillSelector;

    try {
      await this.waitForPageToFullyLoad();
      await this.page.waitForSelector(skillNameSelector);
      const topicElements = await this.page.$$(skillNameSelector);
      const topicNames = await Promise.all(
        topicElements.map(element =>
          this.page.evaluate(el => el.textContent.trim(), element)
        )
      );
      if (!topicNames.every((name, index) => name === expectedOrder[index])) {
        throw new Error('Skills are not in the expected order.');
      }
      showMessage('Skills are in the expected order.');
    } catch (error) {
      console.error(error.stack);
      throw error;
    }
  }

  /**
   * Checks if the page changes after clicking the next button.
   * @param shouldChange - A boolean indicating whether the page should change.
   */
  async checkIfSkillPageChangesAfterClickingNext(
    shouldChange: boolean
  ): Promise<void> {
    const isMobileViewport = this.isViewportAtMobileWidth();
    const skillNameSelector = isMobileViewport
      ? mobileSkillSelector
      : desktopSkillSelector;
    const nextPageButtonSelector = isMobileViewport
      ? skillsNextPageMobileButton
      : skillsNextPageDesktopButton;
    try {
      await this.page.waitForSelector(skillNameSelector);
      const initialTopic = await this.page.$eval(
        skillNameSelector,
        topic => topic.textContent
      );

      await this.page.waitForSelector(nextPageButtonSelector);
      await this.clickOn(nextPageButtonSelector);

      await this.page.waitForSelector(skillNameSelector);
      const finalTopic = await this.page.$eval(
        skillNameSelector,
        topic => topic.textContent
      );

      if (shouldChange && initialTopic === finalTopic) {
        throw new Error(
          'Expected the page to change when clicking the next page button, but it did not.'
        );
      } else if (!shouldChange && initialTopic !== finalTopic) {
        throw new Error(
          'Expected the page not to change when clicking the next page button, but it did.'
        );
      }

      showMessage(
        'Page change status after clicking the next button is as expected.'
      );
    } catch (error) {
      console.error(error.stack);
      throw error;
    }
  }

  /**
   * This function checks if the topic name field is disabled.
   */
  async expectTopicNameFieldDisabled(): Promise<void> {
    try {
      await this.page.waitForSelector(topicNameField);
      const topicNameFieldElement = await this.page.$(topicNameField);
      const isDisabled = await this.page.evaluate(
        el => el.disabled,
        topicNameFieldElement
      );

      if (!isDisabled) {
        throw new Error(
          'Expected topic name field to be disabled, but it is not.'
        );
      }

      showMessage('Verified: Topic name field is disabled as expected.');
    } catch (error) {
      console.error(error.stack);
      throw error;
    }
  }

  /**
   * This function checks if the error page heading is "Error 401".
   */
  async expectError401Unauthorized(): Promise<void> {
    try {
      await this.page.waitForSelector(errorPageHeadingSelector);
      const errorPageHeadingElement = await this.page.$(
        errorPageHeadingSelector
      );
      const errorPageHeadingText = await this.page.evaluate(
        element => element.textContent,
        errorPageHeadingElement
      );
      const trimmedErrorPageHeadingText = errorPageHeadingText.trim();

      if (trimmedErrorPageHeadingText !== 'Error 401') {
        throw new Error(
          `Expected error page heading to be "Error 401", but got "${trimmedErrorPageHeadingText}"`
        );
      }

      showMessage('Verified: Error 401 Unauthorized is displayed as expected.');
    } catch (error) {
      console.error(error.stack);
      throw error;
    }
  }

  /**
   * This function checks if "Create Topic" button is present or not.
   */
  async expectCreateTopicButtonNotPresent(): Promise<void> {
    const isMobileViewport = this.isViewportAtMobileWidth();
    const createTopicButton = isMobileViewport
      ? createNewTopicMobileButton
      : createNewTopicButton;
    try {
      await this.page.waitForSelector(createTopicButton, {timeout: 5000});
      throw new Error('Create topic button is present, which is not expected.');
    } catch (error) {
      if (error instanceof puppeteer.errors.TimeoutError) {
        showMessage('Create topic button is not present as expected.');
      } else {
        throw error;
      }
    }
  }

  /**
   * This function checks if "Create Skill" button is not present.
   */
  async expectCreateSkillButtonNotPresent(): Promise<void> {
    const isMobileViewport = this.isViewportAtMobileWidth();
    const createSkillButton = isMobileViewport
      ? createNewSkillMobileButton
      : createNewSkillButton;
    try {
      await this.page.waitForSelector(createSkillButton, {timeout: 5000});
      throw new Error('Create skill button is present, which is not expected.');
    } catch (error) {
      if (error instanceof puppeteer.errors.TimeoutError) {
        showMessage('Create skill button is not present as expected.');
      } else {
        throw error;
      }
    }
  }

  /**
   * This function verifies the absence of the delete topic button for a given topic.
   * @param {string} topicName - The name of the topic to check.
   */
  async verifyAbsenceOfDeleteTopicButtonInTopic(
    topicName: string
  ): Promise<void> {
    await this.goto(topicAndSkillsDashboardUrl);

    const isMobileWidth = this.isViewportAtMobileWidth();
    const topicListItemSelector = isMobileWidth
      ? mobileTopicListItemSelector
      : desktopTopicListItemSelector;
    const topicSelector = isMobileWidth
      ? mobileTopicSelector
      : desktopTopicSelector;
    const topicListItemOptions = isMobileWidth
      ? mobileTopicListItemOptions
      : desktopTopicListItemOptions;
    const deleteTopicButton = isMobileWidth
      ? mobileDeleteTopicButton
      : desktopDeleteTopicButton;

    await this.page.waitForSelector(topicListItemSelector);

    const topics = await this.page.$$(topicListItemSelector);
    for (let topic of topics) {
      const topicNameElement = await topic.$(topicSelector);
      if (topicNameElement) {
        const name: string = await (
          await topicNameElement.getProperty('textContent')
        ).jsonValue();

        if (name.trim() === topicName) {
          await this.page.waitForSelector(topicListItemOptions);
          const editBox = await topic.$(topicListItemOptions);
          if (editBox) {
            await this.waitForElementToBeClickable(editBox);
            await editBox.click();
          } else {
            throw new Error('Edit button not found');
          }

          const deleteButton = await topic.$(deleteTopicButton);
          if (deleteButton) {
            throw new Error('Delete button is available');
          }
        }
      }
    }
    showMessage('Delete button is not available in the topic');
  }

  /**
   * This function verifies the absence of the delete skill button for a given skill.
   * @param {string} skillName - The name of the skill to check.
   */
  async verifyAbsenceOfDeleteSkillButtonInSkill(
    skillName: string
  ): Promise<void> {
    await this.goto(topicAndSkillsDashboardUrl);

    const isMobileWidth = this.isViewportAtMobileWidth();
    const skillSelector = isMobileWidth
      ? mobileSkillSelector
      : desktopSkillSelector;
    const skillListItemSelector = isMobileWidth
      ? mobileSkillListItemSelector
      : desktopSkillListItemSelector;
    const skillListItemOptions = isMobileWidth
      ? mobileSkillListItemOptions
      : desktopSkillListItemOptions;
    const deleteSkillButton = isMobileWidth
      ? mobileDeleteSkillButton
      : desktopDeleteSkillButton;

    await this.page.waitForSelector(skillsTab, {visible: true});
    await this.navigateToSkillTab();
    await this.waitForPageToFullyLoad();
    await this.page.waitForSelector(skillListItemSelector, {visible: true});

    const skills = await this.page.$$(skillListItemSelector);
    for (let skill of skills) {
      const skillNameElement = await skill.$(skillSelector);
      if (skillNameElement) {
        const name: string = await (
          await skillNameElement.getProperty('textContent')
        ).jsonValue();

        if (name.trim() === `${skillName}`) {
          await this.page.waitForSelector(skillListItemOptions, {
            visible: true,
          });
          const editBox = await skill.$(skillListItemOptions);
          if (editBox) {
            await editBox.click();
          } else {
            throw new Error('Edit button not found');
          }

          const deleteButton = await skill.$(deleteSkillButton);
          if (deleteButton) {
            throw new Error('Delete skill button is available');
          }
        }
      }
    }
    showMessage('Delete button is not available in the skill');
  }
>>>>>>> 5b6a2541
}

export let TopicManagerFactory = (): TopicManager => new TopicManager();<|MERGE_RESOLUTION|>--- conflicted
+++ resolved
@@ -308,7 +308,1151 @@
   }
 
   /**
-<<<<<<< HEAD
+   * Navigate to the skill tab.
+   */
+  async navigateToSkillTab(): Promise<void> {
+    await this.page.waitForSelector(skillTab);
+    await this.clickOn(skillTab);
+  }
+
+  /**
+   * Unassign a skill from a topic.
+   * @param {string} skillName - The name of the skill to unassign.
+   * @param {string} topicName - The name of the topic from which to unassign the skill.
+   */
+  async unassignSkillFromTopic(
+    skillName: string,
+    topicName: string
+  ): Promise<void> {
+    const isMobileWidth = this.isViewportAtMobileWidth();
+    const unassignSkillSelector = isMobileWidth
+      ? unassignSkillButtonMobile
+      : unassignSkillButtonDesktop;
+    const skillOptions = isMobileWidth ? mobileSkillsOption : skillEditBox;
+
+    await this.navigateToTopicAndSkillsDashboardPage();
+    await this.navigateToSkillTab();
+
+    const skillItem = await this.selectSkill(skillName);
+    if (!skillItem) {
+      throw new Error(`Skill "${skillName}" not found`);
+    }
+
+    await skillItem.waitForSelector(skillOptions);
+    const skillOptionsElement = await skillItem.$(skillOptions);
+    if (!skillOptionsElement) {
+      throw new Error(
+        `Skill options element not found for skill "${skillName}"`
+      );
+    }
+    await this.waitForElementToBeClickable(skillOptionsElement);
+    await skillOptionsElement.click();
+
+    await this.page.waitForSelector(unassignSkillSelector);
+    const unassignSkillSelectorElement = await this.page.$(
+      unassignSkillSelector
+    );
+    if (!unassignSkillSelectorElement) {
+      throw new Error('Unassign skill selector not found');
+    }
+    await this.waitForElementToBeClickable(unassignSkillSelectorElement);
+    await unassignSkillSelectorElement.click();
+
+    // Select the topic to unassign from.
+    await this.page.waitForSelector(unassignTopicLabel);
+    const topicLabels = await this.page.$$(unassignTopicLabel);
+    let topicFound = false;
+    for (const topicLabel of topicLabels) {
+      const labelTopicName = await topicLabel.$eval(
+        topicNameSpan,
+        el => el.textContent
+      );
+      if (labelTopicName === topicName) {
+        const checkbox = await topicLabel.$(unassignTopicCheckbox);
+        if (!checkbox) {
+          throw new Error(`Checkbox not found for topic "${topicName}"`);
+        }
+        await checkbox.click();
+        topicFound = true;
+        break;
+      }
+    }
+    if (!topicFound) {
+      throw new Error(`Topic "${topicName}" not found`);
+    }
+
+    await this.page.waitForSelector(confirmUnassignSkillButton);
+    const confirmSkillButtonElement = await this.page.$(
+      confirmUnassignSkillButton
+    );
+    if (!confirmSkillButtonElement) {
+      throw new Error('Confirm skill button not found');
+    }
+    await this.clickOn(confirmUnassignSkillButton);
+  }
+
+  /**
+   * Select a skill from the list of skills.
+   * @param {string} skillName - The name of the skill to select.
+   */
+  async selectSkill(skillName: string): Promise<ElementHandle> {
+    const isMobileWidth = this.isViewportAtMobileWidth();
+    const skillItemSelector = isMobileWidth
+      ? mobileSkillItemSelector
+      : desktopSkillItemSelector;
+    const skillDescriptionSelector = isMobileWidth
+      ? mobileSkillDescriptionSelector
+      : desktopSkillDescriptionSelector;
+
+    await this.page.waitForSelector(skillItemSelector);
+    const skillItems = await this.page.$$(skillItemSelector);
+
+    if (!skillItems || skillItems.length === 0) {
+      throw new Error('No skill items found');
+    }
+
+    for (const skillItem of skillItems) {
+      await skillItem.waitForSelector(skillDescriptionSelector);
+      const descriptionElement = await skillItem.$(skillDescriptionSelector);
+      if (!descriptionElement) {
+        throw new Error(
+          `Skill description element not found for skill "${skillName}"`
+        );
+      }
+
+      const description = await this.page.evaluate(
+        el => el.textContent,
+        descriptionElement
+      );
+
+      if (description.trim() === skillName) {
+        showMessage(`Found skill with name ${skillName}`);
+        return skillItem;
+      }
+    }
+
+    throw new Error(`Skill with name ${skillName} not found.`);
+  }
+
+  /**
+   * Create questions for a skill.
+   * @param {string} skillName - The name of the skill for which to create questions.
+   */
+  async expectToastMessageToBe(expectedMessage: string): Promise<void> {
+    try {
+      await this.page.waitForFunction(
+        (selector: string, expectedText: string) => {
+          const element = document.querySelector(selector);
+          return element?.textContent?.trim() === expectedText.trim();
+        },
+        {timeout: 5000},
+        toastMessageSelector,
+        expectedMessage
+      );
+    } catch (error) {
+      const actualMessage = await this.page.$eval(toastMessageSelector, el =>
+        el.textContent?.trim()
+      );
+
+      throw new Error(
+        `Text did not match within the specified time. Actual message: "${actualMessage}", expected message: "${expectedMessage}"`
+      );
+    }
+  }
+
+  /**
+   * Assign a skill to a topic.
+   *
+   * @param {string} topicName - The name of the topic to assign the skill to.
+   * @param {string} skillName - The name of the skill to assign.
+   */
+  async assignSkillToTopic(
+    skillName: string,
+    topicName: string
+  ): Promise<void> {
+    const isMobileWidth = this.isViewportAtMobileWidth();
+    const skillOptions = isMobileWidth ? mobileSkillsOption : skillEditBox;
+    const assignSkillButton = isMobileWidth
+      ? assignSkillButtonMobile
+      : assignSkillButtonDesktop;
+
+    await this.navigateToTopicAndSkillsDashboardPage();
+    await this.navigateToSkillTab();
+
+    const skillItem = await this.selectSkill(skillName);
+    if (!skillItem) {
+      throw new Error(`Skill "${skillName}" not found`);
+    }
+
+    const skillOptionsElement = await skillItem.$(skillOptions);
+    if (!skillOptionsElement) {
+      throw new Error(
+        `Skill options element not found for skill "${skillName}"`
+      );
+    }
+    await this.waitForElementToBeClickable(skillOptionsElement);
+    await skillOptionsElement.click();
+
+    await this.page.waitForSelector(assignSkillButton);
+    const assignSkillButtonElement = await this.page.$(assignSkillButton);
+    if (!assignSkillButtonElement) {
+      throw new Error('Assign skill button not found');
+    }
+    await this.page.evaluate(el => el.click(), assignSkillButtonElement);
+
+    await this.page.waitForSelector(topicNameSelector);
+    const topicNames = await this.page.$$(topicNameSelector);
+    let topicFound = false;
+    for (const topic of topicNames) {
+      const name = await topic.evaluate(el => el.textContent);
+      if (name === topicName) {
+        await topic.click();
+        topicFound = true;
+        break;
+      }
+    }
+    if (!topicFound) {
+      throw new Error(`Topic "${topicName}" not found`);
+    }
+
+    await this.page.waitForSelector(confirmMoveButton);
+    const confirmMoveButtonElement = await this.page.$(confirmMoveButton);
+    if (!confirmMoveButtonElement) {
+      throw new Error('Confirm move button not found');
+    }
+    await this.clickOn(confirmMoveButton);
+  }
+
+  /**
+   * Function to merge two skills with the given names.
+   * @param {string} skillName1 - The name of the first skill to merge.
+   * @param {string} skillName2 - The name of the second skill to merge.
+   */
+
+  async mergeSkills(skillName1: string, skillName2: string): Promise<void> {
+    const isMobileWidth = this.isViewportAtMobileWidth();
+    const skillOptions = isMobileWidth ? mobileSkillsOption : skillEditBox;
+    const mergeSkillsButton = isMobileWidth
+      ? mergeSkillsButtonMobile
+      : mergeSkillsButtonDesktop;
+
+    await this.navigateToTopicAndSkillsDashboardPage();
+    await this.navigateToSkillTab();
+
+    const skillItem1 = await this.selectSkill(skillName1);
+    if (!skillItem1) {
+      throw new Error(`Skill "${skillName1}" not found`);
+    }
+
+    await this.page.waitForSelector(skillOptions);
+    const skillOptionsElement1 = await skillItem1.$(skillOptions);
+    if (!skillOptionsElement1) {
+      throw new Error(
+        `Skill options element not found for skill "${skillName1}"`
+      );
+    }
+    await this.waitForElementToBeClickable(skillOptionsElement1);
+    await skillOptionsElement1.click();
+
+    await this.page.waitForSelector(mergeSkillsButton);
+    const mergeSkillsButtonElement = await this.page.$(mergeSkillsButton);
+    if (!mergeSkillsButtonElement) {
+      throw new Error('Merge skills button not found');
+    }
+    await this.waitForElementToBeClickable(mergeSkillsButtonElement);
+    await mergeSkillsButtonElement.click();
+
+    await this.page.waitForSelector(skillNameInputSelector);
+    const skillNameInputSelectorElement = await this.page.$(
+      skillNameInputSelector
+    );
+    if (!skillNameInputSelectorElement) {
+      throw new Error('Skill name input selector not found');
+    }
+    // Searching by skill name.
+    await this.waitForElementToBeClickable(skillNameInputSelector);
+    await this.type(skillNameInputSelector, skillName2);
+
+    await this.page.waitForSelector(radioInnerCircleSelector);
+    const radioInnerCircleSelectorElement = await this.page.$(
+      radioInnerCircleSelector
+    );
+    if (!radioInnerCircleSelectorElement) {
+      throw new Error('Radio inner circle selector not found');
+    }
+    await this.page.evaluate(selector => {
+      document.querySelector(selector).click();
+    }, radioInnerCircleSelector);
+
+    await this.page.waitForSelector(confirmSkillSelectionButtonSelector);
+    const confirmSkillSelectionButtonSelectorElement = await this.page.$(
+      confirmSkillSelectionButtonSelector
+    );
+    if (!confirmSkillSelectionButtonSelectorElement) {
+      throw new Error('Confirm skill selection button selector not found');
+    }
+    await this.clickOn(confirmSkillSelectionButtonSelector);
+  }
+
+  /**
+   * Function to delete a question with the given text.
+   * @param {string} questionText - The text of the question to delete.
+   */
+  async deleteQuestion(questionText: string): Promise<void> {
+    try {
+      await this.page.waitForSelector(editQuestionButtons);
+      const buttons = await this.page.$$(editQuestionButtons);
+      if (!editQuestionButtons) {
+        throw new Error('Edit question buttons not found');
+      }
+
+      for (const button of buttons) {
+        await button.waitForSelector(questionTextSelector);
+        const text = await button.$eval(
+          questionTextSelector,
+          el => el.textContent
+        );
+        if (text !== questionText) {
+          continue;
+        }
+
+        await button.waitForSelector(linkOffIcon);
+        const deleteButton = await button.$(linkOffIcon);
+        if (!deleteButton) {
+          throw new Error(
+            `Link off icon not found for question "${questionText}"`
+          );
+        }
+
+        await this.waitForElementToBeClickable(deleteButton);
+        await deleteButton.click();
+
+        await this.page.waitForSelector(removeQuestionConfirmationButton);
+        const removeQuestionConfirmationButtonElement = await this.page.$(
+          removeQuestionConfirmationButton
+        );
+        if (!removeQuestionConfirmationButtonElement) {
+          throw new Error('Remove question confirmation button not found');
+        }
+
+        await this.waitForElementToBeClickable(
+          removeQuestionConfirmationButtonElement
+        );
+        await removeQuestionConfirmationButtonElement.click();
+        return;
+      }
+
+      throw new Error(`Question "${questionText}" not found`);
+    } catch (error) {
+      console.error(`Error deleting question: ${error.message}`);
+      throw error;
+    }
+  }
+
+  /**
+   * Function to preview a question.
+   * @param {string} questionText - The text of the question to preview.
+   */
+  async previewQuestion(questionText: string): Promise<void> {
+    try {
+      await this.waitForElementToBeClickable(questionTextInput);
+      await this.type(questionTextInput, questionText);
+      await this.page.keyboard.press('Enter');
+    } catch (error) {
+      console.error(`Error previewing question: ${error.message}`);
+      throw error;
+    }
+  }
+
+  /**
+   * Function to expect the preview question text.
+   * @param {string} expectedText - The expected question text.
+   */
+  async expectPreviewQuestionText(expectedText: string): Promise<void> {
+    try {
+      await this.page.waitForSelector(questionContentSelector);
+      const questionContentElement = await this.page.$(questionContentSelector);
+
+      if (!questionContentElement) {
+        throw new Error('Question content element not found');
+      }
+
+      const questionText = await this.page.evaluate(
+        element => element.textContent,
+        questionContentElement
+      );
+
+      if (questionText !== expectedText) {
+        throw new Error(
+          `Expected question text to be "${expectedText}", but it was "${questionText}"`
+        );
+      }
+    } catch (error) {
+      console.error(`Error in expectPreviewQuestionText: ${error.message}`);
+      throw error;
+    }
+  }
+
+  /**
+   * Function to expect the preview interaction type.
+   * @param {string} expectedType - The expected interaction type.
+   */
+  async expectPreviewInteractionType(expectedType: string): Promise<void> {
+    try {
+      let selector: string;
+
+      // Add cases for different interaction types here.
+      // For each case, set the selector to the corresponding element for that interaction type.
+      switch (expectedType) {
+        case 'Numeric Input':
+          selector = numericInputInteractionField;
+          break;
+        // Add more cases as needed.
+        default:
+          throw new Error(`Unsupported interaction type: ${expectedType}`);
+      }
+
+      await this.page.waitForSelector(selector);
+      const element = await this.page.$(selector);
+      if (!element) {
+        throw new Error(
+          `Expected to find element for interaction type "${expectedType}", but it was not found`
+        );
+      }
+    } catch (error) {
+      console.error(`Error in expectPreviewInteractionType: ${error.message}`);
+      throw error;
+    }
+  }
+
+  /**
+   * Create a subtopic as a topic manager
+   */
+  async createSubtopicForTopic(
+    title: string,
+    urlFragment: string,
+    topicName: string
+  ): Promise<void> {
+    await this.openTopicEditor(topicName);
+    if (this.isViewportAtMobileWidth()) {
+      await this.clickOn(subtopicReassignHeader);
+    }
+    await this.clickOn(addSubtopicButton);
+    await this.type(subtopicTitleField, title);
+    await this.type(subtopicUrlFragmentField, urlFragment);
+
+    await this.clickOn(subtopicDescriptionEditorToggle);
+    await this.page.waitForSelector(richTextAreaField, {visible: true});
+    await this.type(
+      richTextAreaField,
+      `Subtopic creation description text for ${title}`
+    );
+
+    await this.clickOn(subtopicPhotoBoxButton);
+    await this.page.waitForSelector(photoUploadModal, {visible: true});
+    await this.uploadFile(curriculumAdminThumbnailImage);
+    await this.page.waitForSelector(`${uploadPhotoButton}:not([disabled])`);
+    await this.clickOn(uploadPhotoButton);
+
+    await this.page.waitForSelector(photoUploadModal, {hidden: true});
+    await this.clickOn(createSubtopicButton);
+    await this.saveTopicDraft(topicName);
+  }
+
+  /**
+   * Save a topic as a curriculum admin.
+   */
+  async saveTopicDraft(topicName: string): Promise<void> {
+    await this.page.waitForSelector(modalDiv, {hidden: true});
+    if (this.isViewportAtMobileWidth()) {
+      await this.clickOn(mobileOptionsSelector);
+      await this.clickOn(mobileSaveTopicButton);
+      await this.page.waitForSelector('oppia-topic-editor-save-modal', {
+        visible: true,
+      });
+      await this.type(
+        saveChangesMessageInput,
+        'Test saving topic as curriculum admin.'
+      );
+      await this.page.waitForSelector(
+        `${closeSaveModalButton}:not([disabled])`
+      );
+      await this.clickOn(closeSaveModalButton);
+      await this.page.waitForSelector('oppia-topic-editor-save-modal', {
+        hidden: true,
+      });
+      await this.openTopicEditor(topicName);
+    } else {
+      await this.clickOn(saveTopicButton);
+      await this.page.waitForSelector(modalDiv, {visible: true});
+      await this.clickOn(closeSaveModalButton);
+      await this.page.waitForSelector(modalDiv, {hidden: true});
+    }
+  }
+
+  /**
+   * Filters topics by status.
+   * @param {string} status - The status to filter by.
+   */
+  async filterTopicsByStatus(status: string): Promise<void> {
+    try {
+      await this.navigateToTopicAndSkillsDashboardPage();
+      if (this.isViewportAtMobileWidth()) {
+        await this.clickOn(displayMobileFiltersButton);
+      }
+      await this.page.waitForSelector(topicStatusDropdownSelector);
+      await this.selectOption(topicStatusDropdownSelector, status);
+      if (this.isViewportAtMobileWidth()) {
+        await this.clickOn(closeMobileFiltersButton);
+      }
+      showMessage(`Filtered topics by status: ${status}`);
+    } catch (error) {
+      console.error(error.stack);
+      throw error;
+    }
+  }
+
+  /**
+   * Filters skills by status.
+   * @param {string} status - The status to filter by.
+   */
+  async filterSkillsByStatus(status: string): Promise<void> {
+    try {
+      await this.navigateToTopicAndSkillsDashboardPage();
+      await this.navigateToSkillTab();
+      if (this.isViewportAtMobileWidth()) {
+        await this.clickOn(displayMobileFiltersButton);
+      }
+      await this.page.waitForSelector(skillStatusDropdownSelector);
+      await this.selectOption(skillStatusDropdownSelector, status);
+      if (this.isViewportAtMobileWidth()) {
+        await this.clickOn(closeMobileFiltersButton);
+      }
+      showMessage(`Filtered skill by status: ${status}`);
+    } catch (error) {
+      console.error(error.stack);
+      throw error;
+    }
+  }
+
+  /**
+   * Filters topics by classroom.
+   * @param {string} classroom - The classroom to filter by.
+   */
+  async filterTopicsByClassroom(classroom: string): Promise<void> {
+    try {
+      await this.navigateToTopicAndSkillsDashboardPage();
+      if (this.isViewportAtMobileWidth()) {
+        await this.clickOn(displayMobileFiltersButton);
+      }
+      await this.page.waitForSelector(classroomDropdownSelector);
+      await this.selectOption(classroomDropdownSelector, classroom);
+      if (this.isViewportAtMobileWidth()) {
+        await this.clickOn(closeMobileFiltersButton);
+      }
+      showMessage(`Filtered topics by classroom: ${classroom}`);
+    } catch (error) {
+      console.error(error.stack);
+      throw error;
+    }
+  }
+
+  /**
+   * Filters topics by keyword.
+   * @param {string} keyword - The keyword to filter by.
+   */
+  async filterTopicsByKeyword(keyword: string): Promise<void> {
+    try {
+      await this.navigateToTopicAndSkillsDashboardPage();
+      if (this.isViewportAtMobileWidth()) {
+        await this.clickOn(displayMobileFiltersButton);
+      }
+      await this.page.waitForSelector(keywordDropdownSelector);
+      await this.clickOn(keywordDropdownSelector);
+      await this.page.waitForSelector(multiSelectionInputSelector);
+      await this.type(multiSelectionInputSelector, keyword);
+      await this.page.keyboard.press('Enter');
+      if (this.isViewportAtMobileWidth()) {
+        await this.clickOn(closeMobileFiltersButton);
+      }
+      showMessage(`Filtered topics by keyword: ${keyword}`);
+    } catch (error) {
+      console.error(error.stack);
+      throw error;
+    }
+  }
+
+  /**
+   * Sorts topics by a given option.
+   * @param {string} sortOption - The option to sort by.
+   */
+  async sortTopics(sortOption: string): Promise<void> {
+    try {
+      await this.navigateToTopicAndSkillsDashboardPage();
+      if (this.isViewportAtMobileWidth()) {
+        await this.clickOn(displayMobileFiltersButton);
+      }
+      await this.page.waitForSelector(sortDropdownSelector);
+      await this.selectOption(sortDropdownSelector, sortOption);
+      if (this.isViewportAtMobileWidth()) {
+        await this.clickOn(closeMobileFiltersButton);
+      }
+      showMessage(`Sorted topics by: ${sortOption}`);
+    } catch (error) {
+      console.error(error.stack);
+      throw error;
+    }
+  }
+
+  /**
+   * Filters skills by keyword.
+   * @param {string} keyword - The keyword to filter by.
+   */
+  async filterSkillsByKeyword(keyword: string): Promise<void> {
+    try {
+      await this.navigateToTopicAndSkillsDashboardPage();
+      await this.navigateToSkillTab();
+      if (this.isViewportAtMobileWidth()) {
+        await this.clickOn(displayMobileFiltersButton);
+      }
+      await this.page.waitForSelector(keywordDropdownSelector);
+      await this.clickOn(keywordDropdownSelector);
+      await this.page.waitForSelector(multiSelectionInputSelector);
+      await this.type(multiSelectionInputSelector, keyword);
+      await this.page.keyboard.press('Enter');
+      if (this.isViewportAtMobileWidth()) {
+        await this.clickOn(closeMobileFiltersButton);
+      }
+      showMessage(`Filtered skills by keyword: ${keyword}`);
+    } catch (error) {
+      console.error(error.stack);
+      throw error;
+    }
+  }
+
+  /**
+   * Sorts skills by a given option.
+   * @param {string} sortOption - The option to sort by.
+   */
+  async sortSkills(sortOption: string): Promise<void> {
+    try {
+      await this.navigateToTopicAndSkillsDashboardPage();
+      await this.navigateToSkillTab();
+      if (this.isViewportAtMobileWidth()) {
+        await this.clickOn(displayMobileFiltersButton);
+      }
+      await this.page.waitForSelector(sortDropdownSelector);
+      await this.selectOption(sortDropdownSelector, sortOption);
+      if (this.isViewportAtMobileWidth()) {
+        await this.clickOn(closeMobileFiltersButton);
+      }
+      showMessage(`Sorted skills by: ${sortOption}`);
+    } catch (error) {
+      console.error(error.stack);
+      throw error;
+    }
+  }
+
+  /**
+   * Selects an option from a dropdown.
+   * @param {string} selector - The CSS selector for the dropdown.
+   * @param {string} optionText - The text of the option to select.
+   */
+  private async selectOption(
+    selector: string,
+    optionText: string
+  ): Promise<void> {
+    await this.clickOn(selector);
+    await this.page.waitForSelector(filterOptionSelector);
+
+    const optionElements = await this.page.$$(filterOptionSelector);
+
+    for (const optionElement of optionElements) {
+      const text = await this.page.evaluate(
+        el => el.textContent.trim(),
+        optionElement
+      );
+
+      if (text === optionText) {
+        await this.waitForElementToBeClickable(optionElement);
+        await optionElement.click();
+        break;
+      }
+    }
+  }
+
+  /**
+   * Checks if the filtered topics match the expected topics.
+   * @param {string[]} expectedTopics - The expected topics.
+   */
+  async expectFilteredTopics(expectedTopics: string[]): Promise<void> {
+    const isMobileViewport = this.isViewportAtMobileWidth();
+    const topicNameSelector = isMobileViewport
+      ? mobileTopicSelector
+      : desktopTopicSelector;
+    try {
+      await this.waitForPageToFullyLoad();
+      const topicElements = await this.page.$$(topicNameSelector);
+
+      if (expectedTopics.length === 0) {
+        if (topicElements.length !== 0) {
+          throw new Error('Expected no topics, but some were found.');
+        }
+        showMessage('No topics found, as expected.');
+        return;
+      }
+
+      if (!topicElements || topicElements.length === 0) {
+        throw new Error(`No elements found for selector ${topicNameSelector}`);
+      }
+
+      const topicNames = await Promise.all(
+        topicElements.map(element =>
+          this.page.evaluate(el => el.textContent.trim(), element)
+        )
+      );
+
+      const missingTopics = expectedTopics.filter(
+        topic => !topicNames.includes(topic)
+      );
+
+      if (missingTopics.length > 0) {
+        throw new Error(
+          `Expected topics ${missingTopics.join(', ')} to be present, but they were not found.`
+        );
+      }
+
+      showMessage('Filtered topics match the expected topics.');
+    } catch (error) {
+      console.error(error.stack);
+      throw error;
+    }
+  }
+
+  /**
+   * Checks if the topics are in the expected order.
+   * @param {string[]} expectedOrder - The expected order of topics.
+   */
+  async expectTopicsInOrder(expectedOrder: string[]): Promise<void> {
+    const isMobileViewport = this.isViewportAtMobileWidth();
+    const topicNameSelector = isMobileViewport
+      ? mobileTopicSelector
+      : desktopTopicSelector;
+
+    try {
+      await this.waitForPageToFullyLoad();
+      await this.page.waitForSelector(topicNameSelector);
+      const topicElements = await this.page.$$(topicNameSelector);
+      const topicNames = await Promise.all(
+        topicElements.map(element =>
+          this.page.evaluate(el => el.textContent.trim(), element)
+        )
+      );
+      if (!topicNames.every((name, index) => name === expectedOrder[index])) {
+        throw new Error('Topics are not in the expected order.');
+      }
+      showMessage('Topics are in the expected order.');
+    } catch (error) {
+      console.error(error.stack);
+      throw error;
+    }
+  }
+
+  /**
+   * Adjusts the paginator to show a certain number of items per page.
+   * @param {number} itemsPerPage - The number of items to show per page.
+   */
+  async adjustPaginatorToShowItemsPerPage(itemsPerPage: number): Promise<void> {
+    try {
+      await this.page.waitForSelector(itemsPerPageDropdown);
+      await this.select(itemsPerPageDropdown, itemsPerPage.toString());
+      showMessage(`Paginator adjusted to show ${itemsPerPage} items per page.`);
+    } catch (error) {
+      console.error(error.stack);
+      throw error;
+    }
+  }
+
+  /**
+   * Checks if the page changes after clicking the next button.
+   * @param shouldChange - A boolean indicating whether the page should change.
+   */
+  async checkIfTopicPageChangesAfterClickingNext(
+    shouldChange: boolean
+  ): Promise<void> {
+    const isMobileViewport = this.isViewportAtMobileWidth();
+    const topicNameSelector = isMobileViewport
+      ? mobileTopicSelector
+      : desktopTopicSelector;
+    const nextPageButtonSelector = isMobileViewport
+      ? topicNextPageMobileButton
+      : topicNextPageDesktopButton;
+    try {
+      await this.page.waitForSelector(topicNameSelector);
+      const initialTopic = await this.page.$eval(
+        topicNameSelector,
+        topic => topic.textContent
+      );
+
+      await this.page.waitForSelector(nextPageButtonSelector);
+      await this.clickOn(nextPageButtonSelector);
+
+      await this.page.waitForSelector(topicNameSelector);
+      const finalTopic = await this.page.$eval(
+        topicNameSelector,
+        topic => topic.textContent
+      );
+
+      if (shouldChange && initialTopic === finalTopic) {
+        throw new Error(
+          'Expected the page to change when clicking the next page button, but it did not.'
+        );
+      } else if (!shouldChange && initialTopic !== finalTopic) {
+        throw new Error(
+          'Expected the page not to change when clicking the next page button, but it did.'
+        );
+      }
+
+      showMessage(
+        'Page change status after clicking the next button is as expected.'
+      );
+    } catch (error) {
+      console.error(error.stack);
+      throw error;
+    }
+  }
+
+  /**
+   * Expects the filtered skills to match the provided list.
+   * @param {string[]} expectedSkills - The expected list of skills.
+   * @returns {Promise<void>}
+   */
+  async expectFilteredSkills(expectedSkills: string[]): Promise<void> {
+    const isMobileViewport = this.isViewportAtMobileWidth();
+    const skillNameSelector = isMobileViewport
+      ? mobileSkillSelector
+      : desktopSkillSelector;
+    try {
+      await this.waitForPageToFullyLoad();
+      const topicElements = await this.page.$$(skillNameSelector);
+
+      if (expectedSkills.length === 0) {
+        if (topicElements.length !== 0) {
+          throw new Error('Expected no skills, but some were found.');
+        }
+        showMessage('No skills found, as expected.');
+        return;
+      }
+
+      if (!topicElements || topicElements.length === 0) {
+        throw new Error(`No elements found for selector ${skillNameSelector}`);
+      }
+
+      const topicNames = await Promise.all(
+        topicElements.map(element =>
+          this.page.evaluate(el => el.textContent.trim(), element)
+        )
+      );
+
+      const missingTopics = expectedSkills.filter(
+        topic => !topicNames.includes(topic)
+      );
+
+      if (missingTopics.length > 0) {
+        throw new Error(
+          `Expected skill ${missingTopics.join(', ')} to be present, but they were not found.`
+        );
+      }
+
+      showMessage('Filtered skills match the expected skills.');
+    } catch (error) {
+      console.error(error.stack);
+      throw error;
+    }
+  }
+
+  /**
+   * Expects the skills to be in a certain order.
+   * @param {string[]} expectedOrder - The expected order of skills.
+   */
+  async expectSkillsInOrder(expectedOrder: string[]): Promise<void> {
+    const isMobileViewport = this.isViewportAtMobileWidth();
+    const skillNameSelector = isMobileViewport
+      ? mobileSkillSelector
+      : desktopSkillSelector;
+
+    try {
+      await this.waitForPageToFullyLoad();
+      await this.page.waitForSelector(skillNameSelector);
+      const topicElements = await this.page.$$(skillNameSelector);
+      const topicNames = await Promise.all(
+        topicElements.map(element =>
+          this.page.evaluate(el => el.textContent.trim(), element)
+        )
+      );
+      if (!topicNames.every((name, index) => name === expectedOrder[index])) {
+        throw new Error('Skills are not in the expected order.');
+      }
+      showMessage('Skills are in the expected order.');
+    } catch (error) {
+      console.error(error.stack);
+      throw error;
+    }
+  }
+
+  /**
+   * Checks if the page changes after clicking the next button.
+   * @param shouldChange - A boolean indicating whether the page should change.
+   */
+  async checkIfSkillPageChangesAfterClickingNext(
+    shouldChange: boolean
+  ): Promise<void> {
+    const isMobileViewport = this.isViewportAtMobileWidth();
+    const skillNameSelector = isMobileViewport
+      ? mobileSkillSelector
+      : desktopSkillSelector;
+    const nextPageButtonSelector = isMobileViewport
+      ? skillsNextPageMobileButton
+      : skillsNextPageDesktopButton;
+    try {
+      await this.page.waitForSelector(skillNameSelector);
+      const initialTopic = await this.page.$eval(
+        skillNameSelector,
+        topic => topic.textContent
+      );
+
+      await this.page.waitForSelector(nextPageButtonSelector);
+      await this.clickOn(nextPageButtonSelector);
+
+      await this.page.waitForSelector(skillNameSelector);
+      const finalTopic = await this.page.$eval(
+        skillNameSelector,
+        topic => topic.textContent
+      );
+
+      if (shouldChange && initialTopic === finalTopic) {
+        throw new Error(
+          'Expected the page to change when clicking the next page button, but it did not.'
+        );
+      } else if (!shouldChange && initialTopic !== finalTopic) {
+        throw new Error(
+          'Expected the page not to change when clicking the next page button, but it did.'
+        );
+      }
+
+      showMessage(
+        'Page change status after clicking the next button is as expected.'
+      );
+    } catch (error) {
+      console.error(error.stack);
+      throw error;
+    }
+  }
+
+  /**
+   * This function checks if the topic name field is disabled.
+   */
+  async expectTopicNameFieldDisabled(): Promise<void> {
+    try {
+      await this.page.waitForSelector(topicNameField);
+      const topicNameFieldElement = await this.page.$(topicNameField);
+      const isDisabled = await this.page.evaluate(
+        el => el.disabled,
+        topicNameFieldElement
+      );
+
+      if (!isDisabled) {
+        throw new Error(
+          'Expected topic name field to be disabled, but it is not.'
+        );
+      }
+
+      showMessage('Verified: Topic name field is disabled as expected.');
+    } catch (error) {
+      console.error(error.stack);
+      throw error;
+    }
+  }
+
+  /**
+   * This function checks if the error page heading is "Error 401".
+   */
+  async expectError401Unauthorized(): Promise<void> {
+    try {
+      await this.page.waitForSelector(errorPageHeadingSelector);
+      const errorPageHeadingElement = await this.page.$(
+        errorPageHeadingSelector
+      );
+      const errorPageHeadingText = await this.page.evaluate(
+        element => element.textContent,
+        errorPageHeadingElement
+      );
+      const trimmedErrorPageHeadingText = errorPageHeadingText.trim();
+
+      if (trimmedErrorPageHeadingText !== 'Error 401') {
+        throw new Error(
+          `Expected error page heading to be "Error 401", but got "${trimmedErrorPageHeadingText}"`
+        );
+      }
+
+      showMessage('Verified: Error 401 Unauthorized is displayed as expected.');
+    } catch (error) {
+      console.error(error.stack);
+      throw error;
+    }
+  }
+
+  /**
+   * This function checks if "Create Topic" button is present or not.
+   */
+  async expectCreateTopicButtonNotPresent(): Promise<void> {
+    const isMobileViewport = this.isViewportAtMobileWidth();
+    const createTopicButton = isMobileViewport
+      ? createNewTopicMobileButton
+      : createNewTopicButton;
+    try {
+      await this.page.waitForSelector(createTopicButton, {timeout: 5000});
+      throw new Error('Create topic button is present, which is not expected.');
+    } catch (error) {
+      if (error instanceof puppeteer.errors.TimeoutError) {
+        showMessage('Create topic button is not present as expected.');
+      } else {
+        throw error;
+      }
+    }
+  }
+
+  /**
+   * This function checks if "Create Skill" button is not present.
+   */
+  async expectCreateSkillButtonNotPresent(): Promise<void> {
+    const isMobileViewport = this.isViewportAtMobileWidth();
+    const createSkillButton = isMobileViewport
+      ? createNewSkillMobileButton
+      : createNewSkillButton;
+    try {
+      await this.page.waitForSelector(createSkillButton, {timeout: 5000});
+      throw new Error('Create skill button is present, which is not expected.');
+    } catch (error) {
+      if (error instanceof puppeteer.errors.TimeoutError) {
+        showMessage('Create skill button is not present as expected.');
+      } else {
+        throw error;
+      }
+    }
+  }
+
+  /**
+   * This function verifies the absence of the delete topic button for a given topic.
+   * @param {string} topicName - The name of the topic to check.
+   */
+  async verifyAbsenceOfDeleteTopicButtonInTopic(
+    topicName: string
+  ): Promise<void> {
+    await this.goto(topicAndSkillsDashboardUrl);
+
+    const isMobileWidth = this.isViewportAtMobileWidth();
+    const topicListItemSelector = isMobileWidth
+      ? mobileTopicListItemSelector
+      : desktopTopicListItemSelector;
+    const topicSelector = isMobileWidth
+      ? mobileTopicSelector
+      : desktopTopicSelector;
+    const topicListItemOptions = isMobileWidth
+      ? mobileTopicListItemOptions
+      : desktopTopicListItemOptions;
+    const deleteTopicButton = isMobileWidth
+      ? mobileDeleteTopicButton
+      : desktopDeleteTopicButton;
+
+    await this.page.waitForSelector(topicListItemSelector);
+
+    const topics = await this.page.$$(topicListItemSelector);
+    for (let topic of topics) {
+      const topicNameElement = await topic.$(topicSelector);
+      if (topicNameElement) {
+        const name: string = await (
+          await topicNameElement.getProperty('textContent')
+        ).jsonValue();
+
+        if (name.trim() === topicName) {
+          await this.page.waitForSelector(topicListItemOptions);
+          const editBox = await topic.$(topicListItemOptions);
+          if (editBox) {
+            await this.waitForElementToBeClickable(editBox);
+            await editBox.click();
+          } else {
+            throw new Error('Edit button not found');
+          }
+
+          const deleteButton = await topic.$(deleteTopicButton);
+          if (deleteButton) {
+            throw new Error('Delete button is available');
+          }
+        }
+      }
+    }
+    showMessage('Delete button is not available in the topic');
+  }
+
+  /**
+   * This function verifies the absence of the delete skill button for a given skill.
+   * @param {string} skillName - The name of the skill to check.
+   */
+  async verifyAbsenceOfDeleteSkillButtonInSkill(
+    skillName: string
+  ): Promise<void> {
+    await this.goto(topicAndSkillsDashboardUrl);
+
+    const isMobileWidth = this.isViewportAtMobileWidth();
+    const skillSelector = isMobileWidth
+      ? mobileSkillSelector
+      : desktopSkillSelector;
+    const skillListItemSelector = isMobileWidth
+      ? mobileSkillListItemSelector
+      : desktopSkillListItemSelector;
+    const skillListItemOptions = isMobileWidth
+      ? mobileSkillListItemOptions
+      : desktopSkillListItemOptions;
+    const deleteSkillButton = isMobileWidth
+      ? mobileDeleteSkillButton
+      : desktopDeleteSkillButton;
+
+    await this.page.waitForSelector(skillsTab, {visible: true});
+    await this.navigateToSkillTab();
+    await this.waitForPageToFullyLoad();
+    await this.page.waitForSelector(skillListItemSelector, {visible: true});
+
+    const skills = await this.page.$$(skillListItemSelector);
+    for (let skill of skills) {
+      const skillNameElement = await skill.$(skillSelector);
+      if (skillNameElement) {
+        const name: string = await (
+          await skillNameElement.getProperty('textContent')
+        ).jsonValue();
+
+        if (name.trim() === `${skillName}`) {
+          await this.page.waitForSelector(skillListItemOptions, {
+            visible: true,
+          });
+          const editBox = await skill.$(skillListItemOptions);
+          if (editBox) {
+            await editBox.click();
+          } else {
+            throw new Error('Edit button not found');
+          }
+
+          const deleteButton = await skill.$(deleteSkillButton);
+          if (deleteButton) {
+            throw new Error('Delete skill button is available');
+          }
+        }
+      }
+    }
+    showMessage('Delete button is not available in the skill');
+  }
+
+  /**
    * Open the skill editor page for a skill.
    */
   async openSkillEditor(skillName: string): Promise<void> {
@@ -384,683 +1528,12 @@
         if (deleteButton) {
           await deleteButton.click();
         }
-=======
-   * Navigate to the skill tab.
-   */
-  async navigateToSkillTab(): Promise<void> {
-    await this.page.waitForSelector(skillTab);
-    await this.clickOn(skillTab);
-  }
-
-  /**
-   * Unassign a skill from a topic.
-   * @param {string} skillName - The name of the skill to unassign.
-   * @param {string} topicName - The name of the topic from which to unassign the skill.
-   */
-  async unassignSkillFromTopic(
-    skillName: string,
-    topicName: string
-  ): Promise<void> {
-    const isMobileWidth = this.isViewportAtMobileWidth();
-    const unassignSkillSelector = isMobileWidth
-      ? unassignSkillButtonMobile
-      : unassignSkillButtonDesktop;
-    const skillOptions = isMobileWidth ? mobileSkillsOption : skillEditBox;
-
-    await this.navigateToTopicAndSkillsDashboardPage();
-    await this.navigateToSkillTab();
-
-    const skillItem = await this.selectSkill(skillName);
-    if (!skillItem) {
-      throw new Error(`Skill "${skillName}" not found`);
-    }
-
-    await skillItem.waitForSelector(skillOptions);
-    const skillOptionsElement = await skillItem.$(skillOptions);
-    if (!skillOptionsElement) {
-      throw new Error(
-        `Skill options element not found for skill "${skillName}"`
-      );
-    }
-    await this.waitForElementToBeClickable(skillOptionsElement);
-    await skillOptionsElement.click();
-
-    await this.page.waitForSelector(unassignSkillSelector);
-    const unassignSkillSelectorElement = await this.page.$(
-      unassignSkillSelector
-    );
-    if (!unassignSkillSelectorElement) {
-      throw new Error('Unassign skill selector not found');
-    }
-    await this.waitForElementToBeClickable(unassignSkillSelectorElement);
-    await unassignSkillSelectorElement.click();
-
-    // Select the topic to unassign from.
-    await this.page.waitForSelector(unassignTopicLabel);
-    const topicLabels = await this.page.$$(unassignTopicLabel);
-    let topicFound = false;
-    for (const topicLabel of topicLabels) {
-      const labelTopicName = await topicLabel.$eval(
-        topicNameSpan,
-        el => el.textContent
-      );
-      if (labelTopicName === topicName) {
-        const checkbox = await topicLabel.$(unassignTopicCheckbox);
-        if (!checkbox) {
-          throw new Error(`Checkbox not found for topic "${topicName}"`);
-        }
-        await checkbox.click();
-        topicFound = true;
         break;
       }
     }
-    if (!topicFound) {
-      throw new Error(`Topic "${topicName}" not found`);
-    }
-
-    await this.page.waitForSelector(confirmUnassignSkillButton);
-    const confirmSkillButtonElement = await this.page.$(
-      confirmUnassignSkillButton
-    );
-    if (!confirmSkillButtonElement) {
-      throw new Error('Confirm skill button not found');
-    }
-    await this.clickOn(confirmUnassignSkillButton);
-  }
-
-  /**
-   * Select a skill from the list of skills.
-   * @param {string} skillName - The name of the skill to select.
-   */
-  async selectSkill(skillName: string): Promise<ElementHandle> {
-    const isMobileWidth = this.isViewportAtMobileWidth();
-    const skillItemSelector = isMobileWidth
-      ? mobileSkillItemSelector
-      : desktopSkillItemSelector;
-    const skillDescriptionSelector = isMobileWidth
-      ? mobileSkillDescriptionSelector
-      : desktopSkillDescriptionSelector;
-
-    await this.page.waitForSelector(skillItemSelector);
-    const skillItems = await this.page.$$(skillItemSelector);
-
-    if (!skillItems || skillItems.length === 0) {
-      throw new Error('No skill items found');
-    }
-
-    for (const skillItem of skillItems) {
-      await skillItem.waitForSelector(skillDescriptionSelector);
-      const descriptionElement = await skillItem.$(skillDescriptionSelector);
-      if (!descriptionElement) {
-        throw new Error(
-          `Skill description element not found for skill "${skillName}"`
-        );
-      }
-
-      const description = await this.page.evaluate(
-        el => el.textContent,
-        descriptionElement
-      );
-
-      if (description.trim() === skillName) {
-        showMessage(`Found skill with name ${skillName}`);
-        return skillItem;
-      }
-    }
-
-    throw new Error(`Skill with name ${skillName} not found.`);
-  }
-
-  /**
-   * Create questions for a skill.
-   * @param {string} skillName - The name of the skill for which to create questions.
-   */
-  async expectToastMessageToBe(expectedMessage: string): Promise<void> {
-    try {
-      await this.page.waitForFunction(
-        (selector: string, expectedText: string) => {
-          const element = document.querySelector(selector);
-          return element?.textContent?.trim() === expectedText.trim();
-        },
-        {timeout: 5000},
-        toastMessageSelector,
-        expectedMessage
-      );
-    } catch (error) {
-      const actualMessage = await this.page.$eval(toastMessageSelector, el =>
-        el.textContent?.trim()
-      );
-
-      throw new Error(
-        `Text did not match within the specified time. Actual message: "${actualMessage}", expected message: "${expectedMessage}"`
-      );
-    }
-  }
-
-  /**
-   * Assign a skill to a topic.
-   *
-   * @param {string} topicName - The name of the topic to assign the skill to.
-   * @param {string} skillName - The name of the skill to assign.
-   */
-  async assignSkillToTopic(
-    skillName: string,
-    topicName: string
-  ): Promise<void> {
-    const isMobileWidth = this.isViewportAtMobileWidth();
-    const skillOptions = isMobileWidth ? mobileSkillsOption : skillEditBox;
-    const assignSkillButton = isMobileWidth
-      ? assignSkillButtonMobile
-      : assignSkillButtonDesktop;
-
-    await this.navigateToTopicAndSkillsDashboardPage();
-    await this.navigateToSkillTab();
-
-    const skillItem = await this.selectSkill(skillName);
-    if (!skillItem) {
-      throw new Error(`Skill "${skillName}" not found`);
-    }
-
-    const skillOptionsElement = await skillItem.$(skillOptions);
-    if (!skillOptionsElement) {
-      throw new Error(
-        `Skill options element not found for skill "${skillName}"`
-      );
-    }
-    await this.waitForElementToBeClickable(skillOptionsElement);
-    await skillOptionsElement.click();
-
-    await this.page.waitForSelector(assignSkillButton);
-    const assignSkillButtonElement = await this.page.$(assignSkillButton);
-    if (!assignSkillButtonElement) {
-      throw new Error('Assign skill button not found');
-    }
-    await this.page.evaluate(el => el.click(), assignSkillButtonElement);
-
-    await this.page.waitForSelector(topicNameSelector);
-    const topicNames = await this.page.$$(topicNameSelector);
-    let topicFound = false;
-    for (const topic of topicNames) {
-      const name = await topic.evaluate(el => el.textContent);
-      if (name === topicName) {
-        await topic.click();
-        topicFound = true;
-        break;
-      }
-    }
-    if (!topicFound) {
-      throw new Error(`Topic "${topicName}" not found`);
-    }
-
-    await this.page.waitForSelector(confirmMoveButton);
-    const confirmMoveButtonElement = await this.page.$(confirmMoveButton);
-    if (!confirmMoveButtonElement) {
-      throw new Error('Confirm move button not found');
-    }
-    await this.clickOn(confirmMoveButton);
-  }
-
-  /**
-   * Function to merge two skills with the given names.
-   * @param {string} skillName1 - The name of the first skill to merge.
-   * @param {string} skillName2 - The name of the second skill to merge.
-   */
-
-  async mergeSkills(skillName1: string, skillName2: string): Promise<void> {
-    const isMobileWidth = this.isViewportAtMobileWidth();
-    const skillOptions = isMobileWidth ? mobileSkillsOption : skillEditBox;
-    const mergeSkillsButton = isMobileWidth
-      ? mergeSkillsButtonMobile
-      : mergeSkillsButtonDesktop;
-
-    await this.navigateToTopicAndSkillsDashboardPage();
-    await this.navigateToSkillTab();
-
-    const skillItem1 = await this.selectSkill(skillName1);
-    if (!skillItem1) {
-      throw new Error(`Skill "${skillName1}" not found`);
-    }
-
-    await this.page.waitForSelector(skillOptions);
-    const skillOptionsElement1 = await skillItem1.$(skillOptions);
-    if (!skillOptionsElement1) {
-      throw new Error(
-        `Skill options element not found for skill "${skillName1}"`
-      );
-    }
-    await this.waitForElementToBeClickable(skillOptionsElement1);
-    await skillOptionsElement1.click();
-
-    await this.page.waitForSelector(mergeSkillsButton);
-    const mergeSkillsButtonElement = await this.page.$(mergeSkillsButton);
-    if (!mergeSkillsButtonElement) {
-      throw new Error('Merge skills button not found');
-    }
-    await this.waitForElementToBeClickable(mergeSkillsButtonElement);
-    await mergeSkillsButtonElement.click();
-
-    await this.page.waitForSelector(skillNameInputSelector);
-    const skillNameInputSelectorElement = await this.page.$(
-      skillNameInputSelector
-    );
-    if (!skillNameInputSelectorElement) {
-      throw new Error('Skill name input selector not found');
-    }
-    // Searching by skill name.
-    await this.waitForElementToBeClickable(skillNameInputSelector);
-    await this.type(skillNameInputSelector, skillName2);
-
-    await this.page.waitForSelector(radioInnerCircleSelector);
-    const radioInnerCircleSelectorElement = await this.page.$(
-      radioInnerCircleSelector
-    );
-    if (!radioInnerCircleSelectorElement) {
-      throw new Error('Radio inner circle selector not found');
-    }
-    await this.page.evaluate(selector => {
-      document.querySelector(selector).click();
-    }, radioInnerCircleSelector);
-
-    await this.page.waitForSelector(confirmSkillSelectionButtonSelector);
-    const confirmSkillSelectionButtonSelectorElement = await this.page.$(
-      confirmSkillSelectionButtonSelector
-    );
-    if (!confirmSkillSelectionButtonSelectorElement) {
-      throw new Error('Confirm skill selection button selector not found');
-    }
-    await this.clickOn(confirmSkillSelectionButtonSelector);
-  }
-
-  /**
-   * Function to delete a question with the given text.
-   * @param {string} questionText - The text of the question to delete.
-   */
-  async deleteQuestion(questionText: string): Promise<void> {
-    try {
-      await this.page.waitForSelector(editQuestionButtons);
-      const buttons = await this.page.$$(editQuestionButtons);
-      if (!editQuestionButtons) {
-        throw new Error('Edit question buttons not found');
-      }
-
-      for (const button of buttons) {
-        await button.waitForSelector(questionTextSelector);
-        const text = await button.$eval(
-          questionTextSelector,
-          el => el.textContent
-        );
-        if (text !== questionText) {
-          continue;
-        }
-
-        await button.waitForSelector(linkOffIcon);
-        const deleteButton = await button.$(linkOffIcon);
-        if (!deleteButton) {
-          throw new Error(
-            `Link off icon not found for question "${questionText}"`
-          );
-        }
-
-        await this.waitForElementToBeClickable(deleteButton);
-        await deleteButton.click();
-
-        await this.page.waitForSelector(removeQuestionConfirmationButton);
-        const removeQuestionConfirmationButtonElement = await this.page.$(
-          removeQuestionConfirmationButton
-        );
-        if (!removeQuestionConfirmationButtonElement) {
-          throw new Error('Remove question confirmation button not found');
-        }
-
-        await this.waitForElementToBeClickable(
-          removeQuestionConfirmationButtonElement
-        );
-        await removeQuestionConfirmationButtonElement.click();
-        return;
-      }
-
-      throw new Error(`Question "${questionText}" not found`);
-    } catch (error) {
-      console.error(`Error deleting question: ${error.message}`);
-      throw error;
-    }
-  }
-
-  /**
-   * Function to preview a question.
-   * @param {string} questionText - The text of the question to preview.
-   */
-  async previewQuestion(questionText: string): Promise<void> {
-    try {
-      await this.waitForElementToBeClickable(questionTextInput);
-      await this.type(questionTextInput, questionText);
-      await this.page.keyboard.press('Enter');
-    } catch (error) {
-      console.error(`Error previewing question: ${error.message}`);
-      throw error;
-    }
-  }
-
-  /**
-   * Function to expect the preview question text.
-   * @param {string} expectedText - The expected question text.
-   */
-  async expectPreviewQuestionText(expectedText: string): Promise<void> {
-    try {
-      await this.page.waitForSelector(questionContentSelector);
-      const questionContentElement = await this.page.$(questionContentSelector);
-
-      if (!questionContentElement) {
-        throw new Error('Question content element not found');
-      }
-
-      const questionText = await this.page.evaluate(
-        element => element.textContent,
-        questionContentElement
-      );
-
-      if (questionText !== expectedText) {
-        throw new Error(
-          `Expected question text to be "${expectedText}", but it was "${questionText}"`
-        );
-      }
-    } catch (error) {
-      console.error(`Error in expectPreviewQuestionText: ${error.message}`);
-      throw error;
-    }
-  }
-
-  /**
-   * Function to expect the preview interaction type.
-   * @param {string} expectedType - The expected interaction type.
-   */
-  async expectPreviewInteractionType(expectedType: string): Promise<void> {
-    try {
-      let selector: string;
-
-      // Add cases for different interaction types here.
-      // For each case, set the selector to the corresponding element for that interaction type.
-      switch (expectedType) {
-        case 'Numeric Input':
-          selector = numericInputInteractionField;
-          break;
-        // Add more cases as needed.
-        default:
-          throw new Error(`Unsupported interaction type: ${expectedType}`);
-      }
-
-      await this.page.waitForSelector(selector);
-      const element = await this.page.$(selector);
-      if (!element) {
-        throw new Error(
-          `Expected to find element for interaction type "${expectedType}", but it was not found`
-        );
-      }
-    } catch (error) {
-      console.error(`Error in expectPreviewInteractionType: ${error.message}`);
-      throw error;
-    }
-  }
-
-  /**
-   * Create a subtopic as a topic manager
-   */
-  async createSubtopicForTopic(
-    title: string,
-    urlFragment: string,
-    topicName: string
-  ): Promise<void> {
-    await this.openTopicEditor(topicName);
-    if (this.isViewportAtMobileWidth()) {
-      await this.clickOn(subtopicReassignHeader);
-    }
-    await this.clickOn(addSubtopicButton);
-    await this.type(subtopicTitleField, title);
-    await this.type(subtopicUrlFragmentField, urlFragment);
-
-    await this.clickOn(subtopicDescriptionEditorToggle);
-    await this.page.waitForSelector(richTextAreaField, {visible: true});
-    await this.type(
-      richTextAreaField,
-      `Subtopic creation description text for ${title}`
-    );
-
-    await this.clickOn(subtopicPhotoBoxButton);
-    await this.page.waitForSelector(photoUploadModal, {visible: true});
-    await this.uploadFile(curriculumAdminThumbnailImage);
-    await this.page.waitForSelector(`${uploadPhotoButton}:not([disabled])`);
-    await this.clickOn(uploadPhotoButton);
-
-    await this.page.waitForSelector(photoUploadModal, {hidden: true});
-    await this.clickOn(createSubtopicButton);
-    await this.saveTopicDraft(topicName);
-  }
-
-  /**
-   * Save a topic as a curriculum admin.
-   */
-  async saveTopicDraft(topicName: string): Promise<void> {
-    await this.page.waitForSelector(modalDiv, {hidden: true});
-    if (this.isViewportAtMobileWidth()) {
-      await this.clickOn(mobileOptionsSelector);
-      await this.clickOn(mobileSaveTopicButton);
-      await this.page.waitForSelector('oppia-topic-editor-save-modal', {
-        visible: true,
-      });
-      await this.type(
-        saveChangesMessageInput,
-        'Test saving topic as curriculum admin.'
-      );
-      await this.page.waitForSelector(
-        `${closeSaveModalButton}:not([disabled])`
-      );
-      await this.clickOn(closeSaveModalButton);
-      await this.page.waitForSelector('oppia-topic-editor-save-modal', {
-        hidden: true,
-      });
-      await this.openTopicEditor(topicName);
-    } else {
-      await this.clickOn(saveTopicButton);
-      await this.page.waitForSelector(modalDiv, {visible: true});
-      await this.clickOn(closeSaveModalButton);
-      await this.page.waitForSelector(modalDiv, {hidden: true});
-    }
-  }
-
-  /**
-   * Filters topics by status.
-   * @param {string} status - The status to filter by.
-   */
-  async filterTopicsByStatus(status: string): Promise<void> {
-    try {
-      await this.navigateToTopicAndSkillsDashboardPage();
-      if (this.isViewportAtMobileWidth()) {
-        await this.clickOn(displayMobileFiltersButton);
-      }
-      await this.page.waitForSelector(topicStatusDropdownSelector);
-      await this.selectOption(topicStatusDropdownSelector, status);
-      if (this.isViewportAtMobileWidth()) {
-        await this.clickOn(closeMobileFiltersButton);
-      }
-      showMessage(`Filtered topics by status: ${status}`);
-    } catch (error) {
-      console.error(error.stack);
-      throw error;
-    }
-  }
-
-  /**
-   * Filters skills by status.
-   * @param {string} status - The status to filter by.
-   */
-  async filterSkillsByStatus(status: string): Promise<void> {
-    try {
-      await this.navigateToTopicAndSkillsDashboardPage();
-      await this.navigateToSkillTab();
-      if (this.isViewportAtMobileWidth()) {
-        await this.clickOn(displayMobileFiltersButton);
-      }
-      await this.page.waitForSelector(skillStatusDropdownSelector);
-      await this.selectOption(skillStatusDropdownSelector, status);
-      if (this.isViewportAtMobileWidth()) {
-        await this.clickOn(closeMobileFiltersButton);
-      }
-      showMessage(`Filtered skill by status: ${status}`);
-    } catch (error) {
-      console.error(error.stack);
-      throw error;
-    }
-  }
-
-  /**
-   * Filters topics by classroom.
-   * @param {string} classroom - The classroom to filter by.
-   */
-  async filterTopicsByClassroom(classroom: string): Promise<void> {
-    try {
-      await this.navigateToTopicAndSkillsDashboardPage();
-      if (this.isViewportAtMobileWidth()) {
-        await this.clickOn(displayMobileFiltersButton);
-      }
-      await this.page.waitForSelector(classroomDropdownSelector);
-      await this.selectOption(classroomDropdownSelector, classroom);
-      if (this.isViewportAtMobileWidth()) {
-        await this.clickOn(closeMobileFiltersButton);
-      }
-      showMessage(`Filtered topics by classroom: ${classroom}`);
-    } catch (error) {
-      console.error(error.stack);
-      throw error;
-    }
-  }
-
-  /**
-   * Filters topics by keyword.
-   * @param {string} keyword - The keyword to filter by.
-   */
-  async filterTopicsByKeyword(keyword: string): Promise<void> {
-    try {
-      await this.navigateToTopicAndSkillsDashboardPage();
-      if (this.isViewportAtMobileWidth()) {
-        await this.clickOn(displayMobileFiltersButton);
-      }
-      await this.page.waitForSelector(keywordDropdownSelector);
-      await this.clickOn(keywordDropdownSelector);
-      await this.page.waitForSelector(multiSelectionInputSelector);
-      await this.type(multiSelectionInputSelector, keyword);
-      await this.page.keyboard.press('Enter');
-      if (this.isViewportAtMobileWidth()) {
-        await this.clickOn(closeMobileFiltersButton);
-      }
-      showMessage(`Filtered topics by keyword: ${keyword}`);
-    } catch (error) {
-      console.error(error.stack);
-      throw error;
-    }
-  }
-
-  /**
-   * Sorts topics by a given option.
-   * @param {string} sortOption - The option to sort by.
-   */
-  async sortTopics(sortOption: string): Promise<void> {
-    try {
-      await this.navigateToTopicAndSkillsDashboardPage();
-      if (this.isViewportAtMobileWidth()) {
-        await this.clickOn(displayMobileFiltersButton);
-      }
-      await this.page.waitForSelector(sortDropdownSelector);
-      await this.selectOption(sortDropdownSelector, sortOption);
-      if (this.isViewportAtMobileWidth()) {
-        await this.clickOn(closeMobileFiltersButton);
-      }
-      showMessage(`Sorted topics by: ${sortOption}`);
-    } catch (error) {
-      console.error(error.stack);
-      throw error;
-    }
-  }
-
-  /**
-   * Filters skills by keyword.
-   * @param {string} keyword - The keyword to filter by.
-   */
-  async filterSkillsByKeyword(keyword: string): Promise<void> {
-    try {
-      await this.navigateToTopicAndSkillsDashboardPage();
-      await this.navigateToSkillTab();
-      if (this.isViewportAtMobileWidth()) {
-        await this.clickOn(displayMobileFiltersButton);
-      }
-      await this.page.waitForSelector(keywordDropdownSelector);
-      await this.clickOn(keywordDropdownSelector);
-      await this.page.waitForSelector(multiSelectionInputSelector);
-      await this.type(multiSelectionInputSelector, keyword);
-      await this.page.keyboard.press('Enter');
-      if (this.isViewportAtMobileWidth()) {
-        await this.clickOn(closeMobileFiltersButton);
-      }
-      showMessage(`Filtered skills by keyword: ${keyword}`);
-    } catch (error) {
-      console.error(error.stack);
-      throw error;
-    }
-  }
-
-  /**
-   * Sorts skills by a given option.
-   * @param {string} sortOption - The option to sort by.
-   */
-  async sortSkills(sortOption: string): Promise<void> {
-    try {
-      await this.navigateToTopicAndSkillsDashboardPage();
-      await this.navigateToSkillTab();
-      if (this.isViewportAtMobileWidth()) {
-        await this.clickOn(displayMobileFiltersButton);
-      }
-      await this.page.waitForSelector(sortDropdownSelector);
-      await this.selectOption(sortDropdownSelector, sortOption);
-      if (this.isViewportAtMobileWidth()) {
-        await this.clickOn(closeMobileFiltersButton);
-      }
-      showMessage(`Sorted skills by: ${sortOption}`);
-    } catch (error) {
-      console.error(error.stack);
-      throw error;
-    }
-  }
-
-  /**
-   * Selects an option from a dropdown.
-   * @param {string} selector - The CSS selector for the dropdown.
-   * @param {string} optionText - The text of the option to select.
-   */
-  private async selectOption(
-    selector: string,
-    optionText: string
-  ): Promise<void> {
-    await this.clickOn(selector);
-    await this.page.waitForSelector(filterOptionSelector);
-
-    const optionElements = await this.page.$$(filterOptionSelector);
-
-    for (const optionElement of optionElements) {
-      const text = await this.page.evaluate(
-        el => el.textContent.trim(),
-        optionElement
-      );
-
-      if (text === optionText) {
-        await this.waitForElementToBeClickable(optionElement);
-        await optionElement.click();
->>>>>>> 5b6a2541
-        break;
-      }
-    }
-  }
-
-  /**
-<<<<<<< HEAD
+  }
+
+  /**
    * Adds a misconception to the topic.
    * @param {string} misconceptionName - The name of the misconception to add.
    * @param {string} notes - The notes for question creators to understand how handling this misconception is useful for the skill being tested.
@@ -1089,477 +1562,6 @@
    * @param {string} misconceptionName - The name of the misconception to delete.
    */
   async deleteMisconception(misconceptionName: string): Promise<void> {}
-=======
-   * Checks if the filtered topics match the expected topics.
-   * @param {string[]} expectedTopics - The expected topics.
-   */
-  async expectFilteredTopics(expectedTopics: string[]): Promise<void> {
-    const isMobileViewport = this.isViewportAtMobileWidth();
-    const topicNameSelector = isMobileViewport
-      ? mobileTopicSelector
-      : desktopTopicSelector;
-    try {
-      await this.waitForPageToFullyLoad();
-      const topicElements = await this.page.$$(topicNameSelector);
-
-      if (expectedTopics.length === 0) {
-        if (topicElements.length !== 0) {
-          throw new Error('Expected no topics, but some were found.');
-        }
-        showMessage('No topics found, as expected.');
-        return;
-      }
-
-      if (!topicElements || topicElements.length === 0) {
-        throw new Error(`No elements found for selector ${topicNameSelector}`);
-      }
-
-      const topicNames = await Promise.all(
-        topicElements.map(element =>
-          this.page.evaluate(el => el.textContent.trim(), element)
-        )
-      );
-
-      const missingTopics = expectedTopics.filter(
-        topic => !topicNames.includes(topic)
-      );
-
-      if (missingTopics.length > 0) {
-        throw new Error(
-          `Expected topics ${missingTopics.join(', ')} to be present, but they were not found.`
-        );
-      }
-
-      showMessage('Filtered topics match the expected topics.');
-    } catch (error) {
-      console.error(error.stack);
-      throw error;
-    }
-  }
-
-  /**
-   * Checks if the topics are in the expected order.
-   * @param {string[]} expectedOrder - The expected order of topics.
-   */
-  async expectTopicsInOrder(expectedOrder: string[]): Promise<void> {
-    const isMobileViewport = this.isViewportAtMobileWidth();
-    const topicNameSelector = isMobileViewport
-      ? mobileTopicSelector
-      : desktopTopicSelector;
-
-    try {
-      await this.waitForPageToFullyLoad();
-      await this.page.waitForSelector(topicNameSelector);
-      const topicElements = await this.page.$$(topicNameSelector);
-      const topicNames = await Promise.all(
-        topicElements.map(element =>
-          this.page.evaluate(el => el.textContent.trim(), element)
-        )
-      );
-      if (!topicNames.every((name, index) => name === expectedOrder[index])) {
-        throw new Error('Topics are not in the expected order.');
-      }
-      showMessage('Topics are in the expected order.');
-    } catch (error) {
-      console.error(error.stack);
-      throw error;
-    }
-  }
-
-  /**
-   * Adjusts the paginator to show a certain number of items per page.
-   * @param {number} itemsPerPage - The number of items to show per page.
-   */
-  async adjustPaginatorToShowItemsPerPage(itemsPerPage: number): Promise<void> {
-    try {
-      await this.page.waitForSelector(itemsPerPageDropdown);
-      await this.select(itemsPerPageDropdown, itemsPerPage.toString());
-      showMessage(`Paginator adjusted to show ${itemsPerPage} items per page.`);
-    } catch (error) {
-      console.error(error.stack);
-      throw error;
-    }
-  }
-
-  /**
-   * Checks if the page changes after clicking the next button.
-   * @param shouldChange - A boolean indicating whether the page should change.
-   */
-  async checkIfTopicPageChangesAfterClickingNext(
-    shouldChange: boolean
-  ): Promise<void> {
-    const isMobileViewport = this.isViewportAtMobileWidth();
-    const topicNameSelector = isMobileViewport
-      ? mobileTopicSelector
-      : desktopTopicSelector;
-    const nextPageButtonSelector = isMobileViewport
-      ? topicNextPageMobileButton
-      : topicNextPageDesktopButton;
-    try {
-      await this.page.waitForSelector(topicNameSelector);
-      const initialTopic = await this.page.$eval(
-        topicNameSelector,
-        topic => topic.textContent
-      );
-
-      await this.page.waitForSelector(nextPageButtonSelector);
-      await this.clickOn(nextPageButtonSelector);
-
-      await this.page.waitForSelector(topicNameSelector);
-      const finalTopic = await this.page.$eval(
-        topicNameSelector,
-        topic => topic.textContent
-      );
-
-      if (shouldChange && initialTopic === finalTopic) {
-        throw new Error(
-          'Expected the page to change when clicking the next page button, but it did not.'
-        );
-      } else if (!shouldChange && initialTopic !== finalTopic) {
-        throw new Error(
-          'Expected the page not to change when clicking the next page button, but it did.'
-        );
-      }
-
-      showMessage(
-        'Page change status after clicking the next button is as expected.'
-      );
-    } catch (error) {
-      console.error(error.stack);
-      throw error;
-    }
-  }
-
-  /**
-   * Expects the filtered skills to match the provided list.
-   * @param {string[]} expectedSkills - The expected list of skills.
-   * @returns {Promise<void>}
-   */
-  async expectFilteredSkills(expectedSkills: string[]): Promise<void> {
-    const isMobileViewport = this.isViewportAtMobileWidth();
-    const skillNameSelector = isMobileViewport
-      ? mobileSkillSelector
-      : desktopSkillSelector;
-    try {
-      await this.waitForPageToFullyLoad();
-      const topicElements = await this.page.$$(skillNameSelector);
-
-      if (expectedSkills.length === 0) {
-        if (topicElements.length !== 0) {
-          throw new Error('Expected no skills, but some were found.');
-        }
-        showMessage('No skills found, as expected.');
-        return;
-      }
-
-      if (!topicElements || topicElements.length === 0) {
-        throw new Error(`No elements found for selector ${skillNameSelector}`);
-      }
-
-      const topicNames = await Promise.all(
-        topicElements.map(element =>
-          this.page.evaluate(el => el.textContent.trim(), element)
-        )
-      );
-
-      const missingTopics = expectedSkills.filter(
-        topic => !topicNames.includes(topic)
-      );
-
-      if (missingTopics.length > 0) {
-        throw new Error(
-          `Expected skill ${missingTopics.join(', ')} to be present, but they were not found.`
-        );
-      }
-
-      showMessage('Filtered skills match the expected skills.');
-    } catch (error) {
-      console.error(error.stack);
-      throw error;
-    }
-  }
-
-  /**
-   * Expects the skills to be in a certain order.
-   * @param {string[]} expectedOrder - The expected order of skills.
-   */
-  async expectSkillsInOrder(expectedOrder: string[]): Promise<void> {
-    const isMobileViewport = this.isViewportAtMobileWidth();
-    const skillNameSelector = isMobileViewport
-      ? mobileSkillSelector
-      : desktopSkillSelector;
-
-    try {
-      await this.waitForPageToFullyLoad();
-      await this.page.waitForSelector(skillNameSelector);
-      const topicElements = await this.page.$$(skillNameSelector);
-      const topicNames = await Promise.all(
-        topicElements.map(element =>
-          this.page.evaluate(el => el.textContent.trim(), element)
-        )
-      );
-      if (!topicNames.every((name, index) => name === expectedOrder[index])) {
-        throw new Error('Skills are not in the expected order.');
-      }
-      showMessage('Skills are in the expected order.');
-    } catch (error) {
-      console.error(error.stack);
-      throw error;
-    }
-  }
-
-  /**
-   * Checks if the page changes after clicking the next button.
-   * @param shouldChange - A boolean indicating whether the page should change.
-   */
-  async checkIfSkillPageChangesAfterClickingNext(
-    shouldChange: boolean
-  ): Promise<void> {
-    const isMobileViewport = this.isViewportAtMobileWidth();
-    const skillNameSelector = isMobileViewport
-      ? mobileSkillSelector
-      : desktopSkillSelector;
-    const nextPageButtonSelector = isMobileViewport
-      ? skillsNextPageMobileButton
-      : skillsNextPageDesktopButton;
-    try {
-      await this.page.waitForSelector(skillNameSelector);
-      const initialTopic = await this.page.$eval(
-        skillNameSelector,
-        topic => topic.textContent
-      );
-
-      await this.page.waitForSelector(nextPageButtonSelector);
-      await this.clickOn(nextPageButtonSelector);
-
-      await this.page.waitForSelector(skillNameSelector);
-      const finalTopic = await this.page.$eval(
-        skillNameSelector,
-        topic => topic.textContent
-      );
-
-      if (shouldChange && initialTopic === finalTopic) {
-        throw new Error(
-          'Expected the page to change when clicking the next page button, but it did not.'
-        );
-      } else if (!shouldChange && initialTopic !== finalTopic) {
-        throw new Error(
-          'Expected the page not to change when clicking the next page button, but it did.'
-        );
-      }
-
-      showMessage(
-        'Page change status after clicking the next button is as expected.'
-      );
-    } catch (error) {
-      console.error(error.stack);
-      throw error;
-    }
-  }
-
-  /**
-   * This function checks if the topic name field is disabled.
-   */
-  async expectTopicNameFieldDisabled(): Promise<void> {
-    try {
-      await this.page.waitForSelector(topicNameField);
-      const topicNameFieldElement = await this.page.$(topicNameField);
-      const isDisabled = await this.page.evaluate(
-        el => el.disabled,
-        topicNameFieldElement
-      );
-
-      if (!isDisabled) {
-        throw new Error(
-          'Expected topic name field to be disabled, but it is not.'
-        );
-      }
-
-      showMessage('Verified: Topic name field is disabled as expected.');
-    } catch (error) {
-      console.error(error.stack);
-      throw error;
-    }
-  }
-
-  /**
-   * This function checks if the error page heading is "Error 401".
-   */
-  async expectError401Unauthorized(): Promise<void> {
-    try {
-      await this.page.waitForSelector(errorPageHeadingSelector);
-      const errorPageHeadingElement = await this.page.$(
-        errorPageHeadingSelector
-      );
-      const errorPageHeadingText = await this.page.evaluate(
-        element => element.textContent,
-        errorPageHeadingElement
-      );
-      const trimmedErrorPageHeadingText = errorPageHeadingText.trim();
-
-      if (trimmedErrorPageHeadingText !== 'Error 401') {
-        throw new Error(
-          `Expected error page heading to be "Error 401", but got "${trimmedErrorPageHeadingText}"`
-        );
-      }
-
-      showMessage('Verified: Error 401 Unauthorized is displayed as expected.');
-    } catch (error) {
-      console.error(error.stack);
-      throw error;
-    }
-  }
-
-  /**
-   * This function checks if "Create Topic" button is present or not.
-   */
-  async expectCreateTopicButtonNotPresent(): Promise<void> {
-    const isMobileViewport = this.isViewportAtMobileWidth();
-    const createTopicButton = isMobileViewport
-      ? createNewTopicMobileButton
-      : createNewTopicButton;
-    try {
-      await this.page.waitForSelector(createTopicButton, {timeout: 5000});
-      throw new Error('Create topic button is present, which is not expected.');
-    } catch (error) {
-      if (error instanceof puppeteer.errors.TimeoutError) {
-        showMessage('Create topic button is not present as expected.');
-      } else {
-        throw error;
-      }
-    }
-  }
-
-  /**
-   * This function checks if "Create Skill" button is not present.
-   */
-  async expectCreateSkillButtonNotPresent(): Promise<void> {
-    const isMobileViewport = this.isViewportAtMobileWidth();
-    const createSkillButton = isMobileViewport
-      ? createNewSkillMobileButton
-      : createNewSkillButton;
-    try {
-      await this.page.waitForSelector(createSkillButton, {timeout: 5000});
-      throw new Error('Create skill button is present, which is not expected.');
-    } catch (error) {
-      if (error instanceof puppeteer.errors.TimeoutError) {
-        showMessage('Create skill button is not present as expected.');
-      } else {
-        throw error;
-      }
-    }
-  }
-
-  /**
-   * This function verifies the absence of the delete topic button for a given topic.
-   * @param {string} topicName - The name of the topic to check.
-   */
-  async verifyAbsenceOfDeleteTopicButtonInTopic(
-    topicName: string
-  ): Promise<void> {
-    await this.goto(topicAndSkillsDashboardUrl);
-
-    const isMobileWidth = this.isViewportAtMobileWidth();
-    const topicListItemSelector = isMobileWidth
-      ? mobileTopicListItemSelector
-      : desktopTopicListItemSelector;
-    const topicSelector = isMobileWidth
-      ? mobileTopicSelector
-      : desktopTopicSelector;
-    const topicListItemOptions = isMobileWidth
-      ? mobileTopicListItemOptions
-      : desktopTopicListItemOptions;
-    const deleteTopicButton = isMobileWidth
-      ? mobileDeleteTopicButton
-      : desktopDeleteTopicButton;
-
-    await this.page.waitForSelector(topicListItemSelector);
-
-    const topics = await this.page.$$(topicListItemSelector);
-    for (let topic of topics) {
-      const topicNameElement = await topic.$(topicSelector);
-      if (topicNameElement) {
-        const name: string = await (
-          await topicNameElement.getProperty('textContent')
-        ).jsonValue();
-
-        if (name.trim() === topicName) {
-          await this.page.waitForSelector(topicListItemOptions);
-          const editBox = await topic.$(topicListItemOptions);
-          if (editBox) {
-            await this.waitForElementToBeClickable(editBox);
-            await editBox.click();
-          } else {
-            throw new Error('Edit button not found');
-          }
-
-          const deleteButton = await topic.$(deleteTopicButton);
-          if (deleteButton) {
-            throw new Error('Delete button is available');
-          }
-        }
-      }
-    }
-    showMessage('Delete button is not available in the topic');
-  }
-
-  /**
-   * This function verifies the absence of the delete skill button for a given skill.
-   * @param {string} skillName - The name of the skill to check.
-   */
-  async verifyAbsenceOfDeleteSkillButtonInSkill(
-    skillName: string
-  ): Promise<void> {
-    await this.goto(topicAndSkillsDashboardUrl);
-
-    const isMobileWidth = this.isViewportAtMobileWidth();
-    const skillSelector = isMobileWidth
-      ? mobileSkillSelector
-      : desktopSkillSelector;
-    const skillListItemSelector = isMobileWidth
-      ? mobileSkillListItemSelector
-      : desktopSkillListItemSelector;
-    const skillListItemOptions = isMobileWidth
-      ? mobileSkillListItemOptions
-      : desktopSkillListItemOptions;
-    const deleteSkillButton = isMobileWidth
-      ? mobileDeleteSkillButton
-      : desktopDeleteSkillButton;
-
-    await this.page.waitForSelector(skillsTab, {visible: true});
-    await this.navigateToSkillTab();
-    await this.waitForPageToFullyLoad();
-    await this.page.waitForSelector(skillListItemSelector, {visible: true});
-
-    const skills = await this.page.$$(skillListItemSelector);
-    for (let skill of skills) {
-      const skillNameElement = await skill.$(skillSelector);
-      if (skillNameElement) {
-        const name: string = await (
-          await skillNameElement.getProperty('textContent')
-        ).jsonValue();
-
-        if (name.trim() === `${skillName}`) {
-          await this.page.waitForSelector(skillListItemOptions, {
-            visible: true,
-          });
-          const editBox = await skill.$(skillListItemOptions);
-          if (editBox) {
-            await editBox.click();
-          } else {
-            throw new Error('Edit button not found');
-          }
-
-          const deleteButton = await skill.$(deleteSkillButton);
-          if (deleteButton) {
-            throw new Error('Delete skill button is available');
-          }
-        }
-      }
-    }
-    showMessage('Delete button is not available in the skill');
-  }
->>>>>>> 5b6a2541
 }
 
 export let TopicManagerFactory = (): TopicManager => new TopicManager();