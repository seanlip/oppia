// Copyright 2024 The Oppia Authors. All Rights Reserved.
//
// Licensed under the Apache License, Version 2.0 (the "License");
// you may not use this file except in compliance with the License.
// You may obtain a copy of the License at
//
//      http://www.apache.org/licenses/LICENSE-2.0
//
// Unless required by applicable law or agreed to in writing, software
// distributed under the License is distributed on an "AS-IS" BASIS,
// WITHOUT WARRANTIES OR CONDITIONS OF ANY KIND, either express or implied.
// See the License for the specific language governing permissions and
// limitations under the License.

/**
 * @fileoverview Topic manager utility file.
 */

import puppeteer from 'puppeteer';
import {BaseUser} from '../common/puppeteer-utils';
import {showMessage} from '../common/show-message';
import testConstants from '../common/test-constants';

const curriculumAdminThumbnailImage =
  testConstants.data.curriculumAdminThumbnailImage;
const topicAndSkillsDashboardUrl = testConstants.URLs.TopicAndSkillsDashboard;

const modalDiv = 'div.modal-content';
const closeSaveModalButton = '.e2e-test-close-save-modal-button';

const chapterPhotoBoxButton =
  '.e2e-test-chapter-input-thumbnail .e2e-test-photo-button';

const topicsTab = 'a.e2e-test-topics-tab';
const desktopTopicSelector = 'a.e2e-test-topic-name';

const saveChangesMessageInput = 'textarea.e2e-test-commit-message-input';

const saveStoryButton = 'button.e2e-test-save-story-button';

const addChapterButton = 'button.e2e-test-add-chapter-button';
const chapterTitleField = 'input.e2e-test-new-chapter-title-field';
const chapterExplorationIdField = 'input.e2e-test-chapter-exploration-input';
const createChapterButton = 'button.e2e-test-confirm-chapter-creation-button';

const mobileOptionsSelector = '.e2e-test-mobile-options-base';
const mobileTopicSelector = 'div.e2e-test-mobile-topic-name a';

const mobileSaveStoryChangesButton =
  'div.navbar-mobile-options .e2e-test-mobile-save-changes';
const mobileAddChapterDropdown = '.e2e-test-mobile-add-chapter';

const subtopicReassignHeader = 'div.subtopic-reassign-header';
const addSubtopicButton = 'button.e2e-test-add-subtopic-button';
const subtopicTitleField = 'input.e2e-test-new-subtopic-title-field';
const subtopicUrlFragmentField =
  'input.e2e-test-new-subtopic-url-fragment-field';
const subtopicDescriptionEditorToggle = 'div.e2e-test-show-schema-editor';
const richTextAreaField = 'div.e2e-test-rte';
const subtopicPhotoBoxButton =
  '.e2e-test-subtopic-thumbnail .e2e-test-photo-button';
const photoUploadModal = 'edit-thumbnail-modal';
const uploadPhotoButton = 'button.e2e-test-photo-upload-submit';
const createSubtopicButton = '.e2e-test-confirm-subtopic-creation-button';

const mobileSaveTopicButton =
  'div.navbar-mobile-options .e2e-test-mobile-save-topic-button';
const saveTopicButton = 'button.e2e-test-save-topic-button';
const mobileStoryDropdown = '.e2e-test-story-dropdown';

const addStoryButton = 'button.e2e-test-create-story-button';
const storyTitleField = 'input.e2e-test-new-story-title-field';
const storyDescriptionField = 'textarea.e2e-test-new-story-description-field';
const storyUrlFragmentField = 'input.e2e-test-new-story-url-fragment-field';
const createStoryButton = 'button.e2e-test-confirm-story-creation-button';
const storyPhotoBoxButton =
  'oppia-create-new-story-modal .e2e-test-photo-button';
const storyMetaTagInput = '.e2e-test-story-meta-tag-content-field';
export class TopicManager extends BaseUser {
  /**
   * Navigate to the topic and skills dashboard page.
   */
  async navigateToTopicAndSkillsDashboardPage(): Promise<void> {
    await this.page.bringToFront();
    await this.page.waitForNetworkIdle();
    await this.goto(topicAndSkillsDashboardUrl);
  }

  /**
   * Open the topic editor page for a topic.
   */
  async openTopicEditor(topicName: string): Promise<void> {
    const topicNameSelector = this.isViewportAtMobileWidth()
      ? mobileTopicSelector
      : desktopTopicSelector;
    await this.navigateToTopicAndSkillsDashboardPage();
    await this.clickOn(topicsTab);
    await this.page.waitForSelector(topicNameSelector, {visible: true});

    await Promise.all([
      this.page.evaluate(
        (topicNameSelector, topicName) => {
          const topicDivs = Array.from(
            document.querySelectorAll(topicNameSelector)
          );
          const topicDivToSelect = topicDivs.find(
            element => element?.textContent.trim() === topicName
          ) as HTMLElement;
          if (topicDivToSelect) {
            topicDivToSelect.click();
          } else {
            throw new Error('Cannot open topic editor page.');
          }
        },
        topicNameSelector,
        topicName
      ),
      this.page.waitForNavigation(),
    ]);
  }

  /**
   * Save a story curriculum admin.
<<<<<<< HEAD
   */
  async saveStoryDraft(): Promise<void> {
    if (this.isViewportAtMobileWidth()) {
      await this.clickOn(mobileOptionsSelector);
      await this.clickOn(mobileSaveStoryChangesButton);
    } else {
      await this.clickOn(saveStoryButton);
    }
    await this.type(
      saveChangesMessageInput,
      'Test saving story as curriculum admin.'
    );
    await this.page.waitForSelector(`${closeSaveModalButton}:not([disabled])`);
    await this.clickOn(closeSaveModalButton);
    await this.page.waitForSelector(modalDiv, {hidden: true});
  }

  /**
   * Create a subtopic as a topic manager
   */
  async createSubtopicForTopic(
    title: string,
    urlFragment: string,
    topicName: string
  ): Promise<void> {
    await this.openTopicEditor(topicName);
    if (this.isViewportAtMobileWidth()) {
      await this.clickOn(subtopicReassignHeader);
    }
    await this.clickOn(addSubtopicButton);
    await this.type(subtopicTitleField, title);
    await this.type(subtopicUrlFragmentField, urlFragment);

    await this.clickOn(subtopicDescriptionEditorToggle);
    await this.page.waitForSelector(richTextAreaField, {visible: true});
    await this.type(
      richTextAreaField,
      `Subtopic creation description text for ${title}`
    );

    await this.clickOn(subtopicPhotoBoxButton);
    await this.page.waitForSelector(photoUploadModal, {visible: true});
    await this.uploadFile(curriculumAdminThumbnailImage);
    await this.page.waitForSelector(`${uploadPhotoButton}:not([disabled])`);
    await this.clickOn(uploadPhotoButton);

    await this.page.waitForSelector(photoUploadModal, {hidden: true});
    await this.clickOn(createSubtopicButton);
    await this.saveTopicDraft(topicName);
  }

  /**
   * Save a topic as a curriculum admin.
   */
  async saveTopicDraft(topicName: string): Promise<void> {
    await this.page.waitForSelector(modalDiv, {hidden: true});
    if (this.isViewportAtMobileWidth()) {
      await this.clickOn(mobileOptionsSelector);
      await this.clickOn(mobileSaveTopicButton);
      await this.page.waitForSelector('oppia-topic-editor-save-modal', {
        visible: true,
      });
      await this.type(
        saveChangesMessageInput,
        'Test saving topic as curriculum admin.'
      );
      await this.page.waitForSelector(
        `${closeSaveModalButton}:not([disabled])`
      );
      await this.clickOn(closeSaveModalButton);
      await this.page.waitForSelector('oppia-topic-editor-save-modal', {
        hidden: true,
      });
      await this.openTopicEditor(topicName);
    } else {
      await this.clickOn(saveTopicButton);
      await this.page.waitForSelector(modalDiv, {visible: true});
      await this.clickOn(closeSaveModalButton);
      await this.page.waitForSelector(modalDiv, {hidden: true});
    }
  }

  async verifySubtopicPresenceInTopic(
    topicName: string,
    subtopicName: string,
    isPresent: boolean
  ): Promise<void> {
    await this.openTopicEditor(topicName);

    const subtopicElements = await this.page.$$('.e2e-test-subtopic');
    const subtopicNames = await Promise.all(
      subtopicElements.map(element =>
        this.page.evaluate(el => el.textContent, element)
      )
    );

    const isSubtopicPresent = subtopicNames.includes(subtopicName);

    if (isPresent && !isSubtopicPresent) {
      throw new Error(
        `Expected subtopic '${subtopicName}' to be present in topic '${topicName}', but it was not found.`
      );
    }

    if (!isPresent && isSubtopicPresent) {
      throw new Error(
        `Expected subtopic '${subtopicName}' to be absent in topic '${topicName}', but it was found.`
      );
    }
  }

  /**
   * Add a story with a chapter to a certain topic.
   */
=======
   */
  async saveStoryDraft(): Promise<void> {
    if (this.isViewportAtMobileWidth()) {
      await this.clickOn(mobileOptionsSelector);
      await this.clickOn(mobileSaveStoryChangesButton);
    } else {
      await this.clickOn(saveStoryButton);
    }
    await this.type(
      saveChangesMessageInput,
      'Test saving story as curriculum admin.'
    );
    await this.page.waitForSelector(`${closeSaveModalButton}:not([disabled])`);
    await this.clickOn(closeSaveModalButton);
    await this.page.waitForSelector(modalDiv, {hidden: true});
  }

  /**
   * Create a subtopic as a topic manager
   */
  async createSubtopicForTopic(
    title: string,
    urlFragment: string,
    topicName: string
  ): Promise<void> {
    await this.openTopicEditor(topicName);
    if (this.isViewportAtMobileWidth()) {
      await this.clickOn(subtopicReassignHeader);
    }
    await this.clickOn(addSubtopicButton);
    await this.type(subtopicTitleField, title);
    await this.type(subtopicUrlFragmentField, urlFragment);

    await this.clickOn(subtopicDescriptionEditorToggle);
    await this.page.waitForSelector(richTextAreaField, {visible: true});
    await this.type(
      richTextAreaField,
      `Subtopic creation description text for ${title}`
    );

    await this.clickOn(subtopicPhotoBoxButton);
    await this.page.waitForSelector(photoUploadModal, {visible: true});
    await this.uploadFile(curriculumAdminThumbnailImage);
    await this.page.waitForSelector(`${uploadPhotoButton}:not([disabled])`);
    await this.clickOn(uploadPhotoButton);

    await this.page.waitForSelector(photoUploadModal, {hidden: true});
    await this.clickOn(createSubtopicButton);
    await this.saveTopicDraft(topicName);
  }

  /**
   * Save a topic as a curriculum admin.
   */
  async saveTopicDraft(topicName: string): Promise<void> {
    await this.page.waitForSelector(modalDiv, {hidden: true});
    if (this.isViewportAtMobileWidth()) {
      await this.clickOn(mobileOptionsSelector);
      await this.clickOn(mobileSaveTopicButton);
      await this.page.waitForSelector('oppia-topic-editor-save-modal', {
        visible: true,
      });
      await this.type(
        saveChangesMessageInput,
        'Test saving topic as curriculum admin.'
      );
      await this.page.waitForSelector(
        `${closeSaveModalButton}:not([disabled])`
      );
      await this.clickOn(closeSaveModalButton);
      await this.page.waitForSelector('oppia-topic-editor-save-modal', {
        hidden: true,
      });
      await this.openTopicEditor(topicName);
    } else {
      await this.clickOn(saveTopicButton);
      await this.page.waitForSelector(modalDiv, {visible: true});
      await this.clickOn(closeSaveModalButton);
      await this.page.waitForSelector(modalDiv, {hidden: true});
    }
  }

  async verifySubtopicPresenceInTopic(
    topicName: string,
    subtopicName: string,
    isPresent: boolean
  ): Promise<void> {
    await this.openTopicEditor(topicName);

    const subtopicElements = await this.page.$$('.e2e-test-subtopic');
    const subtopicNames = await Promise.all(
      subtopicElements.map(element =>
        this.page.evaluate(el => el.textContent, element)
      )
    );

    const isSubtopicPresent = subtopicNames.includes(subtopicName);

    if (isPresent && !isSubtopicPresent) {
      throw new Error(
        `Expected subtopic '${subtopicName}' to be present in topic '${topicName}', but it was not found.`
      );
    }

    if (!isPresent && isSubtopicPresent) {
      throw new Error(
        `Expected subtopic '${subtopicName}' to be absent in topic '${topicName}', but it was found.`
      );
    }
  }

  /**
   * Add a story with a chapter to a certain topic.
   */
>>>>>>> 3e3dd578
  async addStoryWithChapterToTopic(
    topicName: string,
    storyTitle: string,
    explorationId: string,
    chapterTitle: string
  ): Promise<void> {
    const storyUrlFragment = storyTitle.replace(/\s+/g, '-').toLowerCase();

    await this.openTopicEditor(topicName);
    if (this.isViewportAtMobileWidth()) {
      await this.clickOn(mobileStoryDropdown);
    }
    await this.clickOn(addStoryButton);
    await this.type(storyTitleField, storyTitle);
    await this.type(storyUrlFragmentField, storyUrlFragment);
    await this.type(
      storyDescriptionField,
      `Story creation description for ${storyTitle}.`
    );

    await this.clickOn(storyPhotoBoxButton);
    await this.uploadFile(curriculumAdminThumbnailImage);
    await this.page.waitForSelector(`${uploadPhotoButton}:not([disabled])`);
    await this.clickOn(uploadPhotoButton);

    await this.page.waitForSelector(photoUploadModal, {hidden: true});
    await this.clickOn(createStoryButton);

    await this.page.waitForSelector(storyMetaTagInput);
    await this.page.focus(storyMetaTagInput);
    await this.page.type(storyMetaTagInput, 'meta');
    await this.page.keyboard.press('Tab');

    await this.createChapter(explorationId, chapterTitle);
    await this.saveStoryDraft();
  }

  /**
   * Create a chapter for a certain story.
   */
  async createChapter(
    explorationId: string,
    chapterTitle: string
  ): Promise<void> {
    if (this.isViewportAtMobileWidth()) {
      await this.clickOn(mobileAddChapterDropdown);
    }
    await this.clickOn(addChapterButton);
    await this.type(chapterTitleField, chapterTitle);
    await this.type(chapterExplorationIdField, explorationId);

    await this.clickOn(chapterPhotoBoxButton);
    await this.uploadFile(curriculumAdminThumbnailImage);
    await this.page.waitForSelector(`${uploadPhotoButton}:not([disabled])`);
    await this.clickOn(uploadPhotoButton);

    await this.page.waitForSelector(photoUploadModal, {hidden: true});
    await this.clickOn(createChapterButton);
    await this.page.waitForSelector(modalDiv, {hidden: true});
  }

  async verifyChapterPresenceInStory(
    storyTitle: string,
    chapterTitle: string,
    isPresent: boolean
  ): Promise<void> {
    await this.openTopicEditor(storyTitle);
    await this.clickOn(storyTitle);

    const chapterElements = await this.page.$$('.e2e-test-chapter-title');
    const chapterTitles = await Promise.all(
      chapterElements.map(element =>
        this.page.evaluate(el => el.textContent, element)
      )
    );

    const isChapterPresent = chapterTitles.includes(chapterTitle);

    if (isPresent && !isChapterPresent) {
      throw new Error(
        `Expected chapter '${chapterTitle}' to be present in story '${storyTitle}', but it was not found.`
      );
    }

    if (!isPresent && isChapterPresent) {
      throw new Error(
        `Expected chapter '${chapterTitle}' to be absent in story '${storyTitle}', but it was found.`
      );
    }
    showMessage('Chapter is present in the story');
  }

  async verifyStoryPresenceInTopic(
    topicName: string,
    storyTitle: string,
    isPresent: boolean
  ): Promise<void> {
    await this.openTopicEditor(topicName);

    const storyElements = await this.page.$$('.e2e-test-story-title');
    const storyTitles = await Promise.all(
      storyElements.map(element =>
        this.page.evaluate(el => el.textContent, element)
      )
    );

    const isStoryPresent = storyTitles.includes(storyTitle);

    if (isPresent && !isStoryPresent) {
      throw new Error(
        `Expected story '${storyTitle}' to be present in topic '${topicName}', but it was not found.`
      );
    }

    if (!isPresent && isStoryPresent) {
      throw new Error(
        `Expected story '${storyTitle}' to be absent in topic '${topicName}', but it was found.`
      );
    }
    showMessage('Story is present in the topic');
  }

  async deleteChapterFromStory(storyName: string, chapterTitle: string) {
    await this.openTopicEditor(storyName);
    await this.clickOn(storyName);

    const chapterElements = await this.page.$$('.e2e-test-chapter-title');
    let chapterElement: puppeteer.ElementHandle<Element> | null = null;
    for (const element of chapterElements) {
      const title = await this.page.evaluate(el => el.textContent, element);
      if (title === chapterTitle) {
        chapterElement = element;
        break;
      }
    }

    if (!chapterElement) {
      throw new Error(`Chapter with title ${chapterTitle} not found.`);
    }

    const editOptionsButton = await chapterElement.$('.e2e-test-edit-options');
    if (!editOptionsButton) {
      throw new Error('Edit options button not found.');
    }

    await editOptionsButton.click();
    await this.page.waitForSelector('.chapter-option-box', {visible: true});
    await this.clickOn('.chapter-option-box');

    await this.page.waitForSelector('.e2e-test-confirm-delete-chapter-button', {
      visible: true,
    });
    await this.clickOn('.e2e-test-confirm-delete-chapter-button');
    await this.page.waitForSelector('.e2e-test-chapter-title', {hidden: true});
  }

  async deleteStoryFromTopic(topicName: string, storyTitle: string) {
    await this.openTopicEditor(topicName);
    const storyElements = await this.page.$$('.e2e-test-story-list-item');

    let storyElement: puppeteer.ElementHandle<Element> | null = null;

    for (const element of storyElements) {
      const titleElement = await element.$('.e2e-test-story-title');
      if (!titleElement) {
        continue;
      }
      const title = await this.page.evaluate(
        el => el.textContent,
        titleElement
      );
      if (title === storyTitle) {
        storyElement = element;
        break;
      }
    }

    if (!storyElement) {
      throw new Error(`Story with title ${storyTitle} not found.`);
    }

    const deleteButton = await storyElement.$('.e2e-test-delete-story-button');
    if (!deleteButton) {
      throw new Error('Delete button not found.');
    }

    await deleteButton.click();

    const confirmDeleteButton = await this.page.$(
      '.e2e-test-confirm-story-deletion-button'
    );
    if (!confirmDeleteButton) {
      throw new Error('Confirm delete button not found.');
    }

    await confirmDeleteButton.click();
  }

  async deleteSubtopicFromTopic(topicName: string, subtopicName: string) {
    await this.openTopicEditor(topicName);
    const subtopicElements = await this.page.$$('.subtopic-name-header');

    let subtopicElement: puppeteer.ElementHandle<Element> | null = null;

    for (const element of subtopicElements) {
      const titleElement = await element.$('.e2e-test-subtopic');
      if (!titleElement) {
        continue;
      }
      const title = await this.page.evaluate(
        el => el.textContent,
        titleElement
      );
      if (title === subtopicName) {
        subtopicElement = element;
        break;
      }
    }

    if (!subtopicElement) {
      throw new Error(`Subtopic with title ${subtopicName} not found.`);
    }

    const showOptionsButton = await subtopicElement.$(
      '.e2e-test-show-subtopic-options'
    );
    if (!showOptionsButton) {
      throw new Error('Show options button not found.');
    }

    await showOptionsButton.click();

    const deleteButton = await this.page.$('.e2e-test-delete-subtopic-button');
    if (!deleteButton) {
      throw new Error('Delete button not found.');
    }

    await deleteButton.click();
  }

  /**
   * Filters topics by status.
   * @param {string} status - The status to filter by.
   */
  async filterTopicsByStatus(status: string): Promise<void> {
    await this.selectOption('.e2e-test-select-status-dropdown', status);
  }

  /**
   * Filters topics by classroom.
   * @param {string} classroom - The classroom to filter by.
   */
  async filterTopicsByClassroom(classroom: string): Promise<void> {
    await this.selectOption('.e2e-test-select-classroom-dropdown', classroom);
  }

  /**
   * Filters topics by keyword.
   * @param {string} keyword - The keyword to filter by.
   */
  async filterTopicsByKeyword(keyword: string): Promise<void> {
    await this.selectOption('.e2e-test-select-keyword-dropdown', keyword);
  }

  /**
   * Sorts topics by a given option.
   * @param {string} sortOption - The option to sort by.
   */
  async sortTopics(sortOption: string): Promise<void> {
    await this.selectOption('.e2e-test-select-sort-dropdown', sortOption);
  }

  /**
   * Selects an option from a dropdown.
   * @param {string} selector - The CSS selector for the dropdown.
   * @param {string} optionText - The text of the option to select.
   */
  private async selectOption(
    selector: string,
    optionText: string
  ): Promise<void> {
    await this.clickOn(selector);
    await this.page.waitForSelector('.mat-option-text');
    await this.clickOn(`.mat-option-text:contains(${optionText})`);
  }

  /**
   * Checks if the filtered topics match the expected topics.
   * @param {string[]} expectedTopics - The expected topics.
   */
  async expectFilteredTopics(expectedTopics: string[]): Promise<void> {
    const topicElements = await this.page.$$('.e2e-test-topic-name');
    const topicNames = await Promise.all(
      topicElements.map(element =>
        this.page.evaluate(el => el.textContent, element)
      )
    );

    const missingTopics = expectedTopics.filter(
      topic => !topicNames.includes(topic)
    );

    if (missingTopics.length > 0) {
      throw new Error(
        `Expected topics ${missingTopics.join(', ')} to be present, but they were not found.`
      );
    }

    showMessage('Filtered topics match the expected topics.');
  }

  /**
   * Checks if the topics are in the expected order.
   * @param {string[]} expectedOrder - The expected order of topics.
   */
  async expectTopicsInOrder(expectedOrder: string[]): Promise<void> {
    const topicElements = await this.page.$$('.e2e-test-topic-name');
    const topicNames = await Promise.all(
      topicElements.map(element =>
        this.page.evaluate(el => el.textContent, element)
      )
    );

    if (!topicNames.every((name, index) => name === expectedOrder[index])) {
      throw new Error('Topics are not in the expected order.');
    }

    showMessage('Topics are in the expected order.');
  }

  /**
   * Adjusts the paginator to show a certain number of items per page.
   * @param {number} itemsPerPage - The number of items to show per page.
   */
  async adjustPaginatorToShowItemsPerPage(itemsPerPage: number): Promise<void> {
    await this.selectOption(
      '.e2e-test-select-items-per-page-dropdown',
      itemsPerPage.toString()
    );
    showMessage(`Paginator adjusted to show ${itemsPerPage} items per page.`);
  }

  async checkIfPageChangesAfterClickingNext(
    shouldChange: boolean
  ): Promise<void> {
    const initialTopic = await this.page.$eval(
      '.e2e-test-topic-name',
      topic => topic.textContent
    );
    await this.clickOn('.e2e-test-next-page-button');
    const finalTopic = await this.page.$eval(
      '.e2e-test-topic-name',
      topic => topic.textContent
    );

    if (shouldChange && initialTopic === finalTopic) {
      throw new Error(
        'Expected the page to change when clicking the next page button, but it did not.'
      );
    } else if (!shouldChange && initialTopic !== finalTopic) {
      throw new Error(
        'Expected the page not to change when clicking the next page button, but it did.'
      );
    }
    showMessage(
      'Page changes as expected after clicking the next page button.'
    );
  }

  /**
   * Filters skills by status.
   * @param {string} status - The status to filter by.
   */
  async filterSkillsByStatus(status: string): Promise<void> {
    await this.clickOn('.e2e-test-select-skill-status-dropdown');
    await this.clickOn(`option[value="${status}"]`);
  }

  /**
   * Filters skills by classroom.
   * @param {string} classroom - The classroom to filter by.
   */
  async filterSkillsByClassroom(classroom: string): Promise<void> {
    await this.clickOn('.e2e-test-select-classroom-dropdown');
    await this.clickOn(`option[value="${classroom}"]`);
  }

  /**
   * Filters skills by keyword.
   * @param {string} keyword - The keyword to filter by.
   */
  async filterSkillsByKeyword(keyword: string): Promise<void> {
    await this.clickOn('.e2e-test-select-keyword-dropdown');
    await this.page.type('.e2e-test-select-keyword-dropdown', keyword);
    await this.page.keyboard.press('Enter');
  }

  /**
   * Sorts skills by a given option.
   * @param {string} sortOption - The option to sort by.
   */
  async sortSkills(sortOption: string): Promise<void> {
    await this.clickOn('.e2e-test-select-sort-dropdown');
    await this.clickOn(`option[value="${sortOption}"]`);
  }

  /**
   * Expects the filtered skills to match the provided list.
   * @param {string[]} expectedSkills - The expected list of skills.
   * @returns {Promise<void>}
   */
  async expectFilteredSkills(expectedSkills: string[]): Promise<void> {
<<<<<<< HEAD
    const skillElements = await this.page.$$('.e2e-test-skill-description');
=======
    const skillDescriptionSelector = '.e2e-test-skill-description';
    await this.page.waitForSelector(skillDescriptionSelector);

    const skillElements = await this.page.$$(skillDescriptionSelector);
>>>>>>> 3e3dd578
    const skillDescriptions = await Promise.all(
      skillElements.map(element =>
        this.page.evaluate(el => el.textContent, element)
      )
    );

    const missingSkills = expectedSkills.filter(
      skill => !skillDescriptions.includes(skill)
    );

    if (missingSkills.length > 0) {
      throw new Error(
        `Expected skills ${missingSkills.join(', ')} to be present, but they were not found.`
      );
    }

    showMessage('Filtered skills match the expected skills.');
  }

  /**
   * Expects the skills to be in a certain order.
   * @param {string[]} expectedOrder - The expected order of skills.
   */
  async expectSkillsInOrder(expectedOrder: string[]): Promise<void> {
<<<<<<< HEAD
    const skillElements = await this.page.$$('.e2e-test-skill-description');
=======
    const skillDescriptionSelector = '.e2e-test-skill-description';
    await this.page.waitForSelector(skillDescriptionSelector);

    const skillElements = await this.page.$$(skillDescriptionSelector);
>>>>>>> 3e3dd578
    const skillDescriptions = await Promise.all(
      skillElements.map(element =>
        this.page.evaluate(el => el.textContent, element)
      )
    );

    if (
      !skillDescriptions.every((name, index) => name === expectedOrder[index])
    ) {
      throw new Error('Skills are not in the expected order.');
    }

    showMessage('Skills are in the expected order.');
  }

<<<<<<< HEAD
  async checkIfSkillPageChangesAfterClickingNext(
    shouldChange: boolean
  ): Promise<void> {
    const initialSkill = await this.page.$eval(
      '.e2e-test-skill-description',
      skill => skill.textContent
    );
    await this.clickOn('.e2e-test-next-page-button');
    const finalSkill = await this.page.$eval(
      '.e2e-test-skill-description',
      skill => skill.textContent
    );
=======
  /**
   * Checks if the skill page changes after clicking the 'Next' button.
   * @param {boolean} shouldChange - Indicates whether the page is expected to change.
   */
  async checkIfSkillPageChangesAfterClickingNext(
    shouldChange: boolean
  ): Promise<void> {
    const skillDescriptionContainer = '.e2e-test-skill-description';
    const nextPageButton = '.e2e-test-next-page-button';

    await this.page.waitForSelector(skillDescriptionContainer);

    const initialSkill = await this.page.$eval(
      skillDescriptionContainer,
      skill => skill.textContent
    );

    await this.page.waitForSelector(nextPageButton);
    await this.page.click(nextPageButton);

    await this.page.waitForSelector(skillDescriptionContainer);

    const finalSkill = await this.page.$eval(
      skillDescriptionContainer,
      skill => skill.textContent
    );

>>>>>>> 3e3dd578
    if (shouldChange && initialSkill === finalSkill) {
      throw new Error(
        'Expected the page to change when clicking the next page button, but it did not.'
      );
    } else if (!shouldChange && initialSkill !== finalSkill) {
      throw new Error(
        'Expected the page not to change when clicking the next page button, but it did.'
      );
    }
  }
}

export let TopicManagerFactory = (): TopicManager => new TopicManager();<|MERGE_RESOLUTION|>--- conflicted
+++ resolved
@@ -121,7 +121,6 @@
 
   /**
    * Save a story curriculum admin.
-<<<<<<< HEAD
    */
   async saveStoryDraft(): Promise<void> {
     if (this.isViewportAtMobileWidth()) {
@@ -236,122 +235,6 @@
   /**
    * Add a story with a chapter to a certain topic.
    */
-=======
-   */
-  async saveStoryDraft(): Promise<void> {
-    if (this.isViewportAtMobileWidth()) {
-      await this.clickOn(mobileOptionsSelector);
-      await this.clickOn(mobileSaveStoryChangesButton);
-    } else {
-      await this.clickOn(saveStoryButton);
-    }
-    await this.type(
-      saveChangesMessageInput,
-      'Test saving story as curriculum admin.'
-    );
-    await this.page.waitForSelector(`${closeSaveModalButton}:not([disabled])`);
-    await this.clickOn(closeSaveModalButton);
-    await this.page.waitForSelector(modalDiv, {hidden: true});
-  }
-
-  /**
-   * Create a subtopic as a topic manager
-   */
-  async createSubtopicForTopic(
-    title: string,
-    urlFragment: string,
-    topicName: string
-  ): Promise<void> {
-    await this.openTopicEditor(topicName);
-    if (this.isViewportAtMobileWidth()) {
-      await this.clickOn(subtopicReassignHeader);
-    }
-    await this.clickOn(addSubtopicButton);
-    await this.type(subtopicTitleField, title);
-    await this.type(subtopicUrlFragmentField, urlFragment);
-
-    await this.clickOn(subtopicDescriptionEditorToggle);
-    await this.page.waitForSelector(richTextAreaField, {visible: true});
-    await this.type(
-      richTextAreaField,
-      `Subtopic creation description text for ${title}`
-    );
-
-    await this.clickOn(subtopicPhotoBoxButton);
-    await this.page.waitForSelector(photoUploadModal, {visible: true});
-    await this.uploadFile(curriculumAdminThumbnailImage);
-    await this.page.waitForSelector(`${uploadPhotoButton}:not([disabled])`);
-    await this.clickOn(uploadPhotoButton);
-
-    await this.page.waitForSelector(photoUploadModal, {hidden: true});
-    await this.clickOn(createSubtopicButton);
-    await this.saveTopicDraft(topicName);
-  }
-
-  /**
-   * Save a topic as a curriculum admin.
-   */
-  async saveTopicDraft(topicName: string): Promise<void> {
-    await this.page.waitForSelector(modalDiv, {hidden: true});
-    if (this.isViewportAtMobileWidth()) {
-      await this.clickOn(mobileOptionsSelector);
-      await this.clickOn(mobileSaveTopicButton);
-      await this.page.waitForSelector('oppia-topic-editor-save-modal', {
-        visible: true,
-      });
-      await this.type(
-        saveChangesMessageInput,
-        'Test saving topic as curriculum admin.'
-      );
-      await this.page.waitForSelector(
-        `${closeSaveModalButton}:not([disabled])`
-      );
-      await this.clickOn(closeSaveModalButton);
-      await this.page.waitForSelector('oppia-topic-editor-save-modal', {
-        hidden: true,
-      });
-      await this.openTopicEditor(topicName);
-    } else {
-      await this.clickOn(saveTopicButton);
-      await this.page.waitForSelector(modalDiv, {visible: true});
-      await this.clickOn(closeSaveModalButton);
-      await this.page.waitForSelector(modalDiv, {hidden: true});
-    }
-  }
-
-  async verifySubtopicPresenceInTopic(
-    topicName: string,
-    subtopicName: string,
-    isPresent: boolean
-  ): Promise<void> {
-    await this.openTopicEditor(topicName);
-
-    const subtopicElements = await this.page.$$('.e2e-test-subtopic');
-    const subtopicNames = await Promise.all(
-      subtopicElements.map(element =>
-        this.page.evaluate(el => el.textContent, element)
-      )
-    );
-
-    const isSubtopicPresent = subtopicNames.includes(subtopicName);
-
-    if (isPresent && !isSubtopicPresent) {
-      throw new Error(
-        `Expected subtopic '${subtopicName}' to be present in topic '${topicName}', but it was not found.`
-      );
-    }
-
-    if (!isPresent && isSubtopicPresent) {
-      throw new Error(
-        `Expected subtopic '${subtopicName}' to be absent in topic '${topicName}', but it was found.`
-      );
-    }
-  }
-
-  /**
-   * Add a story with a chapter to a certain topic.
-   */
->>>>>>> 3e3dd578
   async addStoryWithChapterToTopic(
     topicName: string,
     storyTitle: string,
@@ -764,14 +647,10 @@
    * @returns {Promise<void>}
    */
   async expectFilteredSkills(expectedSkills: string[]): Promise<void> {
-<<<<<<< HEAD
-    const skillElements = await this.page.$$('.e2e-test-skill-description');
-=======
     const skillDescriptionSelector = '.e2e-test-skill-description';
     await this.page.waitForSelector(skillDescriptionSelector);
 
     const skillElements = await this.page.$$(skillDescriptionSelector);
->>>>>>> 3e3dd578
     const skillDescriptions = await Promise.all(
       skillElements.map(element =>
         this.page.evaluate(el => el.textContent, element)
@@ -796,14 +675,10 @@
    * @param {string[]} expectedOrder - The expected order of skills.
    */
   async expectSkillsInOrder(expectedOrder: string[]): Promise<void> {
-<<<<<<< HEAD
-    const skillElements = await this.page.$$('.e2e-test-skill-description');
-=======
     const skillDescriptionSelector = '.e2e-test-skill-description';
     await this.page.waitForSelector(skillDescriptionSelector);
 
     const skillElements = await this.page.$$(skillDescriptionSelector);
->>>>>>> 3e3dd578
     const skillDescriptions = await Promise.all(
       skillElements.map(element =>
         this.page.evaluate(el => el.textContent, element)
@@ -819,20 +694,6 @@
     showMessage('Skills are in the expected order.');
   }
 
-<<<<<<< HEAD
-  async checkIfSkillPageChangesAfterClickingNext(
-    shouldChange: boolean
-  ): Promise<void> {
-    const initialSkill = await this.page.$eval(
-      '.e2e-test-skill-description',
-      skill => skill.textContent
-    );
-    await this.clickOn('.e2e-test-next-page-button');
-    const finalSkill = await this.page.$eval(
-      '.e2e-test-skill-description',
-      skill => skill.textContent
-    );
-=======
   /**
    * Checks if the skill page changes after clicking the 'Next' button.
    * @param {boolean} shouldChange - Indicates whether the page is expected to change.
@@ -860,7 +721,6 @@
       skill => skill.textContent
     );
 
->>>>>>> 3e3dd578
     if (shouldChange && initialSkill === finalSkill) {
       throw new Error(
         'Expected the page to change when clicking the next page button, but it did not.'
