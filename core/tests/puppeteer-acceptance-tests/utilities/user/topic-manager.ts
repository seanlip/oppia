--- conflicted
+++ resolved
@@ -30,12 +30,7 @@
 const closeSaveModalButton = '.e2e-test-close-save-modal-button';
 const saveChangesMessageInput = 'textarea.e2e-test-commit-message-input';
 
-<<<<<<< HEAD
-=======
 // Photo Upload Modal.
-const storyPhotoBoxButton =
-  'oppia-create-new-story-modal .e2e-test-photo-button';
->>>>>>> 10fde1fd
 const chapterPhotoBoxButton =
   '.e2e-test-chapter-input-thumbnail .e2e-test-photo-button';
 
@@ -64,67 +59,10 @@
 const mergeSkillsButtonMobile = '.e2e-test-mobile-merge-skills-button';
 const mergeSkillsButtonDesktop = '.e2e-test-merge-skills-button';
 
-<<<<<<< HEAD
-const saveChangesMessageInput = 'textarea.e2e-test-commit-message-input';
-
+// Story Creation Modal.
 const saveStoryButton = 'button.e2e-test-save-story-button';
-
-const addChapterButton = 'button.e2e-test-add-chapter-button';
-const chapterTitleField = 'input.e2e-test-new-chapter-title-field';
-const chapterExplorationIdField = 'input.e2e-test-chapter-exploration-input';
-const createChapterButton = 'button.e2e-test-confirm-chapter-creation-button';
-
-const mobileOptionsSelector = '.e2e-test-mobile-options-base';
-const mobileTopicSelector = 'div.e2e-test-mobile-topic-name a';
-
 const mobileSaveStoryChangesButton =
   'div.navbar-mobile-options .e2e-test-mobile-save-changes';
-const mobileAddChapterDropdown = '.e2e-test-mobile-add-chapter';
-
-const subtopicReassignHeader = 'div.subtopic-reassign-header';
-const addSubtopicButton = 'button.e2e-test-add-subtopic-button';
-const subtopicTitleField = 'input.e2e-test-new-subtopic-title-field';
-const subtopicUrlFragmentField =
-  'input.e2e-test-new-subtopic-url-fragment-field';
-const subtopicDescriptionEditorToggle = 'div.e2e-test-show-schema-editor';
-const richTextAreaField = 'div.e2e-test-rte';
-const subtopicPhotoBoxButton =
-  '.e2e-test-subtopic-thumbnail .e2e-test-photo-button';
-const photoUploadModal = 'edit-thumbnail-modal';
-const uploadPhotoButton = 'button.e2e-test-photo-upload-submit';
-const createSubtopicButton = '.e2e-test-confirm-subtopic-creation-button';
-
-const mobileSaveTopicButton =
-  'div.navbar-mobile-options .e2e-test-mobile-save-topic-button';
-const saveTopicButton = 'button.e2e-test-save-topic-button';
-const mobileStoryDropdown = '.e2e-test-story-dropdown';
-
-const addStoryButton = 'button.e2e-test-create-story-button';
-const storyTitleField = 'input.e2e-test-new-story-title-field';
-const storyDescriptionField = 'textarea.e2e-test-new-story-description-field';
-const storyUrlFragmentField = 'input.e2e-test-new-story-url-fragment-field';
-const createStoryButton = 'button.e2e-test-confirm-story-creation-button';
-const storyPhotoBoxButton =
-  'oppia-create-new-story-modal .e2e-test-photo-button';
-const storyMetaTagInput = '.e2e-test-story-meta-tag-content-field';
-=======
-// Story Creation Modal.
-const addStoryButton = 'button.e2e-test-create-story-button';
-const storyTitleField = 'input.e2e-test-new-story-title-field';
-const storyDescriptionField = 'textarea.e2e-test-new-story-description-field';
-const storyUrlFragmentField = 'input.e2e-test-new-story-url-fragment-field';
-const createStoryButton = 'button.e2e-test-confirm-story-creation-button';
-const saveStoryButton = 'button.e2e-test-save-story-button';
-const publishStoryButton = 'button.e2e-test-publish-story-button';
-const storyMetaTagInput = '.e2e-test-story-meta-tag-content-field';
-const unpublishStoryButton = 'button.e2e-test-unpublish-story-button';
-const mobileStoryDropdown = '.e2e-test-story-dropdown';
-const mobileSaveStoryChangesDropdown =
-  'div.navbar-mobile-options .e2e-test-mobile-changes-dropdown';
-const mobileSaveStoryChangesButton =
-  'div.navbar-mobile-options .e2e-test-mobile-save-changes';
-const mobilePublishStoryButton =
-  'div.navbar-mobile-options .e2e-test-mobile-publish-button';
 
 // Chapter Creation Modal.
 const addChapterButton = 'button.e2e-test-add-chapter-button';
@@ -154,7 +92,6 @@
 const mobilePreviewTab = '.e2e-test-mobile-preview-tab';
 const mobileSkillQuestionTab = '.e2e-test-mobile-questions-tab';
 
->>>>>>> 10fde1fd
 export class TopicManager extends BaseUser {
   /**
    * Navigate to the topic and skills dashboard page.
@@ -395,6 +332,15 @@
 
     await this.createChapter(explorationId, chapterTitle);
     await this.saveStoryDraft();
+    if (this.isViewportAtMobileWidth()) {
+      await this.clickOn(mobileSaveStoryChangesDropdown);
+      await this.page.waitForSelector(mobilePublishStoryButton);
+      await this.clickOn(mobilePublishStoryButton);
+    } else {
+      await this.page.waitForSelector(`${publishStoryButton}:not([disabled])`);
+      await this.clickOn(publishStoryButton);
+      await this.page.waitForSelector(unpublishStoryButton, {visible: true});
+    }
   }
 
   /**   * Create a chapter for a certain story.
@@ -420,419 +366,23 @@
     await this.page.waitForSelector(modalDiv, {hidden: true});
   }
 
-  async verifyChapterPresenceInStory(
-    storyTitle: string,
-    chapterTitle: string,
-    isPresent: boolean
-  ): Promise<void> {
-    await this.openTopicEditor(storyTitle);
-    await this.clickOn(storyTitle);
-
-    const chapterElements = await this.page.$$('.e2e-test-chapter-title');
-    const chapterTitles = await Promise.all(
-      chapterElements.map(element =>
-        this.page.evaluate(el => el.textContent, element)
-      )
-    );
-
-    const isChapterPresent = chapterTitles.includes(chapterTitle);
-
-    if (isPresent && !isChapterPresent) {
-      throw new Error(
-        `Expected chapter '${chapterTitle}' to be present in story '${storyTitle}', but it was not found.`
-      );
-    }
-
-    if (!isPresent && isChapterPresent) {
-      throw new Error(
-        `Expected chapter '${chapterTitle}' to be absent in story '${storyTitle}', but it was found.`
-      );
-    }
-    showMessage('Chapter is present in the story');
-  }
-
-  async verifyStoryPresenceInTopic(
-    topicName: string,
-    storyTitle: string,
-    isPresent: boolean
-  ): Promise<void> {
-    await this.openTopicEditor(topicName);
-
-    const storyElements = await this.page.$$('.e2e-test-story-title');
-    const storyTitles = await Promise.all(
-      storyElements.map(element =>
-        this.page.evaluate(el => el.textContent, element)
-      )
-    );
-
-    const isStoryPresent = storyTitles.includes(storyTitle);
-
-    if (isPresent && !isStoryPresent) {
-      throw new Error(
-        `Expected story '${storyTitle}' to be present in topic '${topicName}', but it was not found.`
-      );
-    }
-
-    if (!isPresent && isStoryPresent) {
-      throw new Error(
-        `Expected story '${storyTitle}' to be absent in topic '${topicName}', but it was found.`
-      );
-    }
-    showMessage('Story is present in the topic');
-  }
-
-  async deleteChapterFromStory(storyName: string, chapterTitle: string) {
-    await this.openTopicEditor(storyName);
-    await this.clickOn(storyName);
-
-    const chapterElements = await this.page.$$('.e2e-test-chapter-title');
-    let chapterElement: puppeteer.ElementHandle<Element> | null = null;
-    for (const element of chapterElements) {
-      const title = await this.page.evaluate(el => el.textContent, element);
-      if (title === chapterTitle) {
-        chapterElement = element;
-        break;
-      }
-    }
-
-    if (!chapterElement) {
-      throw new Error(`Chapter with title ${chapterTitle} not found.`);
-    }
-
-    const editOptionsButton = await chapterElement.$('.e2e-test-edit-options');
-    if (!editOptionsButton) {
-      throw new Error('Edit options button not found.');
-    }
-
-    await editOptionsButton.click();
-    await this.page.waitForSelector('.chapter-option-box', {visible: true});
-    await this.clickOn('.chapter-option-box');
-
-    await this.page.waitForSelector('.e2e-test-confirm-delete-chapter-button', {
-      visible: true,
-    });
-    await this.clickOn('.e2e-test-confirm-delete-chapter-button');
-    await this.page.waitForSelector('.e2e-test-chapter-title', {hidden: true});
-  }
-
-  async deleteStoryFromTopic(topicName: string, storyTitle: string) {
-    await this.openTopicEditor(topicName);
-    const storyElements = await this.page.$$('.e2e-test-story-list-item');
-
-    let storyElement: puppeteer.ElementHandle<Element> | null = null;
-
-    for (const element of storyElements) {
-      const titleElement = await element.$('.e2e-test-story-title');
-      if (!titleElement) {
-        continue;
-      }
-      const title = await this.page.evaluate(
-        el => el.textContent,
-        titleElement
-      );
-      if (title === storyTitle) {
-        storyElement = element;
-        break;
-      }
-    }
-
-    if (!storyElement) {
-      throw new Error(`Story with title ${storyTitle} not found.`);
-    }
-
-    const deleteButton = await storyElement.$('.e2e-test-delete-story-button');
-    if (!deleteButton) {
-      throw new Error('Delete button not found.');
-    }
-
-    await deleteButton.click();
-
-    const confirmDeleteButton = await this.page.$(
-      '.e2e-test-confirm-story-deletion-button'
-    );
-    if (!confirmDeleteButton) {
-      throw new Error('Confirm delete button not found.');
-    }
-
-    await confirmDeleteButton.click();
-  }
-
-  async deleteSubtopicFromTopic(topicName: string, subtopicName: string) {
-    await this.openTopicEditor(topicName);
-    const subtopicElements = await this.page.$$('.subtopic-name-header');
-
-    let subtopicElement: puppeteer.ElementHandle<Element> | null = null;
-
-    for (const element of subtopicElements) {
-      const titleElement = await element.$('.e2e-test-subtopic');
-      if (!titleElement) {
-        continue;
-      }
-      const title = await this.page.evaluate(
-        el => el.textContent,
-        titleElement
-      );
-      if (title === subtopicName) {
-        subtopicElement = element;
-        break;
-      }
-    }
-
-    if (!subtopicElement) {
-      throw new Error(`Subtopic with title ${subtopicName} not found.`);
-    }
-
-    const showOptionsButton = await subtopicElement.$(
-      '.e2e-test-show-subtopic-options'
-    );
-    if (!showOptionsButton) {
-      throw new Error('Show options button not found.');
-    }
-
-    await showOptionsButton.click();
-
-    const deleteButton = await this.page.$('.e2e-test-delete-subtopic-button');
-    if (!deleteButton) {
-      throw new Error('Delete button not found.');
-    }
-
-    await deleteButton.click();
-  }
-
-  /**
-   * Filters topics by status.
-   * @param {string} status - The status to filter by.
-   */
-  async filterTopicsByStatus(status: string): Promise<void> {
-    await this.selectOption('.e2e-test-select-status-dropdown', status);
-  }
-
-  /**
-   * Filters topics by classroom.
-   * @param {string} classroom - The classroom to filter by.
-   */
-  async filterTopicsByClassroom(classroom: string): Promise<void> {
-    await this.selectOption('.e2e-test-select-classroom-dropdown', classroom);
-  }
-
-  /**
-   * Filters topics by keyword.
-   * @param {string} keyword - The keyword to filter by.
-   */
-  async filterTopicsByKeyword(keyword: string): Promise<void> {
-    await this.selectOption('.e2e-test-select-keyword-dropdown', keyword);
-  }
-
-  /**
-   * Sorts topics by a given option.
-   * @param {string} sortOption - The option to sort by.
-   */
-  async sortTopics(sortOption: string): Promise<void> {
-    await this.selectOption('.e2e-test-select-sort-dropdown', sortOption);
-  }
-
-  /**
-   * Selects an option from a dropdown.
-   * @param {string} selector - The CSS selector for the dropdown.
-   * @param {string} optionText - The text of the option to select.
-   */
-  private async selectOption(
-    selector: string,
-    optionText: string
-  ): Promise<void> {
-    await this.clickOn(selector);
-    await this.page.waitForSelector('.mat-option-text');
-    await this.clickOn(`.mat-option-text:contains(${optionText})`);
-  }
-
-  /**
-   * Checks if the filtered topics match the expected topics.
-   * @param {string[]} expectedTopics - The expected topics.
-   */
-  async expectFilteredTopics(expectedTopics: string[]): Promise<void> {
-    const topicElements = await this.page.$$('.e2e-test-topic-name');
-    const topicNames = await Promise.all(
-      topicElements.map(element =>
-        this.page.evaluate(el => el.textContent, element)
-      )
-    );
-
-    const missingTopics = expectedTopics.filter(
-      topic => !topicNames.includes(topic)
-    );
-
-    if (missingTopics.length > 0) {
-      throw new Error(
-        `Expected topics ${missingTopics.join(', ')} to be present, but they were not found.`
-      );
-    }
-
-    showMessage('Filtered topics match the expected topics.');
-  }
-
-  /**
-   * Checks if the topics are in the expected order.
-   * @param {string[]} expectedOrder - The expected order of topics.
-   */
-  async expectTopicsInOrder(expectedOrder: string[]): Promise<void> {
-    const topicElements = await this.page.$$('.e2e-test-topic-name');
-    const topicNames = await Promise.all(
-      topicElements.map(element =>
-        this.page.evaluate(el => el.textContent, element)
-      )
-    );
-
-    if (!topicNames.every((name, index) => name === expectedOrder[index])) {
-      throw new Error('Topics are not in the expected order.');
-    }
-
-    showMessage('Topics are in the expected order.');
-  }
-
-  /**
-   * Adjusts the paginator to show a certain number of items per page.
-   * @param {number} itemsPerPage - The number of items to show per page.
-   */
-  async adjustPaginatorToShowItemsPerPage(itemsPerPage: number): Promise<void> {
-    await this.selectOption(
-      '.e2e-test-select-items-per-page-dropdown',
-      itemsPerPage.toString()
-    );
-    showMessage(`Paginator adjusted to show ${itemsPerPage} items per page.`);
-  }
-
-  async checkIfPageChangesAfterClickingNext(
-    shouldChange: boolean
-  ): Promise<void> {
-    const initialTopic = await this.page.$eval(
-      '.e2e-test-topic-name',
-      topic => topic.textContent
-    );
-    await this.clickOn('.e2e-test-next-page-button');
-    const finalTopic = await this.page.$eval(
-      '.e2e-test-topic-name',
-      topic => topic.textContent
-    );
-
-    if (shouldChange && initialTopic === finalTopic) {
-      throw new Error(
-        'Expected the page to change when clicking the next page button, but it did not.'
-      );
-    } else if (!shouldChange && initialTopic !== finalTopic) {
-      throw new Error(
-        'Expected the page not to change when clicking the next page button, but it did.'
-      );
-    }
-    showMessage(
-      'Page changes as expected after clicking the next page button.'
-    );
-  }
-
-  /**
-   * Filters skills by status.
-   * @param {string} status - The status to filter by.
-   */
-  async filterSkillsByStatus(status: string): Promise<void> {
-    await this.clickOn('.e2e-test-select-skill-status-dropdown');
-    await this.clickOn(`option[value="${status}"]`);
-  }
-
-  /**
-   * Filters skills by classroom.
-   * @param {string} classroom - The classroom to filter by.
-   */
-  async filterSkillsByClassroom(classroom: string): Promise<void> {
-    await this.clickOn('.e2e-test-select-classroom-dropdown');
-    await this.clickOn(`option[value="${classroom}"]`);
-  }
-
-  /**
-   * Filters skills by keyword.
-   * @param {string} keyword - The keyword to filter by.
-   */
-  async filterSkillsByKeyword(keyword: string): Promise<void> {
-    await this.clickOn('.e2e-test-select-keyword-dropdown');
-    await this.page.type('.e2e-test-select-keyword-dropdown', keyword);
-    await this.page.keyboard.press('Enter');
-  }
-
-  /**
-   * Sorts skills by a given option.
-   * @param {string} sortOption - The option to sort by.
-   */
-  async sortSkills(sortOption: string): Promise<void> {
-    await this.clickOn('.e2e-test-select-sort-dropdown');
-    await this.clickOn(`option[value="${sortOption}"]`);
-  }
-
-  /**
-   * Expects the filtered skills to match the provided list.
-   * @param {string[]} expectedSkills - The expected list of skills.
-   * @returns {Promise<void>}
-   */
-  async expectFilteredSkills(expectedSkills: string[]): Promise<void> {
-    const skillElements = await this.page.$$('.e2e-test-skill-description');
-    const skillDescriptions = await Promise.all(
-      skillElements.map(element =>
-        this.page.evaluate(el => el.textContent, element)
-      )
-    );
-
-    const missingSkills = expectedSkills.filter(
-      skill => !skillDescriptions.includes(skill)
-    );
-
-    if (missingSkills.length > 0) {
-      throw new Error(
-        `Expected skills ${missingSkills.join(', ')} to be present, but they were not found.`
-      );
-    }
-
-    showMessage('Filtered skills match the expected skills.');
-  }
-
-  /**
-   * Expects the skills to be in a certain order.
-   * @param {string[]} expectedOrder - The expected order of skills.
-   */
-  async expectSkillsInOrder(expectedOrder: string[]): Promise<void> {
-    const skillElements = await this.page.$$('.e2e-test-skill-description');
-    const skillDescriptions = await Promise.all(
-      skillElements.map(element =>
-        this.page.evaluate(el => el.textContent, element)
-      )
-    );
-
-    if (
-      !skillDescriptions.every((name, index) => name === expectedOrder[index])
-    ) {
-      throw new Error('Skills are not in the expected order.');
-    }
-
-    showMessage('Skills are in the expected order.');
-  }
-
-  async checkIfSkillPageChangesAfterClickingNext(
-    shouldChange: boolean
-  ): Promise<void> {
-    const initialSkill = await this.page.$eval(
-      '.e2e-test-skill-description',
-      skill => skill.textContent
-    );
-    await this.clickOn('.e2e-test-next-page-button');
-    const finalSkill = await this.page.$eval(
-      '.e2e-test-skill-description',
-      skill => skill.textContent
-    );
-    if (shouldChange && initialSkill === finalSkill) {
-      throw new Error(
-        'Expected the page to change when clicking the next page button, but it did not.'
-      );
-    } else if (!shouldChange && initialSkill !== finalSkill) {
-      throw new Error(
-        'Expected the page not to change when clicking the next page button, but it did.'
-      );
-    }
+  /**
+   * Save a story as a curriculum admin.
+   */
+  async saveStoryDraft(): Promise<void> {
+    if (this.isViewportAtMobileWidth()) {
+      await this.clickOn(mobileOptionsSelector);
+      await this.clickOn(mobileSaveStoryChangesButton);
+    } else {
+      await this.clickOn(saveStoryButton);
+    }
+    await this.type(
+      saveChangesMessageInput,
+      'Test saving story as curriculum admin.'
+    );
+    await this.page.waitForSelector(`${closeSaveModalButton}:not([disabled])`);
+    await this.clickOn(closeSaveModalButton);
+    await this.page.waitForSelector(modalDiv, {hidden: true});
   }
 
   /**
