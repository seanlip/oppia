--- conflicted
+++ resolved
@@ -42,6 +42,9 @@
   /**
    * Navigates to the Admin Page Activities Tab.
    */
+  /**
+   * Navigates to the Admin Page Activities Tab.
+   */
   async navigateToAdminPageActivitiesTab(): Promise<void> {
     await this.goto(AdminPageActivitiesTab);
   }
@@ -60,7 +63,6 @@
     await this.goto(topicsAndSkillsDashboardUrl);
   }
 
-<<<<<<< HEAD
   /**
    * Navigates to the blog page.
    */
@@ -75,8 +77,6 @@
     await this.goto(CommunityLibraryUrl);
   }
 
-=======
->>>>>>> 55e6ae7d
   /**
    * The function to assign a role to a user.
    */
@@ -287,10 +287,6 @@
     const reloadExplorationRows = await this.page.$$(
       reloadExplorationRowsSelector
     );
-<<<<<<< HEAD
-=======
-    console.log(reloadExplorationRows.length);
->>>>>>> 55e6ae7d
 
     for (let i = 0; i < reloadExplorationRows.length; i++) {
       const explorationNameElement = await reloadExplorationRows[i].$(
@@ -300,24 +296,14 @@
         element => element.innerText,
         explorationNameElement
       );
-<<<<<<< HEAD
 
       if (name === `${explorationName}`) {
-=======
-      console.log(name);
-
-      if (name === ` ${explorationName} `) {
->>>>>>> 55e6ae7d
         await reloadExplorationRows[i].waitForSelector(
           '.e2e-test-reload-exploration-button'
         );
         const reloadButton = await reloadExplorationRows[i].$(
           '.e2e-test-reload-exploration-button'
         );
-<<<<<<< HEAD
-=======
-        console.log('third');
->>>>>>> 55e6ae7d
 
         if (!reloadButton) {
           throw new Error(
@@ -327,20 +313,10 @@
         await this.waitForElementToBeClickable(reloadButton);
         await reloadButton.click();
         await this.page.waitForNetworkIdle();
-<<<<<<< HEAD
         showMessage(`Reloaded exploration ${explorationName}`);
         return;
       }
     }
-=======
-        await this.clickOn('OK');
-        return;
-      }
-    }
-
-    throw new Error(`Failed to find exploration "${explorationName}"`);
-  }
->>>>>>> 55e6ae7d
 
     throw new Error(`Failed to find exploration "${explorationName}"`);
   }
@@ -603,10 +579,6 @@
         element => element.textContent,
         activitiesTabElement
       );
-<<<<<<< HEAD
-=======
-
->>>>>>> 55e6ae7d
       const expectedText =
         "The 'Activities' tab is not available in the production environment.";
 
