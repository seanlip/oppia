// Copyright 2024 The Oppia Authors. All Rights Reserved.
//
// Licensed under the Apache License, Version 2.0 (the "License");
// you may not use this file except in compliance with the License.
// You may obtain a copy of the License at
//
//      http://www.apache.org/licenses/LICENSE-2.0
//
// Unless required by applicable law or agreed to in writing, software
// distributed under the License is distributed on an "AS-IS" BASIS,
// WITHOUT WARRANTIES OR CONDITIONS OF ANY KIND, either express or implied.
// See the License for the specific language governing permissions and
// limitations under the License.

/**
 * @fileoverview Logged-out users utility file.
 */

import puppeteer from 'puppeteer';
import {BaseUser} from '../common/puppeteer-utils';
import testConstants from '../common/test-constants';
import {showMessage} from '../common/show-message';

const aboutUrl = testConstants.URLs.About;
const blogPostUrlinPartnershipsPage =
  testConstants.URLs.BlogPostUrlInPartnershipsPage;
const creatorDashboardCreateModeUrl =
  testConstants.URLs.CreatorDashboardCreateMode;
const blogUrl = testConstants.URLs.Blog;
const ccLicenseUrl = testConstants.URLs.CCLicense;
const communityLibraryUrl = testConstants.URLs.CommunityLibrary;
const recentlyPublishedExplorationsPageUrl =
  testConstants.URLs.recentlyPublishedExplorations;
const splashPageUrl = testConstants.URLs.splash;
const contactUrl = testConstants.URLs.Contact;
const creatingAnExplorationUrl = testConstants.URLs.CreatingAnExploration;
const classroomsPageUrl = testConstants.URLs.ClassroomsPage;
const desktopWatchAVideoUrl = testConstants.URLs.DesktopExternalLinkWatchAVideo;
const donateUrl = testConstants.URLs.Donate;
const electromagnetismUrl = testConstants.URLs.Electromagnetism;
const embeddingAnExplorationUrl = testConstants.URLs.EmbeddingAnExploration;
const creatorGuidelinesUrl = testConstants.URLs.CreatorGuidelines;
const googleGroupsOppiaUrl = testConstants.URLs.GoogleGroups.Oppia;
const googleGroupsOppiaAnnouceUrl =
  testConstants.URLs.GoogleGroups.OppiaAnnounce;
const allAboutCookiesUrl = testConstants.URLs.ExternalLink.AboutCookies;
const googleAnalyticsPartnerPoliciesUrl =
  testConstants.URLs.GoogleAnalytics.PartnerPolicies;
const googleAnalyticsOptOutUrl = testConstants.URLs.GoogleAnalytics.OptOut;
const CreativeCommonsLegalCodeUrl =
  testConstants.URLs.ExternalLink.CreativeCommonsLegalCode;
const explorationDesignTipsUrl = testConstants.URLs.ExplorationDesignTips;
const googleSignUpUrl = testConstants.URLs.ExternalLink.GoogleSignUp;
const getStartedUrl = testConstants.URLs.GetStarted;
const homeUrl = testConstants.URLs.Home;
const mathClassroomUrl = testConstants.URLs.MathClassroom;
const mobileWatchAVideoUrl = testConstants.URLs.MobileExternalLinkWatchAVideo;
const OppiaAnnounceGoogleGroupUrl = testConstants.URLs.OppiaAnnounceGoogleGroup;
const partnershipsBrochureUrl = testConstants.URLs.PartnershipsBrochure;
const partnershipsFormInPortugueseUrl =
  testConstants.URLs.PartnershipsFormInPortuguese;
const partnershipsFormUrl = testConstants.URLs.PartnershipsForm;
const partnershipsUrl = testConstants.URLs.Partnerships;
const privacyPolicyUrl = testConstants.URLs.PrivacyPolicy;
const profilePageUrlPrefix = testConstants.URLs.ProfilePagePrefix;
const programmingWithCarlaUrl = testConstants.URLs.ProgrammingWithCarla;
const teachUrl = testConstants.URLs.Teach;
const termsUrl = testConstants.URLs.Terms;
const thanksForDonatingUrl = testConstants.URLs.DonateWithThanksModal;
const volunteerFormUrl = testConstants.URLs.VolunteerForm;
const volunteerUrl = testConstants.URLs.Volunteer;
const welcomeToOppiaUrl = testConstants.URLs.WelcomeToOppia;
const impactReportUrl = testConstants.URLs.ImpactReportUrl;

const navbarLearnTab = 'a.e2e-test-navbar-learn-menu';
const navbarLearnTabBasicMathematicsButton =
  'a.e2e-test-basic-mathematics-link';
const navbarAboutTab = 'a.e2e-test-navbar-about-menu';
const navbarAboutTabAboutButton = 'a.e2e-test-about-link';
const navbarAboutTabTeachButton = 'a.e2e-test-navbar-about-menu-teach-button';
const navbarAboutTabImpactReportButton =
  'a.e2e-test-navbar-impact-report-button';
const navbarGetInvolvedTab = 'a.e2e-test-navbar-get-involved-menu';
const navbarGetInvolvedTabSchoolAndOrganizationsButton =
  'a.e2e-test-navbar-get-involved-menu-school-and-organizations-button';
const navbarGetInvolvedTabVolunteerButton =
  'a.e2e-test-navbar-get-involved-menu-volunteer-button';
const navbarGetInvolvedTabDonateButton =
  'a.e2e-test-navbar-get-involved-menu-donate-button';
const navbarGetInvolvedTabContactUsButton =
  'a.e2e-test-navbar-get-involved-menu-contact-us-button';
const navbarDonateDesktopButton = 'a.e2e-test-navbar-donate-desktop-button';
const navbarDonateMobileButton = 'a.e2e-test-navbar-donate-mobile-button';

const footerAboutLink = 'a.e2e-test-footer-about-link';
const footerBlogLink = 'a.e2e-test-footer-blog-link';
const footerForumlink = 'a.e2e-test-footer-forum-link';
const footerGetStartedLink = 'a.e2e-test-get-started-link';
const footerTeachLink = 'a.e2e-test-teach-link';
const footerCreatorGuidelinesLink = 'a.e2e-test-creator-guidelines-link';
const footerTermsLink = 'a.e2e-test-terms-link';
const footerPrivacyPolicyLink = 'a.e2e-test-privacy-policy-link';
const footerCommunityLibraryLink = 'a.e2e-test-community-library-link';
const footerContactUsLink = 'a.e2e-test-contact-link';

const oppiaYouTubeLinkIcon = '.e2e-test-oppia-youtube-follow';
const oppiaFacebookLinkIcon = '.e2e-test-oppia-facebook-follow';
const oppiaInstagramLinkIcon = '.e2e-test-oppia-instagram-follow';
const oppiaTwitterLinkIcon = '.e2e-test-oppia-twitter-follow';
const oppiaGithubLinkIcon = '.e2e-test-oppia-github-follow';
const oppiaLinkedInLinkIcon = '.e2e-test-oppia-linkedin-follow';
const oppiaAndroidAppButton = '.e2e-test-oppia-android-app';

const watchAVideoButton =
  'a.e2e-test-thanks-for-donating-page-watch-a-video-button';
const readOurBlogButton =
  'a.e2e-test-thanks-for-donating-page-read-our-blog-button';
const dismissButton = 'i.e2e-test-thanks-for-donating-page-dismiss-button';
const thanksForDonatingClass = '.modal-open';
const donatePage = '.donate-content-container';

const mobileNavbarOpenSidebarButton = 'a.e2e-mobile-test-navbar-button';
const mobileSidebarBasicMathematicsButton =
  'a.e2e-mobile-test-mathematics-link';
const mobileSidebarAboutButton = 'a.e2e-mobile-test-sidebar-about-button';
const mobileSidebarTeachButton = 'a.e2e-mobile-test-sidebar-teach-button';
const mobileSidebarImpactReportButton =
  'a.e2e-mobile-test-sidebar-impact-report-button';
const mobileSidebarExpandAboutMenuButton =
  'div.e2e-mobile-test-sidebar-expand-about-menu';
const mobileSidebarExpandGetInvolvedMenuButton =
  'div.e2e-mobile-test-sidebar-expand-get-involved-menu';
const mobileSidebarGetInvolvedMenuPartnershipsButton =
  'a.e2e-mobile-test-sidebar-get-involved-menu-partnerships-button';
const carouselSlideSelector = '[data-test="mat-card-content"]';
const mobileSidebarGetInvolvedMenuVolunteerButton =
  'a.e2e-mobile-test-sidebar-get-involved-menu-volunteer-button';
const mobileSidevbarGetInvolvedMenuDonateButton =
  'a.e2e-mobile-test-sidebar-get-involved-menu-donate-button';
const mobileSidebarGetInvolvedMenuContactUsButton =
  'a.e2e-mobile-test-sidebar-get-involved-menu-contact-us-button';
const exploreLessonsButtonInTeachPage =
  '.e2e-test-teach-page-explore-lessons-button';
const partnerWithUsButtonAtTheTopOfPartnershipsPage =
  '.e2e-test-partnerships-page-partner-with-us-button-at-the-top';
const partnerWithUsButtonAtTheBottomOfPartnershipsPage =
  '.e2e-test-partnerships-page-partner-with-us-button-at-the-bottom';
const brochureButtonInPartnershipsPage =
  '.e2e-test-partnerships-page-brochure-button';
const readMoreStoriesButtonInPartnershipsPage =
  '.e2e-test-partnerships-page-partner-stories-button';
const readBlogPostDesktopButtonInPartnershipsPage =
  '.e2e-test-partnerships-page-blog-post-desktop-button';
const readBlogPostMobileButtonInPartnershipsPage =
  '.e2e-test-partnerships-page-blog-post-mobile-button';
const applyToVolunteerButtonAtTheTopOfVolunteerPage =
  '.e2e-test-volunteer-page-apply-to-volunteer-button-at-the-top';
const applyToVolunteerButtonAtTheBottomOfVolunteerPage =
  '.e2e-test-volunteer-page-apply-to-volunteer-button-at-the-bottom';
const donorBoxIframe = '.e2e-test-donate-page-iframe';
const languageDropdown = '.e2e-test-language-dropdown';
const volunteerWithOppiaDesktopButtonInAboutPage =
  '.e2e-test-about-page-desktop-volunteer-button';
const volunteerWithOppiaMobileButtonInAboutPage =
  '.e2e-test-about-page-mobile-volunteer-button';
const partnerWithUsDesktopButtonInAboutPage =
  '.e2e-test-about-page-desktop-partner-button';
const partnerWithUsMobileButtonInAboutPage =
  '.e2e-test-about-page-mobile-partner-button';
const donateDesktopButtonInAboutPage = '.e2e-test-donate-desktop-button';
const donateMobileButtonInAboutPage = '.e2e-test-donate-mobile-button';
const donorDesktopTabInAboutPage = '.e2e-test-about-page-donor-desktop-tab';
const donorMobileTabInAboutPage = '.e2e-test-about-page-donor-mobile-tab';
const partnerDesktopTabInAboutPage = '.e2e-test-about-page-partner-desktop-tab';
const partnerMobileTabInAboutPage = '.e2e-test-about-page-partner-mobile-tab';
const volunteerLearnMoreDesktopButtonInAboutPage =
  '.e2e-test-about-page-volunteer-learn-more-desktop-button';
const volunteerLearnMoreMobileButtonInAboutPage =
  '.e2e-test-about-page-volunteer-learn-more-mobile-button';
const partnerLearnMoreDesktopButtonInAboutPage =
  '.e2e-test-about-page-partner-learn-more-desktop-button';
const partnerLearnMoreMobileButtonInAboutPage =
  '.e2e-test-about-page-partner-learn-more-mobile-button';
const impactReportButtonInAboutPage =
  '.e2e-test-about-page-impact-report-button';

const subscribeButton = 'button.oppia-subscription-button';
const unsubscribeLabel = '.e2e-test-unsubscribe-label';
const explorationCard = '.e2e-test-exploration-dashboard-card';

const libraryExplorationsGroupSelector = '.oppia-library-group';

const privacyPolicyLinkInTermsPage = '.e2e-test-privacy-policy-link';
const ccLicenseLinkInTermsPage = '.e2e-test-cc-license-link';
const googleGroupSignUpLinkInTermsPage =
  '.e2e-test-oppia-announce-google-group-link';
const emailLinkSelector = '.oppia-contact-mail';
const mobileDonateButtonOnDonatePage = '.donate-modal-button';
const donateModalIframeSelector = '.e2e-test-donate-page-iframe';
const classroomNameHeading = '.e2e-test-classroom-name';
const errorPageHeading = '.e2e-test-error-page-heading';
const classroomTileContainer = '.oppia-classroom-tile-container';

const submitResponseToInteractionInput = 'oppia-interaction-display input';
const nextCardButton = '.e2e-test-next-card-button';
const nextCardArrowButton = '.e2e-test-next-button';
const submitAnswerButton = '.e2e-test-submit-answer-button';
const explorationCompletionToastMessage = '.e2e-test-lesson-completion-message';
const searchInputSelector = '.e2e-test-search-input';
const categoryFilterDropdownToggler = '.e2e-test-search-bar-dropdown-toggle';
const unselectedFilterOptionsSelector = '.e2e-test-deselected';
const selectedFilterOptionsSelector = '.e2e-test-selected';
const languageFilterDropdownToggler =
  '.oppia-search-bar-dropdown-toggle-button';
const lessonCardTitleSelector = '.e2e-test-exploration-tile-title';
const explorationTitleSelector = '.e2e-test-exp-summary-tile-title';
const explorationRatingSelector = '.e2e-test-exp-summary-tile-rating';
const desktopStoryTitleSelector = '.e2e-test-story-title-in-topic-page';
const mobileStoryTitleSelector = '.e2e-test-mobile-story-title';
const chapterTitleSelector = '.e2e-test-chapter-title';
const oppiaTopicTitleSelector = '.oppia-topic-title';
const topicPageLessonTabSelector = '.e2e-test-revision-tab-link';
const subTopicTitleInLessTabSelector = '.subtopic-title';
const reviewCardTitleSelector = '.oppia-subtopic-title';
const topicNameSelector = '.e2e-test-topic-name';
const loginPromptContainer = '.story-viewer-login-container';
const NavbarBackButton = '.oppia-navbar-back-button';
const lessonCardSelector = '.e2e-test-exploration-dashboard-card';
const nextLessonButton = '.e2e-test-next-lesson-button';
const feedbackPopupSelector = '.e2e-test-exploration-feedback-popup-link';
const feedbackTextarea = '.e2e-test-exploration-feedback-textarea';
const generateAttributionSelector = '.e2e-test-generate-attribution';
const attributionHtmlSectionSelector = '.attribution-html-section';
const attributionHtmlCodeSelector = '.attribution-html-code';
const attributionPrintTextSelector = '.attribution-print-text';
const shareExplorationButtonSelector = '.e2e-test-share-exploration-button';
const reportExplorationButtonSelector = '.e2e-test-report-exploration-button';
const rateOptionsSelector = '.conversation-skin-final-ratings';
const checkpointModalSelector = '.lesson-info-tooltip-add-ons';
const feedbackSelector = '.e2e-test-conversation-feedback-latest';
const previousCardButton = '.e2e-test-back-button';
const hintButtonSelector = '.e2e-test-view-hint';
const gotItButtonSelector = '.e2e-test-learner-got-it-button';
const responsesDropdownSelector = '.conversation-skin-responses-dropdown-text';
const responseSelector = 'oppia-interaction-display';
const closeLessonInfoTooltipSelector = '.e2e-test-close-lesson-info-tooltip';
const viewSolutionButton = '.e2e-test-view-solution';
const stateConversationContent = '.e2e-test-conversation-content';
const closeSolutionModalButton = '.e2e-test-learner-got-it-button';
const continueToSolutionButton = '.e2e-test-continue-to-solution-btn';
const closeAttributionModalButton = '.attribution-modal button';
const embedCodeSelector = '.oppia-embed-modal-code';
const embedLessonButton = '.e2e-test-embed-link';
const signUpButton = '.e2e-test-login-button';
const signInButton = '.conversation-skin-login-button-text';
const singInButtonInProgressModal = '.sign-in-link';
const lessonInfoButton = '.oppia-lesson-info';
const lessonInfoCardSelector = '.oppia-lesson-info-card';
const closeLessonInfoButton = '.e2e-test-close-lesson-info-modal-button';
const resumeExplorationButton = '.resume-button';
const restartExplorationButton = '.restart-button';
const saveProgressButton = '.save-progress-btn';
const createAccountButton = '.create-account-btn';
const validityInfoTextSelector = '.guide-text';
const copyProgressUrlButton = '.oppia-uid-copy-btn';
const progressRemainderModalSelector = '.oppia-progress-reminder-modal';
const viewsContainerSelector = '.e2e-test-info-card-views';
const lastUpdatedInfoSelector = '.e2e-test-info-card-last-updated';
const tagsContainerSelector = '.exploration-tags span';
const ratingContainerSelector = '.e2e-test-info-card-rating span:nth-child(2)';
const conversationSkinUserAvatar = '.conversation-skin-user-avatar';

const LABEL_FOR_SUBMIT_BUTTON = 'Submit and start contributing';
const desktopNavbarButtonsSelector = '.oppia-navbar-tab-content';
const mobileNavbarButtonSelector = '.text-uppercase';
const skipLinkSelector = '.e2e-test-skip-link';
const openMobileNavbarMenuButton = '.oppia-navbar-menu-icon';
const closeMobileNavbarMenuButton = '.oppia-navbar-close-icon';

/**
 * The KeyInput type is based on the key names from the UI Events KeyboardEvent key Values specification.
 * According to this specification, the keys for the numbers 0 through 9 are named 'Digit0' through 'Digit9'.
 * The 'Control' key is also named as such in the specification and same with others.
 * We use these key names to ensure that our key names match the official specification.
 * For more details, see: https://www.w3.org/TR/uievents-key/#named-key-attribute-values
 */
type KeyInput =
  | 'Shift'
  | 'Control'
  | 'Alt'
  | 'Meta'
  | 'Enter'
  | 'Tab'
  | 'Backspace'
  | 'Delete'
  | 'ArrowUp'
  | 'ArrowDown'
  | 'ArrowLeft'
  | 'ArrowRight'
  | 'Digit0'
  | 'Digit1'
  | 'Digit2'
  | 'Digit3'
  | 'Digit4'
  | 'Digit5'
  | 'Digit6'
  | 'Digit7'
  | 'Digit8'
  | 'Digit9';
export class LoggedOutUser extends BaseUser {
  /**
   * Function to navigate to the home page.
   */
  async navigateToHome(): Promise<void> {
    await this.goto(homeUrl);
  }

  /**
   * Function to navigate to the about page.
   */
  async navigateToAboutPage(): Promise<void> {
    await this.goto(aboutUrl);
  }

  /**
   * Function to navigate to the Thanks for Donating page.
   */
  async navigateToThanksForDonatingPage(): Promise<void> {
    await this.goto(thanksForDonatingUrl);
  }

  /**
   * Function to navigate to the Get Started page.
   */
  async navigateToGetStartedPage(): Promise<void> {
    await this.goto(getStartedUrl);
  }

  /**
   * Function to navigate to the Creator Guidelines page.
   */
  async navigateToCreatorGuidelinesPage(): Promise<void> {
    await this.goto(creatorGuidelinesUrl);
  }

  /**
   * Function to navigate to the Terms page.
   */
  async navigateToTermsPage(): Promise<void> {
    await this.goto(termsUrl);
  }

  /**
   * Function to navigate to the Privacy Policy page.
   */
  async navigateToPrivacyPolicyPage(): Promise<void> {
    await this.goto(privacyPolicyUrl);
  }

  /**
   * Navigates to the community library page.
   */
  async navigateToCommunityLibraryPage(): Promise<void> {
    await this.goto(communityLibraryUrl);
  }

  /**
   * Function to navigate to the Parents and Teachers page.
   */
  async navigateToTeachPage(): Promise<void> {
    await this.goto(teachUrl);
  }

  /**
   * Function to navigate to the Partnerships page.
   */
  async navigateToPartnershipsPage(): Promise<void> {
    await this.goto(partnershipsUrl);
  }

  /**
   * Function to navigate to the Volunteer page.
   */
  async navigateToVolunteerPage(): Promise<void> {
    await this.goto(volunteerUrl);
  }

  /**
   * Function to navigate to the Donate page.
   */
  async navigateToDonatePage(): Promise<void> {
    await this.goto(donateUrl);
  }

  /**
   * Function to navigate to the Contact Us page.
   */
  async navigateToContactUsPage(): Promise<void> {
    await this.goto(contactUrl);
  }

  /**
   * Function to navigate to the classroom page.
   */
  async navigateToClassroomPage(urlFragment: string): Promise<void> {
    await this.goto(`${classroomsPageUrl}/${urlFragment}`);
  }

  /**
   * Function to navigate to the classrooms page.
   */
  async navigateToClassroomsPage(): Promise<void> {
    if (this.page.url() === classroomsPageUrl) {
      await this.page.reload();
    }
    await this.goto(classroomsPageUrl);
  }

  /**
   * Navigates to the splash page.
   */
  async navigateToSplashPage(): Promise<void> {
    await this.goto(splashPageUrl);
  }

  /**
   * Function to click a button and check if it opens the expected destination.
   */
  private async clickButtonToNavigateToNewPage(
    button: string,
    buttonName: string,
    expectedDestinationPageUrl: string,
    expectedDestinationPageName: string
  ): Promise<void> {
    await this.clickAndWaitForNavigation(button);

    try {
      expect(this.page.url()).toBe(expectedDestinationPageUrl);
    } catch (e) {
      throw new Error(
        `${buttonName} should open the ${expectedDestinationPageName} page`
      );
    }
  }

  /**
<<<<<<< HEAD
   * Function to click an anchor tag and check if it opens the expected destination
   * in a new tab. Closes the tab afterwards.
   */
  private async clickLinkAnchorToNewTab(
    anchorInnerText: string,
    expectedDestinationPageUrl: string
  ): Promise<void> {
    await this.page.waitForXPath(`//a[contains(text(),"${anchorInnerText}")]`);
    const pageTarget = this.page.target();
    await this.clickOn(anchorInnerText);
    const newTarget = await this.browserObject.waitForTarget(
      target => target.opener() === pageTarget
    );
    const newTabPage = await newTarget.page();
    expect(newTabPage).toBeDefined();
    if (newTabPage === null) {
      throw new Error(`The ${anchorInnerText} link did not open a new tab`);
    }
    expect(newTabPage.url()).toBe(expectedDestinationPageUrl);
    await newTabPage.close();
  }

  /**
=======
>>>>>>> 6bd6eb76
   * Function to click a button and check if it opens the expected destination
   * in a new tab. Closes the tab afterwards.
   */
  private async clickLinkButtonToNewTab(
    button: string,
    buttonName: string,
    expectedDestinationPageUrl: string,
    expectedDestinationPageName: string
  ): Promise<void> {
    const pageTarget = this.page.target();
    await this.clickOn(button);
    const newTarget = await this.browserObject.waitForTarget(
      target => target.opener() === pageTarget
    );
    const newTabPage = await newTarget.page();
    if (newTabPage === null) {
      throw new Error(
        `${buttonName} should open the ${expectedDestinationPageName} page`
      );
    }
    expect(newTabPage.url()).toBe(expectedDestinationPageUrl);
    await newTabPage.close();
  }

  /**
   * Function to click the Basic Mathematics button in the Learn Menu on navbar
   * and check if it opens the Math Classroom page.
   */
  async clickBasicMathematicsButtonInLearnMenuOnNavbar(): Promise<void> {
    if (this.isViewportAtMobileWidth()) {
      await this.clickOn(mobileNavbarOpenSidebarButton);
      await this.clickButtonToNavigateToNewPage(
        mobileSidebarBasicMathematicsButton,
        'Basic Mathematics button in the Learn Menu on navbar',
        mathClassroomUrl,
        'Math Classroom'
      );
    } else {
      await this.clickOn(navbarLearnTab);
      await this.clickButtonToNavigateToNewPage(
        navbarLearnTabBasicMathematicsButton,
        'Basic Mathematics button in the Learn Menu on navbar',
        mathClassroomUrl,
        'Math Classroom'
      );
    }
  }

  /**
   * Function to click the About button in the About Menu on navbar
   * and check if it opens the About page.
   */
  async clickAboutButtonInAboutMenuOnNavbar(): Promise<void> {
    if (this.isViewportAtMobileWidth()) {
      await this.clickOn(mobileNavbarOpenSidebarButton);
      await this.clickOn(mobileSidebarExpandAboutMenuButton);
      await this.clickButtonToNavigateToNewPage(
        mobileSidebarAboutButton,
        'About Oppia button in the About Menu on mobile sidebar',
        aboutUrl,
        'About'
      );
    } else {
      await this.clickOn(navbarAboutTab);
      await this.clickButtonToNavigateToNewPage(
        navbarAboutTabAboutButton,
        'About Oppia button in the About Menu on navbar',
        aboutUrl,
        'About'
      );
    }
  }

  /**
   * Function to click the Teach button in the About Menu on navbar
   * and check if it opens the Teach page.
   */
  async clickTeachButtonInAboutMenuOnNavbar(): Promise<void> {
    if (this.isViewportAtMobileWidth()) {
      await this.clickOn(mobileNavbarOpenSidebarButton);
      await this.clickOn(mobileSidebarExpandAboutMenuButton);
      await this.clickButtonToNavigateToNewPage(
        mobileSidebarTeachButton,
        'Teach button in the About Menu on mobile sidebar',
        teachUrl,
        'Teach'
      );
    } else {
      await this.clickOn(navbarAboutTab);
      await this.clickButtonToNavigateToNewPage(
        navbarAboutTabTeachButton,
        'Teach button in the About Menu on navbar',
        teachUrl,
        'Teach'
      );
    }
  }

  /**
   * Function to click the Impact Report button in the About Menu on navbar
   * and check if it opens the Impact Report.
   */
  async clickImpactReportButtonInAboutMenuOnNavbar(): Promise<void> {
    if (this.isViewportAtMobileWidth()) {
      await this.clickOn(mobileNavbarOpenSidebarButton);
      await this.clickOn(mobileSidebarExpandAboutMenuButton);
      await this.openExternalPdfLink(
        mobileSidebarImpactReportButton,
        impactReportUrl
      );
    } else {
      await this.clickOn(navbarAboutTab);
      await this.openExternalPdfLink(
        navbarAboutTabImpactReportButton,
        impactReportUrl
      );
    }
  }

  /**
   * Function to click the School and Organizations button in the
   * Get Involved Menu on navbar and check if it opens the Partnerships page.
   */
  async clickPartnershipsButtonInGetInvolvedMenuOnNavbar(): Promise<void> {
    if (this.isViewportAtMobileWidth()) {
      await this.clickOn(mobileNavbarOpenSidebarButton);
      await this.clickOn(mobileSidebarExpandGetInvolvedMenuButton);
      await this.clickButtonToNavigateToNewPage(
        mobileSidebarGetInvolvedMenuPartnershipsButton,
        'School and Organizations in the Get Involved Menu on mobile sidebar',
        partnershipsUrl,
        'Partnerships'
      );
    } else {
      await this.clickOn(navbarGetInvolvedTab);
      await this.clickButtonToNavigateToNewPage(
        navbarGetInvolvedTabSchoolAndOrganizationsButton,
        'School and Organizations in the Get Involved Menu on navbar',
        partnershipsUrl,
        'Partnerships'
      );
    }
  }

  /**
   * Function to click the Volunteer button in the Get Involved Menu
   * on navbar and check if it opens the Volunteer page.
   */
  async clickVolunteerButtonInGetInvolvedMenuOnNavbar(): Promise<void> {
    if (this.isViewportAtMobileWidth()) {
      await this.clickOn(mobileNavbarOpenSidebarButton);
      await this.clickOn(mobileSidebarExpandGetInvolvedMenuButton);
      await this.clickButtonToNavigateToNewPage(
        mobileSidebarGetInvolvedMenuVolunteerButton,
        'Volunteer in the Get Involved Menu on mobile sidebar',
        volunteerUrl,
        'Volunteer'
      );
    } else {
      await this.clickOn(navbarGetInvolvedTab);
      await this.clickButtonToNavigateToNewPage(
        navbarGetInvolvedTabVolunteerButton,
        'Volunteer in the Get Involved Menu on navbar',
        volunteerUrl,
        'Volunteer'
      );
    }
  }

  /**
   * Function to click the Donate button in the Get Involved Menu
   * on navbar and check if it opens the Donate page.
   */
  async clickDonateButtonInGetInvolvedMenuOnNavbar(): Promise<void> {
    if (this.isViewportAtMobileWidth()) {
      await this.clickOn(mobileNavbarOpenSidebarButton);
      await this.clickOn(mobileSidebarExpandGetInvolvedMenuButton);
      await this.clickButtonToNavigateToNewPage(
        mobileSidevbarGetInvolvedMenuDonateButton,
        'Donate in the Get Involved Menu on mobile sidebar',
        donateUrl,
        'Donate'
      );
    } else {
      await this.clickOn(navbarGetInvolvedTab);
      await this.clickButtonToNavigateToNewPage(
        navbarGetInvolvedTabDonateButton,
        'Donate in the Get Involved Menu on navbar',
        donateUrl,
        'Donate'
      );
    }
  }

  /**
   * Function to click the Contact Us button in the Get Involved Menu
   * on navbar and check if it opens the Partnerships page.
   */
  async clickContactUsButtonInGetInvolvedMenuOnNavbar(): Promise<void> {
    if (this.isViewportAtMobileWidth()) {
      await this.clickOn(mobileNavbarOpenSidebarButton);
      await this.clickOn(mobileSidebarExpandGetInvolvedMenuButton);
      await this.clickButtonToNavigateToNewPage(
        mobileSidebarGetInvolvedMenuContactUsButton,
        'Contact Us in the Get Involved Menu on mobile sidebar',
        contactUrl,
        'Contact'
      );
    } else {
      await this.clickOn(navbarGetInvolvedTab);
      await this.clickButtonToNavigateToNewPage(
        navbarGetInvolvedTabContactUsButton,
        'Contact Us in the Get Involved Menu on navbar',
        contactUrl,
        'Contact'
      );
    }
  }

  /**
   * Function to click the Donate button on navbar
   * and check if it opens the Donate page.
   */
  async clickDonateButtonOnNavbar(): Promise<void> {
    const navbarDonateButton = this.isViewportAtMobileWidth()
      ? navbarDonateMobileButton
      : navbarDonateDesktopButton;
    if (this.isViewportAtMobileWidth()) {
      await this.clickOn(mobileNavbarOpenSidebarButton);
    }
    await this.clickButtonToNavigateToNewPage(
      navbarDonateButton,
      'Donate button on navbar',
      donateUrl,
      'Donate'
    );
  }

  /**
   * Function to click the Watch A Video button
   * in the Thanks for Donating page and check if it opens the right page.
   */
  async clickWatchAVideoButtonInThanksForDonatingPage(): Promise<void> {
    await this.page.waitForSelector(watchAVideoButton);
    const buttonText = await this.page.$eval(
      watchAVideoButton,
      element => (element as HTMLElement).innerText
    );
    if (buttonText !== 'Watch a video') {
      throw new Error('The Watch A Video button does not exist!');
    }
    await this.clickAndWaitForNavigation(watchAVideoButton);

    const url = this.getCurrentUrlWithoutParameters();
    const expectedWatchAVideoUrl = this.isViewportAtMobileWidth()
      ? mobileWatchAVideoUrl
      : desktopWatchAVideoUrl;
    if (url !== expectedWatchAVideoUrl) {
      throw new Error(
        `The Watch A Video button should open the right page,
          but it opens ${url} instead.`
      );
    }
    showMessage('The Watch A Video button opens the right page.');
  }

  /**
   * Function to click the Read Our Blog button
   * in the Thanks for Donating page and check if it opens the Blog page.
   */
  async clickReadOurBlogButtonInThanksForDonatingPage(): Promise<void> {
    await this.page.waitForSelector(readOurBlogButton);
    const buttonText = await this.page.$eval(
      readOurBlogButton,
      element => (element as HTMLElement).innerText
    );
    if (buttonText !== 'Read our blog') {
      throw new Error('The Read Our Blog button does not exist!');
    }
    await this.clickAndWaitForNavigation(readOurBlogButton);

    if (this.page.url() !== blogUrl) {
      throw new Error(
        `The Read Our Blog button should open the Blog page,
          but it opens ${this.page.url()} instead.`
      );
    } else {
      showMessage('The Read Our Blog button opens the Blog page.');
    }
  }

  /**
   * Function for navigating to the profile page for a given username.
   */
  async navigateToProfilePage(username: string): Promise<void> {
    const profilePageUrl = `${profilePageUrlPrefix}/${username}`;
    if (this.page.url() === profilePageUrl) {
      return;
    }
    await this.goto(profilePageUrl);
  }

  /**
   * Function to subscribe to a creator with the given username.
   */
  async subscribeToCreator(username: string): Promise<void> {
    const profilePageUrl = `${profilePageUrlPrefix}/${username}`;

    if (this.page.url() !== profilePageUrl) {
      await this.navigateToProfilePage(username);
    }

    await this.clickOn(subscribeButton);
    await this.page.waitForSelector(unsubscribeLabel);
    showMessage(`Subscribed to the creator with username ${username}.`);
  }

  /**
   * Checks whether the exploration with the given title is authored by the creator.
   */
  async expectExplorationToBePresentInProfilePageWithTitle(
    title: string
  ): Promise<void> {
    await this.page.waitForSelector(explorationCard);
    const explorations = await this.page.$$(explorationCard);

    if (explorations.length === 0) {
      throw new Error('There are no explorations authored by the creator.');
    }

    const explorationTitle = await explorations[0].$eval(
      '.e2e-test-exp-summary-tile-title span span',
      element => (element as HTMLElement).textContent
    );

    if (explorationTitle?.trim() === title) {
      showMessage(`Exploration with title ${title} is present.`);
    } else {
      throw new Error(`Exploration with title ${title} is not present.`);
    }
  }

  /**
   * Function to click the dismiss button in the Thanks for Donating page,
   * and check if the Thanks for Donating popup disappears
   * and if the Donate page is shown.
   */
  async clickDismissButtonInThanksForDonatingPage(): Promise<void> {
    await this.clickOn(dismissButton);
    await this.page.waitForSelector(thanksForDonatingClass, {hidden: true});
    const thanksForDonatingHeader = await this.page.$(thanksForDonatingClass);
    if (thanksForDonatingHeader !== null) {
      throw new Error(
        'The dismiss button does not close the Thanks for Donating popup!'
      );
    }
    await this.page.waitForSelector(donatePage);
    const donatePageShowed = await this.page.$(donatePage);
    if (donatePageShowed === null) {
      throw new Error(
        `The dismiss button should show the Donate page,
          but it opens ${this.page.url()} instead.`
      );
    } else {
      showMessage(
        'The dismiss button closes the Thanks for Donating popup ' +
          'and shows the Donate page.'
      );
    }
  }

  /**
   * Navigates to the About page using the oppia website footer.
   */
  async clickOnAboutLinkInFooter(): Promise<void> {
    await this.clickButtonToNavigateToNewPage(
      footerAboutLink,
      'About Oppia link in the About Oppia section in the footer',
      aboutUrl,
      'About'
    );
  }
  /**
   * Navigates to the Blog page using the oppia website footer.
   */
  async clickOnBlogLinkInFooter(): Promise<void> {
    await this.clickButtonToNavigateToNewPage(
      footerBlogLink,
      'Blog link in the About Oppia section in the footer',
      blogUrl,
      'Blog'
    );
  }

  /**
   * Navigates to the Forum page using the oppia website footer.
   */
  async clickOnForumLinkInFooter(): Promise<void> {
    await this.clickAndWaitForNavigation(footerForumlink);

    expect(this.page.url()).toBe(googleGroupsOppiaUrl);
  }

  /**
   * Navigates to the Get Started page using the oppia website footer.
   */
  async clickOnGetStartedLinkInFooter(): Promise<void> {
    await this.page.waitForSelector(footerGetStartedLink);
    await this.clickButtonToNavigateToNewPage(
      footerGetStartedLink,
      'Get Started link in the footer',
      getStartedUrl,
      'Get Started'
    );
  }

  /**
   * Navigates to the Creator Guidelines page using the oppia website footer.
   */
  async clickOnCreatorGuidelinesLinkinFooter(): Promise<void> {
    await this.page.waitForSelector(footerCreatorGuidelinesLink);
    await this.clickButtonToNavigateToNewPage(
      footerCreatorGuidelinesLink,
      'Creator Guidelines link in the footer',
      creatorGuidelinesUrl,
      'Creator Guidelines'
    );
  }

  /**
   * Navigates to the Teach page using the oppia website footer.
   */
  async clickOnForParentsSlashTeachersLinkInFooter(): Promise<void> {
    await this.page.waitForSelector(footerCreatorGuidelinesLink);
    await this.clickButtonToNavigateToNewPage(
      footerTeachLink,
      'For Parents/Teachers link in footer',
      teachUrl,
      'Oppia for Parents, Teachers, and Guardians'
    );
  }

  /**
   * Navigates to the Terms page using the oppia website footer.
   */
  async clickOnTermsOfServiceLinkInFooter(): Promise<void> {
    await this.page.waitForSelector(footerCreatorGuidelinesLink);
    await this.clickButtonToNavigateToNewPage(
      footerTermsLink,
      'Terms of use link in footer',
      termsUrl,
      'Terms of Use'
    );
  }

  /**
   * Navigates to the Privacy Policy page using the oppia website footer.
   */
  async clickOnPrivacyPolicyLinkInFooter(): Promise<void> {
    await this.page.waitForSelector(footerCreatorGuidelinesLink);
    await this.clickButtonToNavigateToNewPage(
      footerPrivacyPolicyLink,
      'Privacy Policy link in the footer',
      privacyPolicyUrl,
      'Privacy Policy'
    );
  }

  /**
   * Navigates to the Community Library page using the oppia website footer.
   */
  async clickOnBrowseTheLibraryLinkInFooter(): Promise<void> {
    await this.page.waitForSelector(footerCreatorGuidelinesLink);
    await this.clickButtonToNavigateToNewPage(
      footerCommunityLibraryLink,
      'Browse the Library link in the footer',
      communityLibraryUrl,
      'Community Library'
    );
  }

  /**
   * Navigates to the Contact page using the oppia website footer.
   */
  async clickOnContactUsLinkInFooter(): Promise<void> {
    await this.page.waitForSelector(footerCreatorGuidelinesLink);
    await this.clickButtonToNavigateToNewPage(
      footerContactUsLink,
      'Contact Us link in the footer',
      contactUrl,
      'Contact'
    );
  }

  /**
   * Navigates to the Terms page using the oppia website footer.
   */
  async clickOnDonateLinkInFooter(): Promise<void> {
    await this.page.waitForXPath('(//a[contains(text(),"Donate")])');
    const [link] = await this.page.$x('(//a[contains(text(),"Donate")])');
    await Promise.all([this.page.waitForNavigation(), await link.click()]);

    expect(this.page.url()).toBe(donateUrl);
  }

  /**
   * Navigates to the Terms page using the oppia website footer.
   */
  async clickOnVolunteerLinkInFooter(): Promise<void> {
    await this.page.waitForXPath('(//a[contains(text(),"volunteer")])');
    const [link] = await this.page.$x('(//a[contains(text(),"volunteer")])');
    await Promise.all([this.page.waitForNavigation(), await link.click()]);

    expect(this.page.url()).toBe(volunteerUrl);
  }

  /**
   * Clicks the link with the text "create on here" on the Get Stated page.
   */
  async clickCreateOneHereLinkOnGetStartedPage(): Promise<void> {
    await this.page.waitForXPath('//a[contains(text(),"create one here")]');
    const pageTarget = this.page.target();
    await this.clickOn('create one here');
    const newTarget = await this.browserObject.waitForTarget(
      target => target.opener() === pageTarget
    );
    const newTabPage = await newTarget.page();
    if (newTabPage === null) {
      throw new Error('The "create on here" link did not open a new tab');
    }
    expect(newTabPage.url()).toBe(googleSignUpUrl);
    await newTabPage.close();
  }

  /**
   * Clicks the link with the text "Welcome to Oppia" on the Get Stated page.
   */
  async clickWelcomeToOppiaLinkOnGetStartedPage(): Promise<void> {
    await this.clickLinkAnchorToNewTab('Welcome to Oppia', welcomeToOppiaUrl);
  }

  /**
   * Clicks the link with the text "Get Electrified!" on the Get Stated page.
   */
  async clickGetElectrifiedLinkOnGetStartedPage(): Promise<void> {
    await this.clickLinkAnchorToNewTab('Get Electrified!', electromagnetismUrl);
  }

  /**
   * Clicks the link with the text "Programming with Carla" on the Get Stated page.
   */
  async clickProgrammingWithCarlaLinkOnGetStartedPage(): Promise<void> {
    await this.clickLinkAnchorToNewTab(
      'Programming with Carla',
      programmingWithCarlaUrl
    );
  }

  /**
   * Clicks the link with the text "in our user documentation" on the Get Stated page.
   */
  async clickInOurUserDocumentationLinkOnGetStartedPage(): Promise<void> {
    await this.clickLinkAnchorToNewTab(
      'in our user documentation',
      creatingAnExplorationUrl
    );
  }

  /**
   * Clicks the link with the text "embed it in your own web page" on the Get Stated page.
   */
  async clickEmbedItInYourOwnWebPageLinkOnGetStartedPage(): Promise<void> {
    await this.clickLinkAnchorToNewTab(
      'embed it in your own web page',
      embeddingAnExplorationUrl
    );
  }

  /**
   * Clicks the link with the text "discover more ways to get involved" on the Get Stated page.
   */
  async clickDiscoverMoreWaysToGetInvolvedLinkOnGetStartedPage(): Promise<void> {
    await this.page.waitForXPath(
      '//a[contains(text(),"discover more ways to get involved")]'
    );
    await this.clickAndWaitForNavigation('discover more ways to get involved');

    expect(this.page.url()).toBe(contactUrl);
  }

  /**
   * Clicks the link with the text "forum" on the Creator Guidelines page.
   */
  async clickForumLinkOnCreatorGuidelinesPage(): Promise<void> {
    await this.page.waitForXPath('//a[contains(text(),"forum")]');
    await Promise.all([this.page.waitForNavigation(), this.clickOn('forum')]);
    await this.page.waitForNetworkIdle();

    expect(this.page.url()).toBe(googleGroupsOppiaUrl);
  }

  /**
   * Clicks the link with the text "Design Tips" on the Creator Guidelines page.
   */
  async clickDesignTipsLinkOnCreatorGuidelinesPage(): Promise<void> {
    await this.page.waitForXPath('//a[contains(text(),"Design Tips")]');

    await Promise.all([
      this.page.waitForNavigation(),
      await this.clickOn('Design Tips'),
    ]);

    expect(this.page.url()).toBe(explorationDesignTipsUrl);
  }

  /**
   * Clicks the link with the text "Create an Exploration" on the Creator Guidelines page.
   */
  async clickCreateAnExplorationLinkOnCreatorGuidelinesPage(): Promise<void> {
    await this.page.waitForXPath(
      '//a[contains(text(),"Create an Exploration")]'
    );

    await Promise.all([
      this.page.waitForNavigation(),
      await this.clickOn('Create an Exploration'),
    ]);

    expect(this.page.url()).toBe(creatorDashboardCreateModeUrl);
  }

  /**
   * Clicks the link with the text "Browse our Expectations" on the Creator Guidelines page.
   */
  async clickBrowseOurExpectationsLinkOnCreatorGuidelinesPage(): Promise<void> {
    await this.page.waitForXPath(
      '//a[contains(text(),"Browse our Explorations")]'
    );

    await Promise.all([
      this.page.waitForNavigation(),
      await this.clickOn('Browse our Explorations'),
    ]);

    expect(this.page.url()).toBe(communityLibraryUrl);
  }

  /**
   * Clicks the link on the Terms page that leads to the Privacy Policy page.
   */
  async clickLinkToPrivacyPolicyOnTermsPage(): Promise<void> {
    await this.page.waitForXPath('//a[contains(text(),"Privacy Policy")]');
    const [link] = await this.page.$x('//a[contains(text(),"Privacy Policy")]');
    await Promise.all([this.page.waitForNavigation(), await link.click()]);

    expect(this.page.url()).toBe(privacyPolicyUrl);
  }

  /**
   * Clicks the link on the Terms page about the CC-BY-SA 4.0 license.
   */
  async clickLinkToLicenseOnTermsPage(): Promise<void> {
    await this.page.waitForXPath('(//a[contains(text(),"here")])[1]');
    const [link] = await this.page.$x('(//a[contains(text(),"here")])[1]');
    await Promise.all([this.page.waitForNavigation(), await link.click()]);

    expect(this.page.url()).toBe(CreativeCommonsLegalCodeUrl);
  }

  /**
   * Clicks the link on the Terms page that leads to the Oppia Announce google group.
   */
  async clickLinkToGoogleGroupOnTermsPage(): Promise<void> {
    await this.page.waitForXPath('(//a[contains(text(),"here")])[2]');
    const [link] = await this.page.$x('(//a[contains(text(),"here")])[2]');
    await Promise.all([this.page.waitForNavigation(), await link.click()]);

    expect(this.page.url()).toBe(googleGroupsOppiaAnnouceUrl);
  }

  /**
   * Clicks the link on the Privacy Policy page that goes to the home page.
   */
  async clickLinkToHomePageOnPrivacyPolicyPage(): Promise<void> {
    await this.page.waitForXPath(
      '//a[contains(text(),"https://www.oppia.org")]'
    );
    await Promise.all([
      this.page.waitForNavigation({waitUntil: 'networkidle0'}),
      this.clickOn('https://www.oppia.org'),
    ]);

    expect(this.page.url()).toBe(homeUrl);
  }

  /**
   * Clicks the link to learn about cookies on the Privacy Policy page.
   */
  async clickLinkAboutCookiesOnPrivacyPolicyPage(): Promise<void> {
    await this.clickButtonToNavigateToNewPage(
      'http://www.allaboutcookies.org/manage-cookies/index.html',
      'link to learn about cookies on the Privacy Policy page',
      allAboutCookiesUrl,
      'All About Cookies'
    );
  }

  /**
   * Clicks the link to learn about Google Analytivs on the Privacy Policy page.
   */
  async clickLinkAboutGoogleAnalyticsOnPrivacyPolicyPage(): Promise<void> {
    await this.clickButtonToNavigateToNewPage(
      'https://www.google.com/policies/privacy/partners/',
      'link to learn about Google Analytivs on the Privacy Policy page',
      googleAnalyticsPartnerPoliciesUrl,
      'Google Privacy & Terms'
    );
  }

  /**
   * Clicks the link to opt out of cookies on the Privacy Policy page.
   */
  async clickLinkAboutGoogleAnalyticsOptOutOnPrivacyPolicyPage(): Promise<void> {
    await this.clickButtonToNavigateToNewPage(
      googleAnalyticsOptOutUrl,
      'link to opt out of cookies on the Privacy Policy pager',
      googleAnalyticsOptOutUrl,
      'Google Analytics Opt-out Browser Add-on'
    );
  }

  /**
   * Click the specified social icon and checks it's destination.
   *
   * Due to the somewhat unpredictable behaviors of these external sites,
   * such as sometimes redirecting to log-in pages,
   * we don't match the full url.
   */
  private async openSocialLinkInNewTabViaIcon(
    socialIconSelector: string,
    expectedDestinationDomain: string,
    expectedAccountId: string
  ): Promise<void> {
    await this.page.waitForSelector(socialIconSelector);
    const pageTarget = this.page.target();
    await this.clickOn(socialIconSelector);
    await this.waitForStaticAssetsToLoad();
    const newTarget = await this.browserObject.waitForTarget(
      target => target.opener() === pageTarget
    );
    if (!newTarget) {
      throw new Error('No new tab opened.');
    }
    const newTabPage = await newTarget.page();

    expect(newTabPage).toBeDefined();
    expect(newTabPage?.url()).toContain(expectedDestinationDomain);
    expect(newTabPage?.url()).toContain(expectedAccountId);
    await newTabPage?.close();
  }

  /**
   * Clicks the YouTube social icon in the footer.
   */
  async clickYouTubeIconInFooter(): Promise<void> {
    await this.openSocialLinkInNewTabViaIcon(
      oppiaYouTubeLinkIcon,
      testConstants.OppiaSocials.YouTube.Domain,
      testConstants.OppiaSocials.YouTube.Id
    );
  }

  /**
   * Clicks the Facebooksocial icon in the footer.
   */
  async clickFacebookIconInFooter(): Promise<void> {
    await this.openSocialLinkInNewTabViaIcon(
      oppiaFacebookLinkIcon,
      testConstants.OppiaSocials.FaceBook.Domain,
      testConstants.OppiaSocials.FaceBook.Id
    );
  }

  /**
   * Clicks the Instagram social icon in the footer.
   */
  async clickInstagramIconInFooter(): Promise<void> {
    await this.openSocialLinkInNewTabViaIcon(
      oppiaInstagramLinkIcon,
      testConstants.OppiaSocials.Instagram.Domain,
      testConstants.OppiaSocials.Instagram.Id
    );
  }

  /**
   * Clicks the Twitter social icon in the footer.
   */
  async clickTwitterIconInFooter(): Promise<void> {
    await this.openSocialLinkInNewTabViaIcon(
      oppiaTwitterLinkIcon,
      testConstants.OppiaSocials.Twitter.Domain,
      testConstants.OppiaSocials.Twitter.Id
    );
  }

  /**
   * Clicks the Github social icon in the footer.
   */
  async clickGithubIconInFooter(): Promise<void> {
    await this.openSocialLinkInNewTabViaIcon(
      oppiaGithubLinkIcon,
      testConstants.OppiaSocials.Github.Domain,
      testConstants.OppiaSocials.Github.Id
    );
  }

  /**
   * Clicks the LinkedIn social icon in the footer.
   */
  async clickLinkedInIconInFooter(): Promise<void> {
    await this.openSocialLinkInNewTabViaIcon(
      oppiaLinkedInLinkIcon,
      testConstants.OppiaSocials.LinkedIn.Domain,
      testConstants.OppiaSocials.LinkedIn.Id
    );
  }

  /**
   * Clicks the Google Play banner in the footer.
   */
  async clickGooglePlayButtonInFooter(): Promise<void> {
    await this.openSocialLinkInNewTabViaIcon(
      oppiaAndroidAppButton,
      testConstants.OppiaSocials.GooglePlay.Domain,
      testConstants.OppiaSocials.GooglePlay.Id
    );
  }

  /**
   * Function to click the Browse Our Lessons button in the Teach page
   * and check if it opens the classrooms page.
   */
  async clickExploreLessonsButtonInTeachPage(): Promise<void> {
    await this.clickButtonToNavigateToNewPage(
      exploreLessonsButtonInTeachPage,
      'Explore Lessons button',
      classroomsPageUrl,
      'Classrooms page'
    );
  }

  /**
   * Function to change the site language to the given language code.
   * @param langCode - The language code to change the site language to. Example: 'pt-br', 'en'
   */
  async changeSiteLanguage(langCode: string): Promise<void> {
    const languageOption = `.e2e-test-i18n-language-${langCode} a`;

    if (this.isViewportAtMobileWidth()) {
      // This reload is required to ensure the language dropdown is visible in mobile view,
      // if the earlier movements of the page have hidden it and since the inbuilt
      // scrollIntoView function call of the clickOn function didn't work as expected.
      await this.page.reload();
    }
    await this.clickOn(languageDropdown);
    await this.clickOn(languageOption);
    // Here we need to reload the page again to confirm the language change.
    await this.page.reload();
  }

  /**
   * Function to click the Partner With Us button in the Partnerships page
   * and check if it opens the Partnerships Google form.
   * The button is in the first section of the page.
   */
  async clickPartnerWithUsButtonInPartnershipsPage(): Promise<void> {
    await this.clickLinkButtonToNewTab(
      partnerWithUsButtonAtTheTopOfPartnershipsPage,
      'Partner With Us button at the bottom of the Partnerships page',
      partnershipsFormUrl,
      'Partnerships Google Form'
    );
  }

  /**
   * This function changes the site language based on the provided parameter,
   * then clicks the 'Partner With Us' button in the bottom section of the Partnerships page
   * and verifies if the Partnerships Google form opens in the specified language.
   * @param {string} langCode - The language code to change the site language to.
   */
  async clickPartnerWithUsButtonInPartnershipsPageInGivenLanguage(
    langCode: string
  ): Promise<void> {
    await this.changeSiteLanguage(langCode);

    await this.clickLinkButtonToNewTab(
      partnerWithUsButtonAtTheBottomOfPartnershipsPage,
      'Partner With Us button at the bottom of the Partnerships page',
      partnershipsFormInPortugueseUrl,
      'Partnerships Google Form'
    );
    await this.changeSiteLanguage('en');
  }

  /**
   * Function to click the Download Brochure button in the Partnerships page
   * and check if it opens the Partnerships Brochure.
   */
  async clickDownloadBrochureButtonInPartnershipsPage(): Promise<void> {
    const buttonText = (await this.page.$eval(
      brochureButtonInPartnershipsPage,
      element => element.textContent
    )) as string;
    if (buttonText.trim() !== 'Download Brochure') {
      throw new Error('The "Download Brochure" button does not exist!');
    }

    // Scroll into the view to make the button visible.
    await this.page.$eval(brochureButtonInPartnershipsPage, element =>
      element.scrollIntoView()
    );

    await this.openExternalPdfLink(
      brochureButtonInPartnershipsPage,
      partnershipsBrochureUrl
    );
  }

  /**
   * Function to click the first "Read blog post" link in the Partnerships page
   * and check if it opens the blog page.
   */
  async clickReadBlogPostLinkInPartnershipsPage(): Promise<void> {
    const readBlogPostButtonInPartnershipsPage = this.isViewportAtMobileWidth()
      ? readBlogPostMobileButtonInPartnershipsPage
      : readBlogPostDesktopButtonInPartnershipsPage;

    if (this.isViewportAtMobileWidth()) {
      // Waits for the visibility of the 'mat-card-content' that contains the button to be clicked
      // and clicks on it. This action halts the automatic scrolling of slides in the carousel.
      await this.page.waitForSelector(carouselSlideSelector, {visible: true});
      await this.page.click(carouselSlideSelector);
      await this.page.waitForSelector(readBlogPostButtonInPartnershipsPage, {
        visible: true,
      });
    }

    await this.clickLinkButtonToNewTab(
      readBlogPostButtonInPartnershipsPage,
      'Read blog post button',
      blogPostUrlinPartnershipsPage,
      'Blog Post'
    );
  }

  /**
   * Function to click the Read more stories button in the Partnerships page
   * and check if it opens the blog page.
   */
  async clickReadMoreStoriesButtonInPartnershipsPage(): Promise<void> {
    await this.clickButtonToNavigateToNewPage(
      readMoreStoriesButtonInPartnershipsPage,
      'Read more stories button',
      blogUrl,
      'Blog'
    );
  }

  /**
   * Function to click the Apply To Volunteer at the top of the Volunteer page
   * and check if it opens the Volunteer form.
   */
  async clickApplyToVolunteerAtTheTopOfVolunteerPage(): Promise<void> {
    await this.clickLinkButtonToNewTab(
      applyToVolunteerButtonAtTheTopOfVolunteerPage,
      'Apply To Volunteer at the top of the Volunteer page',
      volunteerFormUrl,
      'Volunteer Form'
    );
  }

  /**
   * Function to click the Apply To Volunteer at the bottom of the Volunteer page
   * and check if it opens the Volunteer form.
   */
  async clickApplyToVolunteerAtTheBottomOfVolunteerPage(): Promise<void> {
    await this.clickLinkButtonToNewTab(
      applyToVolunteerButtonAtTheBottomOfVolunteerPage,
      'Apply To Volunteer at the bottom of the Volunteer page',
      volunteerFormUrl,
      'Volunteer Form'
    );
  }

  /**
   * Function to check if the donor box is visible on the donate page.
   * Here we don't test the functionality of the donor box, just its visibility.
   * because the donor box is an iframe and a third-party service.
   */
  async isDonorBoxVisbleOnDonatePage(): Promise<void> {
    const donorBox = await this.page.waitForSelector(donorBoxIframe);
    if (!donorBox) {
      throw new Error('The donor box is not visible on the donate page.');
    } else {
      showMessage('The donor box is visible on the donate page.');
    }
  }

  /**
   * Clicks on the Privacy Policy link in the /terms page and
   * checks if it opens the correct URL.
   */
  async clickPrivacyPolicyLinkInTermsPage(): Promise<void> {
    await this.page.waitForSelector(privacyPolicyLinkInTermsPage, {
      visible: true,
    });
    await this.clickButtonToNavigateToNewPage(
      privacyPolicyLinkInTermsPage,
      'Privacy Policy link in the terms page',
      privacyPolicyUrl,
      'Privacy Policy'
    );
  }

  /**
   * Clicks on the License link in the /terms page and checks
   * if it opens the correct URL.
   */
  async clickLicenseLinkInTermsPage(): Promise<void> {
    await this.page.waitForSelector(ccLicenseLinkInTermsPage, {visible: true});
    await this.clickButtonToNavigateToNewPage(
      ccLicenseLinkInTermsPage,
      'License link in the terms page',
      ccLicenseUrl,
      'License'
    );
  }

  /**
   * Clicks on the Google Group Sign Up link in the /terms page and checks
   * if it opens the correct URL.
   */
  async clickGoogleGroupSignUpLinkInTermsPage(): Promise<void> {
    await this.page.waitForSelector(googleGroupSignUpLinkInTermsPage, {
      visible: true,
    });
    await this.clickButtonToNavigateToNewPage(
      googleGroupSignUpLinkInTermsPage,
      'Google Group Sign Up link in the terms page',
      OppiaAnnounceGoogleGroupUrl,
      'Oppia-announce Google Group page'
    );
  }

  /**
   * Clicks the "DONATE TODAY" button on the Contact Us page and checks that
   * it navigates to the correct URL.
   */
  async clickDonateTodayButtonInContactUsPage(): Promise<void> {
    await this.clickButtonToNavigateToNewPage(
      'DONATE TODAY',
      'DONATE TODAY button',
      donateUrl,
      'Donate'
    );
  }

  /**
   * Clicks the "BECOME A PARTNER" button on the Contact Us page and checks that
   * it navigates to the correct URL.
   */
  async clickBecomeAPartnerButtonInContactUsPage(): Promise<void> {
    await this.clickButtonToNavigateToNewPage(
      'BECOME A PARTNER',
      'BECOME A PARTNER button',
      partnershipsUrl,
      'Partnerships'
    );
  }

  /**
   * Clicks the "VOLUNTEER WITH US" button on the Contact Us page and checks that
   * it navigates to the correct URL.
   */
  async clickVolunteerButtonInContactUsPage(): Promise<void> {
    await this.clickButtonToNavigateToNewPage(
      'BECOME A VOLUNTEER',
      'BECOME A VOLUNTEER button',
      volunteerUrl,
      'Volunteer'
    );
  }

  /**
   * Checks the admin email link in the Contact Us page and verifies
   * that it navigates to the correct mailto URL.
   */
  async verifyAdminEmailLinkInContactUsPage(): Promise<void> {
    await this.page.waitForSelector(emailLinkSelector);
    const href = await this.page.$eval(emailLinkSelector, el =>
      el.getAttribute('href')
    );
    if (href !== 'mailto:admin@oppia.org') {
      throw new Error(
        `Email link has href "${href}" instead of "mailto:admin@oppia.org"`
      );
    }
  }

  /**
   * Checks the second press email link in the Contact Us page and verifies
   * that it navigates to the correct mailto URL.
   */
  async verifyPressEmailLinkInContactUsPage(): Promise<void> {
    await this.page.waitForSelector(emailLinkSelector);
    const emailLinks = await this.page.$$(emailLinkSelector);

    const href = await this.page.evaluate(
      el => el.getAttribute('href'),
      emailLinks[1]
    );
    if (href !== 'mailto:press@oppia.org') {
      throw new Error(
        `Email link has href ${href} instead of mailto:press@oppia.org`
      );
    }
  }

  /**
   * Clicks on a option of Terms of Use bookmark menu and waits for the page to scroll
   * to the corresponding section.
   */
  async clickBookmarkInTermsPage(bookmark: string): Promise<void> {
    try {
      await this.page.waitForXPath(`//a[text()="${bookmark}"]`, {
        visible: true,
      });
      const linkToClick = await this.page.$x(`//a[text()="${bookmark}"]`);
      if (linkToClick.length > 0) {
        await this.waitForElementToBeClickable(linkToClick[0]);
        await linkToClick[0].click();
      } else {
        throw new Error(`Link not found: ${bookmark}`);
      }

      // Update the bookmark if it's "Hosted Created Content and IP" to match the heading of the
      // corresponding section.
      if (bookmark === 'Hosted Created Content and IP') {
        bookmark = 'Hosted Created Content and Intellectual Property';
      }

      await this.page.waitForFunction(
        (bookmark: string) => {
          const element = document.evaluate(
            `//h2[text()="${bookmark}"]`,
            document,
            null,
            XPathResult.FIRST_ORDERED_NODE_TYPE,
            null
          ).singleNodeValue as HTMLElement;
          if (element) {
            const rect = element.getBoundingClientRect();
            return rect.top >= 0 && rect.bottom <= window.innerHeight;
          }
          return false;
        },
        {},
        bookmark
      );
    } catch (error) {
      error.message =
        `Failed to scroll to bookmark: ${bookmark}. ` + error.message;
      throw error;
    }
    showMessage(`Scrolled successfully to the bookmark: ${bookmark}`);
  }

  /**
   * Views all featured activities on the community library page.
   */
  private async viewAllFeaturedActivities(): Promise<object[]> {
    await this.page.waitForSelector(libraryExplorationsGroupSelector);

    const featuredActivities = await this.page.$$eval(
      libraryExplorationsGroupSelector,
      groups => {
        const featuredGroup = groups.find(group =>
          group
            .querySelector('h2')
            ?.textContent?.includes('Featured Activities')
        );

        const activities = Array.from(
          featuredGroup?.querySelectorAll(
            'oppia-collection-summary-tile, oppia-exploration-summary-tile'
          ) ?? []
        );

        return activities.map(activity => ({
          title: activity
            .querySelector('.e2e-test-exp-summary-tile-title')
            ?.textContent?.trim(),
        }));
      }
    );

    return featuredActivities;
  }

  /**
   * Expects to view the specified featured activities on the community library page.
   * @param {Array<string>} expectedActivityTitles - The titles of the expected featured activities.
   */
  async expectToViewFeaturedActivities(
    expectedActivityTitles: string[] = []
  ): Promise<void> {
    // Reloading to ensure the page is updated with the newly added/removed featured activities.
    await this.page.reload({waitUntil: 'networkidle0'});
    const featuredActivities: {title: string}[] =
      (await this.viewAllFeaturedActivities()) as {title: string}[];

    // If no expected activities were provided, check if the featured activities list is empty.
    if (expectedActivityTitles.length === 0) {
      if (featuredActivities.length === 0) {
        showMessage('No featured activities found as expected.');
        return;
      }
      throw new Error('Expected no featured activities, but found some');
    }

    // Check if each expected activity is in the list of featured activities.
    for (const expectedActivity of expectedActivityTitles) {
      const activity = featuredActivities.find(
        activity => activity.title === expectedActivity
      );

      if (!activity) {
        throw new Error(
          `Expected to find activity with title ${expectedActivity}, but didn't`
        );
      }
      showMessage(`Activity with title ${expectedActivity} found as expected.`);
    }
  }

  /**
   * Function to click the "View Report" button on the About Page
   * and check if it opens the Impact Report.
   */
  async clickViewReportButtonInAboutPage(): Promise<void> {
    await this.openExternalPdfLink(
      impactReportButtonInAboutPage,
      impactReportUrl
    );
  }

  /**
   * Function to click the Volunteer with Oppia on the about page
   * and check if it opens the Volunteer form.
   */
  async clickVolunteerWithOppiaButtonInAboutPage(): Promise<void> {
    const volunteerWithOppiaButtonInAboutPage = this.isViewportAtMobileWidth()
      ? volunteerWithOppiaMobileButtonInAboutPage
      : volunteerWithOppiaDesktopButtonInAboutPage;
    await this.clickLinkButtonToNewTab(
      volunteerWithOppiaButtonInAboutPage,
      'Apply To Volunteer at the top of the Volunteer page',
      volunteerFormUrl,
      'Volunteer Form'
    );
  }

  /**
   * Function to click the Learn More button of Volunteer tab on the about page
   * and check if it opens the Volunteer page.
   */
  async clickVolunteerLearnMoreButtonInAboutPage(): Promise<void> {
    const volunteerLearnMoreButtonInAboutPage = this.isViewportAtMobileWidth()
      ? volunteerLearnMoreMobileButtonInAboutPage
      : volunteerLearnMoreDesktopButtonInAboutPage;
    await this.clickButtonToNavigateToNewPage(
      volunteerLearnMoreButtonInAboutPage,
      'Learn More button of Volunteer tab',
      volunteerUrl,
      'Volunteer'
    );
  }

  /**
   * Function to click the Learn More button of Partner tab on the about page
   * and check if it opens the partnerships page.
   */
  async clickPartnerLearnMoreButtonInAboutPage(): Promise<void> {
    const partnerTab = this.isViewportAtMobileWidth()
      ? partnerMobileTabInAboutPage
      : partnerDesktopTabInAboutPage;
    const partnerLearnMoreButtonInAboutPage = this.isViewportAtMobileWidth()
      ? partnerLearnMoreMobileButtonInAboutPage
      : partnerLearnMoreDesktopButtonInAboutPage;

    await this.clickOn(partnerTab);
    await this.clickButtonToNavigateToNewPage(
      partnerLearnMoreButtonInAboutPage,
      'Learn More button of Partner tab',
      partnershipsUrl,
      'Partnerships'
    );
  }

  /**
   * Function to click the Partner With Us button in the About page
   * and check if it opens the Partnerships Google form.
   */
  async clickPartnerWithUsButtonInAboutPage(): Promise<void> {
    const partnerTab = this.isViewportAtMobileWidth()
      ? partnerMobileTabInAboutPage
      : partnerDesktopTabInAboutPage;

    await this.clickOn(partnerTab);
    await this.clickLinkAnchorToNewTab('Partner with us', partnershipsFormUrl);
  }

  /**
   * This function changes the site language based on the provided parameter,
   * then clicks the 'Partner With Us' button on the About page, and
   * verifies if the Partnerships Google form opens in the specified language.
   * @param {string} langCode - The language code to change the site language to.
   */
  async clickPartnerWithUsButtonInAboutPageInGivenLanguage(
    langCode: string
  ): Promise<void> {
    await this.changeSiteLanguage(langCode);

    const partnerTab = this.isViewportAtMobileWidth()
      ? partnerMobileTabInAboutPage
      : partnerDesktopTabInAboutPage;

    const partnerWithUsButtonInAboutPage = this.isViewportAtMobileWidth()
      ? partnerWithUsMobileButtonInAboutPage
      : partnerWithUsDesktopButtonInAboutPage;

    await this.clickOn(partnerTab);
    await this.clickLinkButtonToNewTab(
      partnerWithUsButtonInAboutPage,
      `Partner With Us button in About page, after changing the language to ${langCode},`,
      partnershipsFormInPortugueseUrl,
      'Partnerships Google Form'
    );
    await this.changeSiteLanguage('en');
  }

  /**
   * Function to check if the donor box is visible by clicking on the "Donate" button
   * on the about page. Here we don't test the functionality of the donor box, just
   * its visibility, because the donor box is an iframe and a third-party service.
   */
  async clickDonateButtonInAboutPage(): Promise<void> {
    const donorTab = this.isViewportAtMobileWidth()
      ? donorMobileTabInAboutPage
      : donorDesktopTabInAboutPage;

    const donateButtonInAboutPage = this.isViewportAtMobileWidth()
      ? donateMobileButtonInAboutPage
      : donateDesktopButtonInAboutPage;

    await this.clickOn(donorTab);
    await this.clickOn(donateButtonInAboutPage);

    const donorBox = await this.page.waitForSelector(donorBoxIframe);
    if (!donorBox) {
      throw new Error('The donor box is not visible on the about page.');
    } else {
      showMessage('The donor box is visible on the about page.');
    }
  }

  /**
   * Clicks on the donate button on the donate page in mobile mode and waits
   *  for the second iframe to appear(one used in the mobile viewport).
   * @returns {Promise<void>}
   */
  async clickDonateButtonOnDonatePageInMobileMode(): Promise<void> {
    if (this.isViewportAtMobileWidth()) {
      try {
        await this.page.waitForSelector(mobileDonateButtonOnDonatePage, {
          visible: true,
        });
        const donateButton = await this.page.$(mobileDonateButtonOnDonatePage);
        await donateButton?.click();

        await this.page.waitForFunction(
          `document.querySelectorAll("${donateModalIframeSelector}").length === 2`
        );
      } catch (error) {
        const newError = new Error(
          `Failed to find the donate modal after clicking the donate button.
          Original error: ${error.message}`
        );
        newError.stack = error.stack;
        throw newError;
      }
    } else {
      return;
    }
  }

  /**
   * This function verifies that the user is on the correct classroom page.
   */
  async expectToBeOnClassroomPage(classroomName: string): Promise<void> {
    await this.page.waitForSelector(classroomNameHeading);

    const buttonText = await this.page.$eval(
      classroomNameHeading,
      element => (element as HTMLHeadElement).innerText
    );

    if (buttonText !== classroomName) {
      throw new Error(
        `The ${classroomName} classroom name is not visible. URL: ${this.page.url()}`
      );
    } else {
      showMessage(`The ${classroomName} classroom name is visible.`);
    }
  }

  /**
   * This function verifies that the classroom cards in classrooms page.
   */
  async expectClassroomCountInClassroomsPageUrlToBe(
    classroomsCount: number
  ): Promise<void> {
    await this.page.waitForSelector(classroomTileContainer);
    const classroomTiles = await this.page.$$(classroomTileContainer);

    if (classroomTiles.length === classroomsCount) {
      showMessage(
        `${classroomsCount} classrooms are present in classrooms page.`
      );
    } else {
      throw new Error(
        `Expect ${classroomsCount} classrooms to be present in classrooms page, found: ${classroomTiles.length} classrooms.`
      );
    }
  }

  /**
   * This function verifies that the user is on the correct classroom page.
   */
  async expectToBeOnErrorPage(statusCode: number): Promise<void> {
    await this.page.waitForSelector(errorPageHeading);

    const errorText = await this.page.$eval(
      errorPageHeading,
      element => (element as HTMLSpanElement).textContent
    );

    if (!errorText) {
      throw new Error(`Error text is not visible. URL: ${this.page.url()}`);
    }

    const currentStatusCode = Number(errorText.split(' ')[1]);

    if (currentStatusCode !== statusCode) {
      throw new Error(
        `Expected status code to be ${statusCode}, found: ${currentStatusCode}`
      );
    }

    showMessage(`User is on error page with status code ${statusCode}.`);
  }

  /**
   * Function to navigate to the next card in the preview tab.
   */
  async continueToNextCard(): Promise<void> {
    try {
      await this.page.waitForSelector(nextCardButton, {timeout: 7000});
      await this.clickOn(nextCardButton);
    } catch (error) {
      if (error instanceof puppeteer.errors.TimeoutError) {
        await this.clickOn(nextCardArrowButton);
      } else {
        throw error;
      }
    }
    await this.page.waitForSelector(conversationSkinUserAvatar, {
      hidden: true,
    });
  }

  /**
   * Function to submit an answer to a form input field.
   * @param {string} answer - The answer to submit.
   */
  async submitAnswer(answer: string): Promise<void> {
    await this.waitForElementToBeClickable(submitResponseToInteractionInput);
    await this.type(submitResponseToInteractionInput, answer);
    await this.clickOn(submitAnswerButton);
  }

  /**
   * Function to verify if the exploration is completed via checking the toast message.
   * @param {string} message - The expected toast message.
   */
  async expectExplorationCompletionToastMessage(
    message: string
  ): Promise<void> {
    await this.page.waitForSelector(explorationCompletionToastMessage, {
      visible: true,
    });
    const element = await this.page.$(explorationCompletionToastMessage);
    const toastMessage = await this.page.evaluate(
      element => element.textContent,
      element
    );
    if (!toastMessage || !toastMessage.includes(message)) {
      throw new Error('Exploration did not complete successfully');
    }
    showMessage('Exploration has completed successfully');
    await this.page.waitForSelector(explorationCompletionToastMessage, {
      hidden: true,
    });
  }

  /**
   * Searches for a lesson in the search bar present in the community library.
   * @param {string} lessonName - The name of the lesson to search for.
   */
  async searchForLessonInSearchBar(lessonName: string): Promise<void> {
    await this.clickOn(searchInputSelector);
    await this.type(searchInputSelector, lessonName);

    await this.page.keyboard.press('Enter');
    await this.page.waitForNavigation({waitUntil: ['load', 'networkidle0']});
  }

  /**
   * Filters lessons by multiple categories.
   * @param {string[]} categoryNames - The names of the categories to filter by.
   */
  async filterLessonsByCategories(categoryNames: string[]): Promise<void> {
    await this.clickOn(categoryFilterDropdownToggler);
    await this.waitForStaticAssetsToLoad();

    await this.page.waitForSelector(unselectedFilterOptionsSelector);
    const filterOptions = await this.page.$$(unselectedFilterOptionsSelector);
    let foundMatch = false;

    for (const option of filterOptions) {
      const optionText = await this.page.evaluate(
        el => el.textContent.trim(),
        option
      );

      if (categoryNames.includes(optionText.trim())) {
        foundMatch = true;
        await this.waitForElementToBeClickable(option);
        await option.click();
      }
    }

    if (!foundMatch) {
      throw new Error(
        `No match found for categories: ${categoryNames.join(', ')}`
      );
    }

    await this.clickOn(searchInputSelector);
    await this.page.keyboard.press('Enter');
  }

  /**
   * Filters lessons by multiple languages and deselect the already selected English language.
   * @param {string[]} languageNames - The names of the languages to filter by.
   */
  async filterLessonsByLanguage(languageNames: string[]): Promise<void> {
    if (this.isViewportAtMobileWidth()) {
      await this.waitForPageToFullyLoad();
    }
    await this.page.waitForSelector(languageFilterDropdownToggler);
    const languageFilterDropdownTogglerElement = await this.page.$(
      languageFilterDropdownToggler
    );
    await languageFilterDropdownTogglerElement?.click();
    await this.waitForStaticAssetsToLoad();

    await this.page.waitForSelector(selectedFilterOptionsSelector);
    const selectedElements = await this.page.$$(selectedFilterOptionsSelector);
    for (const element of selectedElements) {
      const elementText = await this.page.evaluate(
        el => el.textContent.trim(),
        element
      );
      // Deselecting english language.
      if (elementText === 'English') {
        await element.click();
      }
    }

    await this.page.waitForSelector(unselectedFilterOptionsSelector);
    const deselectedLanguages = await this.page.$$(
      unselectedFilterOptionsSelector
    );
    let foundMatch = false;

    for (const language of deselectedLanguages) {
      const languageText = await this.page.evaluate(
        el => el.textContent,
        language
      );

      if (languageNames.includes(languageText.trim())) {
        foundMatch = true;
        await this.waitForElementToBeClickable(language);
        await language.click();
      }
    }

    if (!foundMatch) {
      throw new Error(
        `No match found for languages: ${languageNames.join(', ')}`
      );
    }

    await this.clickOn(searchInputSelector);
    await this.page.keyboard.press('Enter');
  }

  /**
   * Checks if the search results contain a specific result.
   * @param {string[]} searchResultsExpected - The search result to check for.
   */
  async expectSearchResultsToContain(
    searchResultsExpected: string[]
  ): Promise<void> {
    try {
      if (searchResultsExpected.length === 0) {
        await this.waitForPageToFullyLoad();
        const searchResultsElements = await this.page.$$(
          lessonCardTitleSelector
        );
        if (searchResultsElements.length !== 0) {
          throw new Error('No search results expected, but some were found.');
        }
      } else {
        await this.page.waitForSelector(lessonCardTitleSelector);
        const searchResultsElements = await this.page.$$(
          lessonCardTitleSelector
        );
        const searchResults = await Promise.all(
          searchResultsElements.map(result =>
            this.page.evaluate(el => el.textContent.trim(), result)
          )
        );

        for (const resultExpected of searchResultsExpected) {
          if (!searchResults.includes(resultExpected)) {
            throw new Error(
              `Search result "${resultExpected}" not found in search results.`
            );
          }
        }
        showMessage('All expected search results found in search results.');
      }
    } catch (error) {
      const newError = new Error(`Failed to check search results: ${error}`);
      newError.stack = error.stack;
      throw newError;
    }
  }

  /**
   * Navigates to the top rated explorations page from the community library.
   */
  async navigateToTopRatedLessonsPage(): Promise<void> {
    await this.navigateToCommunityLibraryPage();
    await this.clickAndWaitForNavigation('Top-Rated Explorations');
  }

  /**
   * Checks if the top rated explorations are in a specific order.
   * @param {string[]} expectedOrder - The expected order of the top rated explorations.
   */
  async expectLessonsInOrder(expectedOrder: string[]): Promise<void> {
    try {
      await this.page.waitForSelector(explorationTitleSelector);
      const explorationTitles = await this.page.$$(explorationTitleSelector);
      for (let i = 0; i < explorationTitles.length; i++) {
        const titleText = await this.page.evaluate(
          el => el.querySelector('span > span').textContent,
          explorationTitles[i]
        );
        if (titleText.trim() !== expectedOrder[i]) {
          throw new Error(
            `Exploration at position ${i} is "${titleText.trim()}", but expected "${expectedOrder[i]}".`
          );
        }
      }
    } catch (error) {
      const newError = new Error(
        `Failed to check order explorations: ${error}`
      );
      newError.stack = error.stack;
      throw newError;
    }
  }

  /**
   * Navigates to the page recently published explorations page.
   */
  async navigateToRecentlyPublishedLessonsPage(): Promise<void> {
    await this.goto(recentlyPublishedExplorationsPageUrl);
  }

  /**
   * Checks if an exploration has a specific rating.
   *
   * @param {number} expectedRating - The expected rating of the exploration.
   * @param {string} expectedExplorationName - The name of the exploration to check.
   */
  async expectLessonsToHaveRating(
    expectedRating: number,
    expectedExplorationName: string
  ): Promise<void> {
    try {
      await this.page.waitForSelector(lessonCardSelector);
      const cards = await this.page.$$(lessonCardSelector);
      for (const card of cards) {
        await card.waitForSelector(lessonCardTitleSelector);
        const titleElement = await card.$(lessonCardTitleSelector);
        const titleText = await this.page.evaluate(
          el => el.textContent.trim(),
          titleElement
        );
        if (titleText === expectedExplorationName) {
          await card.waitForSelector(explorationRatingSelector);
          const ratingElement = await card.$(explorationRatingSelector);
          if (ratingElement) {
            const ratingSpan = await ratingElement.$('span:nth-child(2)');
            const ratingText = await this.page.evaluate(
              el => el.textContent.trim(),
              ratingSpan
            );
            const rating = parseFloat(ratingText);
            if (rating !== expectedRating) {
              throw new Error(
                `Rating for exploration "${expectedExplorationName}" is ${rating}, but expected ${expectedRating}.`
              );
            }
            return;
          }
        }
      }
      throw new Error(
        `Exploration "${expectedExplorationName}" not found in exploration titles.`
      );
    } catch (error) {
      const newError = new Error(
        `Failed to check rating of exploration: ${error}`
      );
      newError.stack = error.stack;
      throw newError;
    }
  }

  /**
   * Checks if a list of topics are present.
   * @param {string[]} expectedTopicNames - The names of the topics to check for.
   */
  async expectTopicsToBePresent(expectedTopicNames: string[]): Promise<void> {
    try {
      await this.page.waitForSelector(topicNameSelector);
      const topicNames = await this.page.$$(topicNameSelector);
      const topicNameTexts = await Promise.all(
        topicNames.map(name =>
          this.page.evaluate(el => el.textContent.trim(), name)
        )
      );

      for (const expectedName of expectedTopicNames) {
        if (!topicNameTexts.includes(expectedName.trim())) {
          throw new Error(`Topic "${expectedName}" not found in topic names.`);
        }
      }
    } catch (error) {
      const newError = new Error(`Failed to check for topics: ${error}`);
      newError.stack = error.stack;
      throw newError;
    }
  }

  /**
   * Selects and opens a topic by its name.
   * @param {string} topicName - The name of the topic to select and open.
   */
  async selectAndOpenTopic(topicName: string): Promise<void> {
    try {
      await this.page.waitForSelector(topicNameSelector);
      const topicNames = await this.page.$$(topicNameSelector);
      for (const name of topicNames) {
        const nameText = await this.page.evaluate(
          el => el.textContent.trim(),
          name
        );
        if (nameText === topicName.trim()) {
          await Promise.all([
            this.page.waitForNavigation({waitUntil: ['networkidle2', 'load']}),
            this.waitForElementToBeClickable(name),
            name.click(),
          ]);
          return;
        }
      }

      throw new Error(`Topic "${topicName}" not found in topic names.`);
    } catch (error) {
      const newError = new Error(`Failed to select and open topic: ${error}`);
      newError.stack = error.stack;
      throw newError;
    }
  }

  /**
   * Selects and opens a chapter within a story to learn.
   * @param {string} chapterName - The name of the chapter to select and open.
   * @param {string} storyName - The name of the story containing the chapter.
   */
  async selectChapterWithinStoryToLearn(
    chapterName: string,
    storyName: string
  ): Promise<void> {
    const isMobileViewport = this.isViewportAtMobileWidth();
    const storyTitleSelector = isMobileViewport
      ? mobileStoryTitleSelector
      : desktopStoryTitleSelector;

    try {
      await this.page.waitForSelector(storyTitleSelector);
      const storyTitles = await this.page.$$(storyTitleSelector);
      for (const title of storyTitles) {
        const titleText = await this.page.evaluate(
          el => el.textContent.trim(),
          title
        );
        if (titleText.trim() === storyName.trim()) {
          await Promise.all([
            this.page.waitForNavigation({waitUntil: ['networkidle0', 'load']}),
            this.waitForElementToBeClickable(title),
            title.click(),
          ]);

          await this.skipLoginPrompt();

          await this.page.waitForSelector(chapterTitleSelector);
          const chapterTitles = await this.page.$$(chapterTitleSelector);
          for (const chapter of chapterTitles) {
            const chapterText = await this.page.evaluate(
              el => el.textContent.trim(),
              chapter
            );
            if (chapterText.trim().includes(chapterName.trim())) {
              await Promise.all([
                this.page.waitForNavigation({
                  waitUntil: ['networkidle2', 'load'],
                }),
                this.waitForElementToBeClickable(chapter),
                chapter.click(),
              ]);
              return;
            }
          }

          throw new Error(
            `Chapter "${chapterName}" not found in story "${storyName}".`
          );
        }
      }

      throw new Error(`Story "${storyName}" not found in story titles.`);
    } catch (error) {
      const newError = new Error(
        `Failed to select and open chapter within story: ${error}`
      );
      newError.stack = error.stack;
      throw newError;
    }
  }

  /**
   * Selects and plays a chapter by it's name/title when inside a story.
   * @param {string} chapterName - The name of the chapter to play.
   */
  async selectAndPlayChapter(chapterName: string): Promise<void> {
    await this.waitForStaticAssetsToLoad();
    try {
      await this.skipLoginPrompt();
      await this.page.waitForSelector(chapterTitleSelector);
      const chapterTitles = await this.page.$$(chapterTitleSelector);
      for (const chapter of chapterTitles) {
        const chapterText = await this.page.evaluate(
          el => el.textContent.trim(),
          chapter
        );
        if (chapterText.trim().includes(chapterName.trim())) {
          await Promise.all([
            this.page.waitForNavigation({
              waitUntil: ['networkidle2', 'load'],
            }),
            this.waitForElementToBeClickable(chapter),
            chapter.click(),
          ]);
          return;
        }
      }

      throw new Error(`Chapter "${chapterName}" not found.`);
    } catch (error) {
      const newError = new Error(`Failed to play chapter: ${error}`);
      newError.stack = error.stack;
      throw newError;
    }
  }

  /**
   * Function to skip the login prompt that appears while surfing being logged out.
   */
  async skipLoginPrompt(): Promise<void> {
    await this.waitForStaticAssetsToLoad();

    const isLoginPromptContainerPresent =
      await this.page.$(loginPromptContainer);
    if (isLoginPromptContainerPresent) {
      await this.clickOn('SKIP');
    }
  }

  /**
   * Navigates back to the topic page after completing an exploration.
   */
  async returnToTopicPageAfterCompletingExploration(): Promise<void> {
    if (this.isViewportAtMobileWidth()) {
      await this.clickAndWaitForNavigation('Return to Story');
      await this.clickAndWaitForNavigation(NavbarBackButton);
    } else {
      await this.clickAndWaitForNavigation(oppiaTopicTitleSelector);
    }
  }

  /**
   * Navigates to the revision tab on the topic page.
   */
  async navigateToRevisionTab(): Promise<void> {
    await this.page.waitForSelector(topicPageLessonTabSelector);
    const topicPageRevisionTabSelectorElement = await this.page.$(
      topicPageLessonTabSelector
    );
    await topicPageRevisionTabSelectorElement?.click();
  }

  /**
   * Selects a review card based on the subtopic name.
   * @param {string} subtopicName - The name of the subtopic to select.
   */
  async selectReviewCardToLearn(subtopicName: string): Promise<void> {
    try {
      const subtopicElements = await this.page.$$(
        subTopicTitleInLessTabSelector
      );

      for (let i = 0; i < subtopicElements.length; i++) {
        const innerText = await this.page.evaluate(
          el => el.innerText,
          subtopicElements[i]
        );

        if (innerText.trim() === subtopicName) {
          await Promise.all([
            this.page.waitForNavigation({
              waitUntil: ['networkidle0', 'load'],
            }),
            this.waitForElementToBeClickable(subtopicElements[i]),
            subtopicElements[i].click(),
          ]);
          return;
        }
      }

      throw new Error(`No subtopic found with the name: ${subtopicName}`);
    } catch (error) {
      const newError = new Error(`Failed to select review card: ${error}`);
      newError.stack = error.stack;
      throw newError;
    }
  }

  /**
   * Verifies if the review card has the expected title and description.
   * @param {string} reviewCardTitle - The expected title of the review card.
   * @param {string} reviewCardDescription - The expected description of the review card.
   */
  async expectReviewCardToHaveContent(
    reviewCardTitle: string,
    reviewCardDescription: string
  ): Promise<void> {
    try {
      const titleElement = await this.page.$(reviewCardTitleSelector);

      // Get the innerText of the title element.
      const titleText = await this.page.evaluate(
        el => el.innerText,
        titleElement
      );

      if (titleText.trim() !== reviewCardTitle) {
        throw new Error(
          `Expected review card title to be ${reviewCardTitle}, but found ${titleText}`
        );
      }

      const isDescriptionPresent = await this.isTextPresentOnPage(
        reviewCardDescription
      );

      if (!isDescriptionPresent) {
        throw new Error(
          'Expected review card description to be present on the page, but it was not found'
        );
      }
    } catch (error) {
      const newError = new Error(
        `Failed to verify content of review card: ${error}`
      );
      newError.stack = error.stack;
      throw newError;
    }
  }

  /**
   * Loads the next chapter from the last state of an exploration.
   */
  async loadNextChapterFromLastState(): Promise<void> {
    // TODO(#12345): Currently, this test is skipped for mobile viewport due to an issue where
    // the button is not clickable because it's hidden by the footer.
    // Once the issue is fixed (see: https://github.com/oppia/oppia/issues/12345),
    // remove the skip part to enable this method for mobile viewport too.
    if (this.isViewportAtMobileWidth()) {
      return;
    }
    await this.page.waitForSelector(explorationCompletionToastMessage, {
      hidden: true,
    });

    await this.clickAndWaitForNavigation(nextLessonButton);
  }

  /**
   * Returns to the story from the last state of an exploration.
   */
  async returnToStoryFromLastState(): Promise<void> {
    await this.clickAndWaitForNavigation('Return to Story');
    showMessage('Returned to story from the last state.');
  }

  /**
   * Searches for a specific lesson in the search results and opens it.
   * @param {string} lessonTitle - The title of the lesson to search for.
   */
  async playLessonFromSearchResults(lessonTitle: string): Promise<void> {
    try {
      await this.page.waitForSelector(lessonCardTitleSelector);
      const searchResultsElements = await this.page.$$(lessonCardTitleSelector);
      const searchResults = await Promise.all(
        searchResultsElements.map(result =>
          this.page.evaluate(el => el.textContent.trim(), result)
        )
      );

      const lessonIndex = searchResults.indexOf(lessonTitle);
      if (lessonIndex === -1) {
        throw new Error(`Lesson "${lessonTitle}" not found in search results.`);
      }

      await this.waitForElementToBeClickable(
        searchResultsElements[lessonIndex]
      );
      await searchResultsElements[lessonIndex].click();
      await this.waitForStaticAssetsToLoad();
      showMessage(`Lesson "${lessonTitle}" opened from search results.`);
    } catch (error) {
      const newError = new Error(
        `Failed to open lesson from search results: ${error}`
      );
      newError.stack = error.stack;
      throw newError;
    }
  }

  /**
   * Gives feedback on the exploration.
   * @param {string} feedback - The feedback to give on the exploration.
   */
  async giveFeedback(feedback: string): Promise<void> {
    // TODO(19443): Once this issue is resolved (which was not allowing to make the feedback
    // in mobile viewport which is required for testing the feedback messages tab),
    // remove this part of skipping this function for Mobile viewport and make it run in mobile viewport
    // as well. see: https://github.com/oppia/oppia/issues/19443.
    if (process.env.MOBILE === 'true') {
      return;
    }
    await this.page.waitForSelector('nav-options', {visible: true});
    await this.clickOn(feedbackPopupSelector);
    await this.page.waitForSelector(feedbackTextarea, {visible: true});
    await this.type(feedbackTextarea, feedback);
    await this.clickOn('Submit');

    try {
      await this.page.waitForFunction(
        'document.querySelector(".oppia-feedback-popup-container") !== null',
        {timeout: 5000}
      );
      showMessage('Feedback submitted successfully');
    } catch (error) {
      throw new Error('Feedback was not successfully submitted');
    }
  }

  /**
   * Generates attribution
   */
  async generateAttribution(): Promise<void> {
    await this.page.waitForSelector(generateAttributionSelector, {
      visible: true,
    });
    await this.clickOn(generateAttributionSelector);

    await this.page.waitForSelector(attributionHtmlSectionSelector, {
      visible: true,
    });
  }

  /**
   * Checks if the HTML string is present in the HTML section.
   * @param {string} htmlString - The HTML string to check for.
   */
  async expectAttributionInHtmlSectionToBe(htmlString: string): Promise<void> {
    const attributionHtmlCodeElement = await this.page.$(
      attributionHtmlCodeSelector
    );
    const attributionHtmlCode = await this.page.evaluate(
      el => el.textContent,
      attributionHtmlCodeElement
    );

    if (!attributionHtmlCode.includes(htmlString)) {
      throw new Error(
        `Expected HTML string "${htmlString}" not found in the HTML section. Actual HTML: "${attributionHtmlCode}"`
      );
    }
  }

  /**
   * Checks if the text string is present in the print text.
   * @param {string} textString - The text string to check for.
   */
  async expectAttributionInPrintToBe(textString: string): Promise<void> {
    await this.page.waitForSelector(attributionPrintTextSelector, {
      visible: true,
    });

    const attributionPrintTextElement = await this.page.$(
      attributionPrintTextSelector
    );
    const attributionPrintText = await this.page.evaluate(
      el => el.textContent,
      attributionPrintTextElement
    );

    if (!attributionPrintText.includes(textString)) {
      throw new Error(
        `Expected text string "${textString}" not found in the print text. Actual text: "${attributionPrintText}"`
      );
    }
  }

  /**
   * Function to close the attribution modal.
   */
  async closeAttributionModal(): Promise<void> {
    await this.clickOn(closeAttributionModalButton);
    showMessage('Attribution modal closed successfully');
  }

  /**
   * Shares the exploration.
   * @param {string} platform - The platform to share the exploration on. This should be the name of the platform (e.g., 'facebook', 'twitter')
   * @param {string} expectedUrl - The expected URL of the shared exploration.
   */
  async shareExploration(platform: string, expectedUrl: string): Promise<void> {
    await this.clickOn(shareExplorationButtonSelector);

    await this.waitForStaticAssetsToLoad();
    await this.page.waitForSelector(
      `.e2e-test-share-link-${platform.toLowerCase()}`,
      {visible: true}
    );
    const aTag = await this.page.$(
      `.e2e-test-share-link-${platform.toLowerCase()}`
    );
    if (!aTag) {
      throw new Error(`No share link found for ${platform}.`);
    }
    const href = await this.page.evaluate(a => a.href, aTag);
    if (href !== expectedUrl) {
      throw new Error(
        `The ${platform} share link does not match the expected URL. Expected: ${expectedUrl}, Found: ${href}`
      );
    }
    await this.closeAttributionModal();
  }

  /**
   * Function to embed a lesson.
   */
  async embedThisLesson(expectedCode: string): Promise<void> {
    await this.clickOn(shareExplorationButtonSelector);

    await this.waitForStaticAssetsToLoad();
    await this.clickOn(embedLessonButton);
    await this.page.waitForSelector(embedCodeSelector);
    const embedCode = await this.page.$eval(
      embedCodeSelector,
      element => element.textContent
    );
    if (embedCode?.trim() !== expectedCode) {
      throw new Error(
        'Embed code does not match the expected code. Expected: ' +
          expectedCode +
          ', Found: ' +
          embedCode
      );
    }
    await this.clickOn('Close');
  }

  /**
   * Checks if the report exploration button is not available.
   */
  async expectReportOptionsNotAvailable(): Promise<void> {
    await this.waitForStaticAssetsToLoad();
    const reportExplorationButton = await this.page.$(
      reportExplorationButtonSelector
    );
    if (reportExplorationButton !== null) {
      throw new Error('Report exploration button found.');
    }
  }

  /**
   * Checks if the rate options are not available.
   */
  async expectRateOptionsNotAvailable(): Promise<void> {
    await this.waitForStaticAssetsToLoad();
    const rateOptions = await this.page.$(rateOptionsSelector);
    if (rateOptions !== null) {
      throw new Error('Rate options found.');
    }
  }

  /*
   * Function to verify if the checkpoint modal appears on the screen.
   */
  async verifyCheckpointModalAppears(): Promise<void> {
    try {
      await this.page.waitForSelector(checkpointModalSelector, {
        visible: true,
        timeout: 5000,
      });
      showMessage('Checkpoint modal found.');
      // Closing the checkpoint modal.
      await this.clickOn(closeLessonInfoTooltipSelector);
    } catch (error) {
      if (error instanceof puppeteer.errors.TimeoutError) {
        const newError = new Error('Checkpoint modal not found.');
        newError.stack = error.stack;
        throw newError;
      }
      throw error;
    }
  }

  /**
   * Function to verify if the latest Oppia feedback matches the expected feedback.
   * @param {string} expectedFeedback - The expected feedback.
   */
  async expectOppiaFeedbackToBe(expectedFeedback: string): Promise<void> {
    await this.page.waitForSelector(feedbackSelector);
    const feedbackText = await this.page.$eval(
      `${feedbackSelector} > p`,
      element => element.textContent
    );
    if (feedbackText !== expectedFeedback) {
      throw new Error(
        `Expected feedback to be '${expectedFeedback}', but got '${feedbackText}'.`
      );
    }
  }

  /**
   * Function to navigate to the previous card in an exploration.
   */
  async goBackToPreviousCard(): Promise<void> {
    await this.clickOn(previousCardButton);
  }

  /**
   * Function to verify if the page does not have any input fields.
   */
  async verifyCannotAnswerPreviouslyAnsweredQuestion(): Promise<void> {
    await this.waitForStaticAssetsToLoad();
    const hasInputFields = await this.page.$('input');
    if (hasInputFields) {
      throw new Error('The page should not have any input fields.');
    }
    showMessage('The page does not have any input fields, as expected.');
  }

  /**
   * Function to use a hint.
   */
  async viewHint(): Promise<void> {
    await this.page.waitForSelector(hintButtonSelector);
    await this.clickOn(hintButtonSelector);
  }

  /**
   * Function to close the hint modal.
   */
  async closeHintModal(): Promise<void> {
    await this.page.waitForSelector(gotItButtonSelector, {visible: true});
    await this.clickOn(gotItButtonSelector);
    await this.page.waitForSelector(gotItButtonSelector, {hidden: true});
  }
  /**
   * Simulates the action of viewing the solution by clicking on the view solution button and the continue to solution button.
   */
  async viewSolution(): Promise<void> {
    await this.clickOn(viewSolutionButton);
    await this.clickOn(continueToSolutionButton);
  }

  /**
   * Closes the solution modal by clicking on the close solution modal button.
   */
  async closeSolutionModal(): Promise<void> {
    await this.waitForPageToFullyLoad();
    await this.page.waitForSelector(closeSolutionModalButton, {visible: true});
    const closeSolutionModalButtonElement = await this.page.$(
      closeSolutionModalButton
    );
    await closeSolutionModalButtonElement?.click();
  }
  /**
   * Function to view previous responses in a state.
   * This function clicks on the responses dropdown selector to display previous responses.
   */
  async viewPreviousResponses(): Promise<void> {
    await this.clickOn(responsesDropdownSelector);
  }

  /**
   * Function to verify the number of previous responses displayed.
   * @param {number} expectedNumberOfResponses - The expected number of responses.
   */
  async verifyNumberOfPreviousResponsesDisplayed(
    expectedNumberOfResponses: number
  ): Promise<void> {
    await this.page.waitForSelector(responseSelector);

    const responseElements = await this.page.$$(responseSelector);
    if (responseElements.length !== expectedNumberOfResponses) {
      throw new Error(
        `Expected ${expectedNumberOfResponses} responses, but got ${responseElements.length}.`
      );
    }
  }

  /**
   * Checks if the current card's content matches the expected content.
   * @param {string} expectedCardContent - The expected content of the card.
   */
  async expectCardContentToMatch(expectedCardContent: string): Promise<void> {
    await this.waitForPageToFullyLoad();
    await this.page.waitForSelector(`${stateConversationContent} p`, {
      visible: true,
    });
    const element = await this.page.$(`${stateConversationContent} p`);
    const cardContent = await this.page.evaluate(
      element => element.textContent,
      element
    );
    if (cardContent.trim() !== expectedCardContent) {
      throw new Error(
        `Card content is not same as expected. Actual: ${cardContent.trim()}, Expected: ${expectedCardContent}.`
      );
    }
    showMessage('Card content is as expected.');
  }

  /**
   * Simulates a delay to avoid triggering the fatigue detection service.
   * This is important because the fatigue detection service could be activated again after further submissions. It can by-passed if there is 10 seconds of gap post quick 3 submissions.
   * @returns {Promise<void>}
   */
  async simulateDelayToAvoidFatigueDetection(): Promise<void> {
    await this.page.waitForTimeout(10000);
  }

  /**
   * Checks if the sign-up button is present on the page.
   * @returns {Promise<void>}
   */
  async expectSignUpButtonToBePresent(): Promise<void> {
    await this.waitForStaticAssetsToLoad();
    await this.page.waitForSelector(signUpButton, {timeout: 5000});
    showMessage('Sign-up button present.');
  }

  /**
   * Checks if the sign-in button is present on the page.
   * @returns {Promise<void>}
   */
  async expectSignInButtonToBePresent(): Promise<void> {
    await this.waitForStaticAssetsToLoad();
    try {
      await this.page.waitForSelector(signInButton, {timeout: 5000});
    } catch (error) {
      try {
        await this.page.waitForSelector(singInButtonInProgressModal, {
          timeout: 5000,
        });
      } catch (error) {
        throw new Error('Sign-in button not found.');
      }
    }
    showMessage('Sign-in button present.');
  }

  /**
   * Opens the lesson info modal.
   */
  async openLessonInfoModal(): Promise<void> {
    await this.clickOn(lessonInfoButton);
    await this.page.waitForSelector(lessonInfoCardSelector, {visible: true});
  }

  /**
   * Closes the lesson info modal.
   */
  async closeLessonInfoModal(): Promise<void> {
    await this.clickOn(closeLessonInfoButton);
    await this.page.waitForSelector(lessonInfoCardSelector, {hidden: true});
  }

  /**
   * Checks if the progress remainder is found or not, based on the shouldBeFound parameter. (It can be found when the an already played exploration is revisited or an ongoing exploration is reloaded, but only if the first checkpoint is reached.)
   * @param {boolean} shouldBeFound - Whether the progress remainder should be found or not.
   */
  async expectProgressRemainder(shouldBeFound: boolean): Promise<void> {
    await this.waitForPageToFullyLoad();
    try {
      await this.page.waitForSelector(progressRemainderModalSelector, {
        visible: true,
      });
      if (!shouldBeFound) {
        throw new Error('Progress remainder is found, which is not expected.');
      }
      showMessage('Progress reminder modal found.');
    } catch (error) {
      if (error instanceof puppeteer.errors.TimeoutError) {
        // Closing checkpoint modal if appears.
        const closeLessonInfoTooltipElement = await this.page.$(
          closeLessonInfoTooltipSelector
        );
        if (closeLessonInfoTooltipElement) {
          await this.clickOn(closeLessonInfoTooltipSelector);
        }
        if (shouldBeFound) {
          throw new Error(
            'Progress remainder is not found, which is not expected.'
          );
        }
      } else {
        throw error;
      }
    }
  }

  /**
   * Chooses an action in the progress remainder.
   * @param {string} action - The action to choose. Can be 'Restart' or 'Resume'.
   */
  async chooseActionInProgressRemainder(
    action: 'Restart' | 'Resume'
  ): Promise<void> {
    await this.page.waitForSelector(progressRemainderModalSelector, {
      visible: true,
    });
    await this.page.waitForSelector(restartExplorationButton, {visible: true});
    await this.page.waitForSelector(resumeExplorationButton, {visible: true});

    if (action === 'Restart') {
      await this.clickAndWaitForNavigation(restartExplorationButton);
    } else if (action === 'Resume') {
      await this.clickOn(resumeExplorationButton);
      // Closing checkpoint modal if appears.
      const closeLessonInfoTooltipElement = await this.page.$(
        closeLessonInfoTooltipSelector
      );
      if (closeLessonInfoTooltipElement) {
        await this.clickOn(closeLessonInfoTooltipSelector);
      }
    } else {
      throw new Error(
        `Invalid action: ${action}. Expected 'Restart' or 'Resume'.`
      );
    }
  }

  /**
   * Saves the progress.(To be used when save progress modal is opened.)
   */
  async saveProgress(): Promise<void> {
    await this.clickOn(saveProgressButton);
  }

  /**
   * Checks if the "Create Account" button is present in the save progress modal (which can be opened from the lesson info modal once first checkpoint is reached).
   */
  async expectCreateAccountToBePresent(): Promise<void> {
    await this.waitForStaticAssetsToLoad();
    await this.page.waitForSelector(createAccountButton, {timeout: 3000});
    showMessage('Create Account button is present.');
  }

  /**
   * Checks if the progress URL validity info matches the expected text. (To be used when save progress modal is opened.)
   * @param {string} expectedText - The expected validity info text.
   */
  async checkProgressUrlValidityInfo(expectedText: string): Promise<void> {
    const validityInfoText = await this.page.evaluate(selector => {
      const element = document.querySelector(selector);
      return element ? element.textContent.trim() : null;
    }, validityInfoTextSelector);

    if (validityInfoText !== expectedText) {
      throw new Error(
        `Validity info text does not match expected text. Found: ${validityInfoText}, Expected: ${expectedText}`
      );
    }
  }

  /**
   * Copies the progress URL to the clipboard and returns the copied text. (To be used when save progress modal is opened.)
   */
  async copyProgressUrl(): Promise<string> {
    try {
      // OverridePermissions is used to allow clipboard access.
      const context = await this.page.browser().defaultBrowserContext();
      await context.overridePermissions('http://localhost:8181', [
        'clipboard-read',
        'clipboard-write',
      ]);

      // Click on the copy button.
      await this.page.waitForSelector(copyProgressUrlButton, {visible: true});
      await this.page.click(copyProgressUrlButton);

      // Reading the clipboard data.
      const clipboardData = await this.page.evaluate(async () => {
        return await navigator.clipboard.readText();
      });

      return clipboardData;
    } catch (error) {
      console.error('An error occurred:', error);
      throw error;
    }
  }

  /**
   * Starts an exploration with a progress URL.
   * @param {string} progressUrl - The URL to navigate to.
   */
  async startExplorationUsingProgressUrl(progressUrl: string): Promise<void> {
    await this.goto(progressUrl);
  }

  /**
   * Checks if the lesson info shows the expected rating.
   * @param {string} expectedRating - The expected rating.
   */
  async expectLessonInfoToShowRating(expectedRating: string): Promise<void> {
    await this.page.waitForSelector(ratingContainerSelector);
    const ratingText = await this.page.evaluate(selector => {
      const element = document.querySelector(selector);
      return element ? element.textContent.trim() : null;
    }, ratingContainerSelector);

    if (ratingText !== expectedRating) {
      throw new Error(
        `Rating text does not match expected rating. Found: ${ratingText}, Expected: ${expectedRating}`
      );
    }
  }

  /**
   * Checks if the lesson info shows the expected number of views.
   * @param {number} expectedViews - The expected number of views.
   */
  async expectLessonInfoToShowNoOfViews(expectedViews: number): Promise<void> {
    await this.page.waitForSelector(viewsContainerSelector);
    const viewsText = await this.page.evaluate(selector => {
      const element = document.querySelector(selector);
      const textContent = element ? element.textContent : null;
      const match = textContent ? textContent.match(/\d+/) : null;
      return match ? parseInt(match[0], 10) : null;
    }, viewsContainerSelector);

    if (viewsText !== expectedViews) {
      throw new Error(
        `Number of views does not match expected number. Found: ${viewsText}, Expected: ${expectedViews}`
      );
    }
  }

  /**
   * Checks if the lesson info shows the last updated information.
   */
  async expectLessonInfoToShowLastUpdated(): Promise<void> {
    await this.waitForStaticAssetsToLoad();
    await this.page.waitForSelector(lastUpdatedInfoSelector, {timeout: 3000});
    showMessage('Last updated info is present.');
  }

  /**
   * Checks if the lesson info shows the expected tags.
   * @param {string[]} expectedTags - The expected tags.
   */
  async expectLessonInfoToShowTags(expectedTags: string[]): Promise<void> {
    await this.page.waitForSelector(tagsContainerSelector);
    const tags = await this.page.$$eval(
      `${tagsContainerSelector}`,
      emElements => {
        return emElements.map(em => em.textContent?.trim());
      }
    );

    for (const tag of expectedTags) {
      if (!tags.includes(tag)) {
        throw new Error(`Tag ${tag} not found.`);
      }
    }
  }

  /**
   * Checks if the "Save Progress" button is not present. Use this function before the first checkpoint is
   * reached.
   */
  async expectNoSaveProgressBeforeCheckpointInfo(): Promise<void> {
    try {
      await this.page.waitForSelector(saveProgressButton, {timeout: 3000});
      throw new Error('"Save Progress" button found, which is not expected.');
    } catch (error) {
      if (error instanceof puppeteer.errors.TimeoutError) {
        showMessage('"save Progress" button not found, as expected.');
      }
    }
  }

  /**
   * Shares the exploration.
   * @param {string} platform - The platform to share the exploration on. This should be the name of the platform (e.g., 'facebook', 'twitter')
   * @param {string} expectedUrl - The expected URL of the shared exploration.
   */
  async shareExplorationFromLessonInfoModal(
    platform: string,
    expectedUrl: string
  ): Promise<void> {
    await this.waitForStaticAssetsToLoad();
    await this.page.waitForSelector(
      `.e2e-test-share-link-${platform.toLowerCase()}`,
      {visible: true}
    );
    const aTag = await this.page.$(
      `.e2e-test-share-link-${platform.toLowerCase()}`
    );
    if (!aTag) {
      throw new Error(`No share link found for ${platform}.`);
    }
    const href = await this.page.evaluate(a => a.href, aTag);
    if (href !== expectedUrl) {
      throw new Error(
        `The ${platform} share link does not match the expected URL. Expected: ${expectedUrl}, Found: ${href}`
      );
    }
  }

  /**
   * Signs up a new user from the lesson player.
   * @param email - User's email
   * @param username - User's chosen username
   */
  async signUpFromTheLessonPlayer(
    email: string,
    username: string
  ): Promise<void> {
    await this.clickOn('Sign in');
    await this.type(testConstants.SignInDetails.inputField, email);
    await this.clickOn('Sign In');
    await this.page.waitForNavigation({waitUntil: 'networkidle0'});
    await this.type('input.e2e-test-username-input', username);
    await this.clickOn('input.e2e-test-agree-to-terms-checkbox');
    await this.page.waitForSelector(
      'button.e2e-test-register-user:not([disabled])'
    );
    await this.clickOn(LABEL_FOR_SUBMIT_BUTTON);
    await this.page.waitForNavigation({waitUntil: 'networkidle0'});
  }

  /**
   * Checks if the page's language matches the expected language.
   * @param {string} expectedLanguage - The expected language of the page.
   */
  async expectPageLanguageToMatch(expectedLanguage: string): Promise<void> {
    // Get the 'lang' attribute from the <html> tag.
    await this.waitForStaticAssetsToLoad();

    const actualLanguage = await this.page.evaluate(
      () => document.documentElement.lang
    );

    if (actualLanguage !== expectedLanguage) {
      throw new Error(
        `Expected page language to be ${expectedLanguage}, but it was ${actualLanguage}`
      );
    }
    showMessage('Page language matches the expected one.');
  }

  /**
   * Checks if the navbar buttons' text matches any of the expected text.
   * @param {string[]} expectedText - The expected text for each navbar button.
   */
  async expectNavbarButtonsToHaveText(expectedText: string[]): Promise<void> {
    if (this.isViewportAtMobileWidth()) {
      await this.clickOn(openMobileNavbarMenuButton);
    }

    const isMobileViewport = this.isViewportAtMobileWidth();
    const navbarButtonsSelector = isMobileViewport
      ? mobileNavbarButtonSelector
      : desktopNavbarButtonsSelector;

    // Get the text content of all navbar buttons.
    await this.page.waitForSelector(navbarButtonsSelector, {visible: true});
    const navbarButtonsText = await this.page.evaluate(selector => {
      return Array.from(document.querySelectorAll(selector), element =>
        element.textContent.trim()
      );
    }, navbarButtonsSelector);

    // Check if any of the navbar buttons' text matches the expected text.
    const isMatchFound = expectedText.some(text =>
      navbarButtonsText.includes(text)
    );

    if (this.isViewportAtMobileWidth()) {
      await this.page.waitForSelector(closeMobileNavbarMenuButton, {
        visible: true,
      });
      const closeMobileNavbarMenuButtonElement = await this.page.$(
        closeMobileNavbarMenuButton
      );
      if (closeMobileNavbarMenuButtonElement) {
        await closeMobileNavbarMenuButtonElement.click();
      }
    }

    if (!isMatchFound) {
      throw new Error(
        `None of the navbar buttons' text matches the expected text: ${expectedText}`
      );
    }
  }

  /**
   * Simulates pressing a keyboard shortcut.
   * @param {string} shortcut - The keyboard shortcut to press.
   */
  async simulateKeyboardShortcut(shortcut: string): Promise<void> {
    const keys: KeyInput[] = shortcut.split('+') as KeyInput[];

    // Press down all keys.
    for (const key of keys) {
      await this.page.keyboard.down(key);
    }

    // Release all keys.
    for (const key of keys) {
      await this.page.keyboard.up(key);
    }

    try {
      await this.page.waitForNavigation({
        waitUntil: ['load', 'networkidle0'],
        timeout: 5000,
      });
    } catch (error) {
      // Ignoring the error if it's a timeout error.
      if (error instanceof puppeteer.errors.TimeoutError) {
        // Navigation didn't happen, but that's okay as sometimes the shortcuts may not trigger navigation.
      } else {
        throw error;
      }
    }
  }

  /**
   * Verifies that the current page URL includes the expected page pathname.
   */
  async expectToBeOnPage(expectedPage: string): Promise<void> {
    await this.waitForStaticAssetsToLoad();
    const url = await this.page.url();

    // Replace spaces in the expectedPage with hyphens.
    const expectedPageInUrl = expectedPage.replace(/\s+/g, '-');

    if (!url.includes(expectedPageInUrl.toLowerCase())) {
      throw new Error(
        `Expected to be on page ${expectedPage}, but found ${url}`
      );
    }
  }

  /**
   * Simulates pressing a keyboard shortcut and verifies that the expected element is focused.
   * @param {string} shortcut - The keyboard shortcut to press.
   */
  async verifyFocusAfterShortcut(shortcut: string): Promise<void> {
    await this.waitForPageToFullyLoad();
    await this.simulateKeyboardShortcut(shortcut);

    // Determine the expected element to be focused.
    let expectedFocusedElement;
    switch (shortcut) {
      case '/':
        expectedFocusedElement = await this.page.$(searchInputSelector);
        break;
      case 's':
        expectedFocusedElement = await this.page.$(skipLinkSelector);
        break;
      case 'c':
        expectedFocusedElement = await this.page.$(
          categoryFilterDropdownToggler
        );
        break;
      case 'j':
        expectedFocusedElement = await this.page.$(
          `:is(${nextCardArrowButton}, ${nextCardButton})`
        );
        break;
      case 'k':
        expectedFocusedElement = await this.page.$(previousCardButton);
        break;
      default:
        throw new Error(`Unsupported shortcut: ${shortcut}`);
    }

    // Check if the expected element is focused.
    const isExpectedElementFocused = await this.page.evaluate(
      element => document.activeElement === element,
      expectedFocusedElement
    );

    if (!isExpectedElementFocused) {
      throw new Error(
        `Expected element is not focused after pressing ${shortcut}`
      );
    }

    // Remove focus from the focused element.
    await this.page.evaluate(element => element.blur(), expectedFocusedElement);
  }
}

export let LoggedOutUserFactory = (): LoggedOutUser => new LoggedOutUser();<|MERGE_RESOLUTION|>--- conflicted
+++ resolved
@@ -444,32 +444,6 @@
   }
 
   /**
-<<<<<<< HEAD
-   * Function to click an anchor tag and check if it opens the expected destination
-   * in a new tab. Closes the tab afterwards.
-   */
-  private async clickLinkAnchorToNewTab(
-    anchorInnerText: string,
-    expectedDestinationPageUrl: string
-  ): Promise<void> {
-    await this.page.waitForXPath(`//a[contains(text(),"${anchorInnerText}")]`);
-    const pageTarget = this.page.target();
-    await this.clickOn(anchorInnerText);
-    const newTarget = await this.browserObject.waitForTarget(
-      target => target.opener() === pageTarget
-    );
-    const newTabPage = await newTarget.page();
-    expect(newTabPage).toBeDefined();
-    if (newTabPage === null) {
-      throw new Error(`The ${anchorInnerText} link did not open a new tab`);
-    }
-    expect(newTabPage.url()).toBe(expectedDestinationPageUrl);
-    await newTabPage.close();
-  }
-
-  /**
-=======
->>>>>>> 6bd6eb76
    * Function to click a button and check if it opens the expected destination
    * in a new tab. Closes the tab afterwards.
    */
