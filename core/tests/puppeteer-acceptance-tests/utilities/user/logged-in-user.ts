--- conflicted
+++ resolved
@@ -27,13 +27,8 @@
 const baseUrl = testConstants.URLs.BaseURL;
 const homePageUrl = testConstants.URLs.Home;
 const signUpEmailField = testConstants.SignInDetails.inputField;
-<<<<<<< HEAD
-const LearnerDashboardUrl = testConstants.URLs.LearnerDashboard;
 const learnerDashboardUrl = testConstants.URLs.LearnerDashboard;
 const feedbackUpdatesUrl = testConstants.URLs.FeedbackUpdates;
-=======
-const learnerDashboardUrl = testConstants.URLs.LearnerDashboard;
->>>>>>> 1fb7160f
 
 const subscribeButton = 'button.oppia-subscription-button';
 const unsubscribeLabel = '.e2e-test-unsubscribe-label';
@@ -72,7 +67,27 @@
 const mobileLessonCardOptionsDropdownButton =
   '.e2e-test-mobile-lesson-card-dropdown';
 const mobileProgressSectionButton = '.e2e-test-mobile-progress-section';
-<<<<<<< HEAD
+const addProfilePictureButton = '.e2e-test-photo-upload-submit';
+const editProfilePictureButton = '.e2e-test-photo-clickable';
+const bioTextareaSelector = '.e2e-test-user-bio';
+const saveChangesButtonSelector = '.e2e-test-save-changes-button';
+const subjectInterestsInputSelector = '.e2e-test-subject-interests-input';
+const explorationLanguageInputSelector =
+  '.e2e-test-preferred-exploration-language-input';
+const siteLanguageInputSelector = '.e2e-test-site-language-selector';
+const audioLanguageInputSelector = '.e2e-test-audio-language-selector';
+const goToProfilePageButton = '.e2e-test-go-to-profile-page';
+const profilePictureSelector = '.e2e-test-profile-user-photo';
+const bioSelector = '.oppia-user-bio-text';
+const subjectInterestSelector = '.e2e-test-profile-interest';
+const exportButtonSelector = '.e2e-test-export-account-button';
+const angularRootElementSelector = 'oppia-angular-root';
+const checkboxesSelector = '.checkbox';
+const defaultProfilePicture =
+  '/assets/images/avatar/user_blue_150px.png?2983.800000011921';
+
+const ACCOUNT_EXPORT_CONFIRMATION_MESSAGE =
+  'Your data is currently being loaded and will be downloaded as a JSON formatted text file upon completion.';
 const reportExplorationButtonSelector = '.e2e-test-report-exploration-button';
 const reportExplorationTextAreaSelector =
   '.e2e-test-report-exploration-text-area';
@@ -97,29 +112,6 @@
 const learnSomethingNewSectionSelector = '.e2e-test-suggested-for-you';
 const issueTypeSelector = '.e2e-test-report-exploration-radio-button';
 
-=======
-const addProfilePictureButton = '.e2e-test-photo-upload-submit';
-const editProfilePictureButton = '.e2e-test-photo-clickable';
-const bioTextareaSelector = '.e2e-test-user-bio';
-const saveChangesButtonSelector = '.e2e-test-save-changes-button';
-const subjectInterestsInputSelector = '.e2e-test-subject-interests-input';
-const explorationLanguageInputSelector =
-  '.e2e-test-preferred-exploration-language-input';
-const siteLanguageInputSelector = '.e2e-test-site-language-selector';
-const audioLanguageInputSelector = '.e2e-test-audio-language-selector';
-const goToProfilePageButton = '.e2e-test-go-to-profile-page';
-const profilePictureSelector = '.e2e-test-profile-user-photo';
-const bioSelector = '.oppia-user-bio-text';
-const subjectInterestSelector = '.e2e-test-profile-interest';
-const exportButtonSelector = '.e2e-test-export-account-button';
-const angularRootElementSelector = 'oppia-angular-root';
-const checkboxesSelector = '.checkbox';
-const defaultProfilePicture =
-  '/assets/images/avatar/user_blue_150px.png?2983.800000011921';
-
-const ACCOUNT_EXPORT_CONFIRMATION_MESSAGE =
-  'Your data is currently being loaded and will be downloaded as a JSON formatted text file upon completion.';
->>>>>>> 1fb7160f
 const LABEL_FOR_SUBMIT_BUTTON = 'Submit and start contributing';
 
 export class LoggedInUser extends BaseUser {
@@ -159,13 +151,6 @@
     } else {
       await this.page.click(communityLessonsSectionButton);
     }
-  }
-
-  /**
-   * Navigates to the learner dashboard.
-   */
-  async navigateToLearnerDashboard(): Promise<void> {
-    await this.goto(learnerDashboardUrl);
   }
 
   /**
@@ -708,7 +693,312 @@
   }
 
   /**
-<<<<<<< HEAD
+   * Updates the profile picture in preference page.
+   * @param {string} picturePath - The path of the picture to upload.
+   */
+  async updateProfilePicture(picturePath: string): Promise<void> {
+    await this.clickOn(editProfilePictureButton);
+    await this.uploadFile(picturePath);
+    await this.clickOn(addProfilePictureButton);
+  }
+
+  /**
+   * Updates the user's bio in preference page.
+   * @param {string} bio - The new bio to set for the user.
+   */
+  async updateBio(bio: string): Promise<void> {
+    await this.clickOn(bioTextareaSelector);
+    await this.type(bioTextareaSelector, bio);
+  }
+
+  /**
+   * Updates the user's preferred dashboard in preference page.
+   * @param {string} dashboard - The new dashboard to set for the user. Can be one of 'Learner Dashboard', 'Creator Dashboard', or 'Contributor Dashboard'.
+   */
+  async updatePreferredDashboard(dashboard: string): Promise<void> {
+    const allowedDashboards = [
+      'Learner Dashboard',
+      'Creator Dashboard',
+      'Contributor Dashboard',
+    ];
+
+    if (!allowedDashboards.includes(dashboard)) {
+      throw new Error(
+        `Invalid dashboard: ${dashboard}. Must be one of ${allowedDashboards.join(', ')}.`
+      );
+    }
+
+    // Converting the dashboard to lowercase and replace spaces with hyphens to match the selector.
+    const dashboardInSelector = dashboard.toLowerCase().replace(/\s+/g, '-');
+    const dashboardSelector = `.e2e-test-${dashboardInSelector}-radio`;
+
+    await this.clickOn(dashboardSelector);
+  }
+
+  /**
+   * Updates the user's subject interests in preference page.
+   * @param {string[]} interests - The new interests to set for the user.
+   */
+  async updateSubjectInterests(interests: string[]): Promise<void> {
+    for (const interest of interests) {
+      await this.type(subjectInterestsInputSelector, interest);
+      await this.page.keyboard.press('Enter');
+    }
+  }
+
+  /**
+   * Updates the user's preferred exploration language in preference page.
+   * @param {string} language - The new language to set for the user.
+   */
+  async updatePreferredExplorationLanguage(language: string): Promise<void> {
+    await this.waitForPageToFullyLoad();
+
+    await this.clickOn(explorationLanguageInputSelector);
+
+    await this.page.waitForSelector(optionText);
+    const options = await this.page.$$(optionText);
+    for (const option of options) {
+      const optionText = await this.page.evaluate(
+        el => el.textContent.trim(),
+        option
+      );
+      if (optionText === language) {
+        await option.click();
+        break;
+      }
+    }
+  }
+
+  /**
+   * Updates the user's preferred site language in preference page.
+   * @param {string} language - The new language to set for the user.
+   */
+  async updatePreferredSiteLanguage(language: string): Promise<void> {
+    await this.type(siteLanguageInputSelector, language);
+    await this.page.keyboard.press('Enter');
+  }
+
+  /**
+   * Updates the user's preferred audio language in preference page.
+   * @param {string} language - The new language to set for the user.
+   */
+  async updatePreferredAudioLanguage(language: string): Promise<void> {
+    await this.type(audioLanguageInputSelector, language);
+    await this.page.keyboard.press('Enter');
+  }
+
+  /**
+   * Updates the user's email preferences from the preferences page.
+   * @param {string[]} preferences - The new email preferences to set for the user.
+   */
+  async updateEmailPreferences(preferences: string[]): Promise<void> {
+    await this.waitForPageToFullyLoad();
+
+    try {
+      await this.page.waitForSelector(checkboxesSelector);
+      const checkboxes = await this.page.$$(checkboxesSelector);
+
+      for (const preference of preferences) {
+        let found = false;
+
+        for (const checkbox of checkboxes) {
+          const label = await checkbox.evaluate(el => el.textContent?.trim());
+          if (label === preference) {
+            await this.waitForElementToBeClickable(checkbox);
+            await checkbox.click();
+            found = true;
+            break;
+          }
+        }
+
+        if (!found) {
+          throw new Error(`Preference not found: ${preference}`);
+        }
+      }
+    } catch (error) {
+      const newError = new Error(
+        `Failed to update email preferences: ${error}`
+      );
+      newError.stack = error.stack;
+      throw newError;
+    }
+  }
+
+  /**
+   * Navigates to the Profile tab from the Preferences page.
+   */
+  async navigateToProfilePageFromPreferencePage(): Promise<void> {
+    try {
+      await this.page.waitForSelector(goToProfilePageButton);
+      const profileTab = await this.page.$(goToProfilePageButton);
+
+      if (!profileTab) {
+        throw new Error('Profile tab not found');
+      }
+
+      await this.clickAndWaitForNavigation(goToProfilePageButton);
+      await this.waitForPageToFullyLoad();
+    } catch (error) {
+      const newError = new Error(
+        `Failed to navigate to Profile tab from Preferences page: ${error}`
+      );
+      newError.stack = error.stack;
+      throw newError;
+    }
+  }
+
+  /**
+   * Saves the changes made in the preferences page.
+   */
+  async saveChanges(): Promise<void> {
+    await this.waitForNetworkIdle({idleTime: 1000});
+    await this.waitForPageToFullyLoad();
+    await this.clickAndWaitForNavigation(saveChangesButtonSelector);
+  }
+
+  /**
+   * Expects the profile picture to not match a certain image.
+   */
+  async verifyProfilePicUpdate(): Promise<void> {
+    try {
+      await this.page.waitForSelector(profilePictureSelector);
+      const profilePicture = await this.page.$(profilePictureSelector);
+
+      if (!profilePicture) {
+        throw new Error('Profile picture not found');
+      }
+      const actualImageUrl = await this.page.evaluate(
+        img => img.src,
+        profilePicture
+      );
+
+      if (actualImageUrl === defaultProfilePicture) {
+        throw new Error(
+          `Profile picture does not match. Expected image source to be different from: ${defaultProfilePicture}`
+        );
+      }
+      showMessage('Profile picture is different from the default one.');
+    } catch (error) {
+      const newError = new Error(`Failed to check profile picture: ${error}`);
+      newError.stack = error.stack;
+      throw newError;
+    }
+  }
+
+  /**
+   * Expects the user's bio to match a certain text.
+   * @param {string} expectedBio - The expected bio text.
+   */
+  async expectBioToBe(expectedBio: string): Promise<void> {
+    try {
+      await this.page.waitForSelector(bioSelector);
+      const bioElement = await this.page.$(bioSelector);
+
+      if (!bioElement) {
+        throw new Error('Bio not found');
+      }
+
+      const actualBio = await this.page.evaluate(
+        el => el.textContent,
+        bioElement
+      );
+      if (actualBio.trim() !== expectedBio) {
+        throw new Error(
+          `Bio does not match. Expected: ${expectedBio}, but got: ${actualBio}`
+        );
+      }
+    } catch (error) {
+      const newError = new Error(`Failed to check bio: ${error}`);
+      newError.stack = error.stack;
+      throw newError;
+    }
+  }
+
+  /**
+   * Expects the user's subject interests to match a certain list.
+   * @param {string[]} expectedInterests - The expected list of interests.
+   */
+  async expectSubjectInterestsToBe(expectedInterests: string[]): Promise<void> {
+    try {
+      await this.page.waitForSelector(subjectInterestSelector);
+      const interestElements = await this.page.$$(subjectInterestSelector);
+      const actualInterests = await Promise.all(
+        interestElements.map(el =>
+          this.page.evaluate(el => el.textContent.trim(), el)
+        )
+      );
+
+      // Check if the actual interests match the expected interests.
+      for (const interest of expectedInterests) {
+        if (!actualInterests.includes(interest)) {
+          throw new Error(`Interest not found: ${interest}`);
+        }
+      }
+    } catch (error) {
+      const newError = new Error(`Failed to check interests: ${error}`);
+      newError.stack = error.stack;
+      throw newError;
+    }
+  }
+
+  /**
+   * Exports the user's account data.
+   */
+  async exportAccount(): Promise<void> {
+    try {
+      await this.page.waitForSelector(exportButtonSelector);
+      const exportButton = await this.page.$(exportButtonSelector);
+
+      if (!exportButton) {
+        throw new Error('Export button not found');
+      }
+
+      await this.waitForPageToFullyLoad();
+      await exportButton.click();
+
+      const isTextPresent = await this.isTextPresentOnPage(
+        ACCOUNT_EXPORT_CONFIRMATION_MESSAGE
+      );
+
+      if (!isTextPresent) {
+        throw new Error(
+          `Expected text not found on page: ${ACCOUNT_EXPORT_CONFIRMATION_MESSAGE}`
+        );
+      }
+    } catch (error) {
+      const newError = new Error(`Failed to export account: ${error}`);
+      newError.stack = error.stack;
+      throw newError;
+    }
+  }
+
+  /**
+   * Verifies if the page is displayed in Right-to-Left (RTL) mode.
+   */
+  async verifyPageIsRTL(): Promise<void> {
+    await this.page.waitForSelector(angularRootElementSelector);
+    const pageDirection = await this.page.evaluate(selector => {
+      const oppiaRoot = document.querySelector(selector);
+      if (!oppiaRoot) {
+        throw new Error(`${selector} not found`);
+      }
+
+      const childDiv = oppiaRoot.querySelector('div');
+      if (!childDiv) {
+        throw new Error('Child div not found');
+      }
+
+      return childDiv.getAttribute('dir');
+    }, angularRootElementSelector);
+
+    if (pageDirection !== 'rtl') {
+      throw new Error('Page is not in RTL mode');
+    }
+
+    showMessage('Page is displayed in RTL mode.');
+  }
+
+  /**
    * This function is used to report an exploration. It clicks on the report button,
    * opens the report modal, selects an issue, types a description, and submits the report.
    * @param {string} issueName - The name of the issue to report.
@@ -928,311 +1218,6 @@
 
   async screenshot(path) {
     await this.page.screenshot({path: `${path}`});
-=======
-   * Updates the profile picture in preference page.
-   * @param {string} picturePath - The path of the picture to upload.
-   */
-  async updateProfilePicture(picturePath: string): Promise<void> {
-    await this.clickOn(editProfilePictureButton);
-    await this.uploadFile(picturePath);
-    await this.clickOn(addProfilePictureButton);
-  }
-
-  /**
-   * Updates the user's bio in preference page.
-   * @param {string} bio - The new bio to set for the user.
-   */
-  async updateBio(bio: string): Promise<void> {
-    await this.clickOn(bioTextareaSelector);
-    await this.type(bioTextareaSelector, bio);
-  }
-
-  /**
-   * Updates the user's preferred dashboard in preference page.
-   * @param {string} dashboard - The new dashboard to set for the user. Can be one of 'Learner Dashboard', 'Creator Dashboard', or 'Contributor Dashboard'.
-   */
-  async updatePreferredDashboard(dashboard: string): Promise<void> {
-    const allowedDashboards = [
-      'Learner Dashboard',
-      'Creator Dashboard',
-      'Contributor Dashboard',
-    ];
-
-    if (!allowedDashboards.includes(dashboard)) {
-      throw new Error(
-        `Invalid dashboard: ${dashboard}. Must be one of ${allowedDashboards.join(', ')}.`
-      );
-    }
-
-    // Converting the dashboard to lowercase and replace spaces with hyphens to match the selector.
-    const dashboardInSelector = dashboard.toLowerCase().replace(/\s+/g, '-');
-    const dashboardSelector = `.e2e-test-${dashboardInSelector}-radio`;
-
-    await this.clickOn(dashboardSelector);
-  }
-
-  /**
-   * Updates the user's subject interests in preference page.
-   * @param {string[]} interests - The new interests to set for the user.
-   */
-  async updateSubjectInterests(interests: string[]): Promise<void> {
-    for (const interest of interests) {
-      await this.type(subjectInterestsInputSelector, interest);
-      await this.page.keyboard.press('Enter');
-    }
-  }
-
-  /**
-   * Updates the user's preferred exploration language in preference page.
-   * @param {string} language - The new language to set for the user.
-   */
-  async updatePreferredExplorationLanguage(language: string): Promise<void> {
-    await this.waitForPageToFullyLoad();
-
-    await this.clickOn(explorationLanguageInputSelector);
-
-    await this.page.waitForSelector(optionText);
-    const options = await this.page.$$(optionText);
-    for (const option of options) {
-      const optionText = await this.page.evaluate(
-        el => el.textContent.trim(),
-        option
-      );
-      if (optionText === language) {
-        await option.click();
-        break;
-      }
-    }
-  }
-
-  /**
-   * Updates the user's preferred site language in preference page.
-   * @param {string} language - The new language to set for the user.
-   */
-  async updatePreferredSiteLanguage(language: string): Promise<void> {
-    await this.type(siteLanguageInputSelector, language);
-    await this.page.keyboard.press('Enter');
-  }
-
-  /**
-   * Updates the user's preferred audio language in preference page.
-   * @param {string} language - The new language to set for the user.
-   */
-  async updatePreferredAudioLanguage(language: string): Promise<void> {
-    await this.type(audioLanguageInputSelector, language);
-    await this.page.keyboard.press('Enter');
-  }
-
-  /**
-   * Updates the user's email preferences from the preferences page.
-   * @param {string[]} preferences - The new email preferences to set for the user.
-   */
-  async updateEmailPreferences(preferences: string[]): Promise<void> {
-    await this.waitForPageToFullyLoad();
-
-    try {
-      await this.page.waitForSelector(checkboxesSelector);
-      const checkboxes = await this.page.$$(checkboxesSelector);
-
-      for (const preference of preferences) {
-        let found = false;
-
-        for (const checkbox of checkboxes) {
-          const label = await checkbox.evaluate(el => el.textContent?.trim());
-          if (label === preference) {
-            await this.waitForElementToBeClickable(checkbox);
-            await checkbox.click();
-            found = true;
-            break;
-          }
-        }
-
-        if (!found) {
-          throw new Error(`Preference not found: ${preference}`);
-        }
-      }
-    } catch (error) {
-      const newError = new Error(
-        `Failed to update email preferences: ${error}`
-      );
-      newError.stack = error.stack;
-      throw newError;
-    }
-  }
-
-  /**
-   * Navigates to the Profile tab from the Preferences page.
-   */
-  async navigateToProfilePageFromPreferencePage(): Promise<void> {
-    try {
-      await this.page.waitForSelector(goToProfilePageButton);
-      const profileTab = await this.page.$(goToProfilePageButton);
-
-      if (!profileTab) {
-        throw new Error('Profile tab not found');
-      }
-
-      await this.clickAndWaitForNavigation(goToProfilePageButton);
-      await this.waitForPageToFullyLoad();
-    } catch (error) {
-      const newError = new Error(
-        `Failed to navigate to Profile tab from Preferences page: ${error}`
-      );
-      newError.stack = error.stack;
-      throw newError;
-    }
-  }
-
-  /**
-   * Saves the changes made in the preferences page.
-   */
-  async saveChanges(): Promise<void> {
-    await this.waitForNetworkIdle({idleTime: 1000});
-    await this.waitForPageToFullyLoad();
-    await this.clickAndWaitForNavigation(saveChangesButtonSelector);
-  }
-
-  /**
-   * Expects the profile picture to not match a certain image.
-   */
-  async verifyProfilePicUpdate(): Promise<void> {
-    try {
-      await this.page.waitForSelector(profilePictureSelector);
-      const profilePicture = await this.page.$(profilePictureSelector);
-
-      if (!profilePicture) {
-        throw new Error('Profile picture not found');
-      }
-      const actualImageUrl = await this.page.evaluate(
-        img => img.src,
-        profilePicture
-      );
-
-      if (actualImageUrl === defaultProfilePicture) {
-        throw new Error(
-          `Profile picture does not match. Expected image source to be different from: ${defaultProfilePicture}`
-        );
-      }
-      showMessage('Profile picture is different from the default one.');
-    } catch (error) {
-      const newError = new Error(`Failed to check profile picture: ${error}`);
-      newError.stack = error.stack;
-      throw newError;
-    }
-  }
-
-  /**
-   * Expects the user's bio to match a certain text.
-   * @param {string} expectedBio - The expected bio text.
-   */
-  async expectBioToBe(expectedBio: string): Promise<void> {
-    try {
-      await this.page.waitForSelector(bioSelector);
-      const bioElement = await this.page.$(bioSelector);
-
-      if (!bioElement) {
-        throw new Error('Bio not found');
-      }
-
-      const actualBio = await this.page.evaluate(
-        el => el.textContent,
-        bioElement
-      );
-      if (actualBio.trim() !== expectedBio) {
-        throw new Error(
-          `Bio does not match. Expected: ${expectedBio}, but got: ${actualBio}`
-        );
-      }
-    } catch (error) {
-      const newError = new Error(`Failed to check bio: ${error}`);
-      newError.stack = error.stack;
-      throw newError;
-    }
-  }
-
-  /**
-   * Expects the user's subject interests to match a certain list.
-   * @param {string[]} expectedInterests - The expected list of interests.
-   */
-  async expectSubjectInterestsToBe(expectedInterests: string[]): Promise<void> {
-    try {
-      await this.page.waitForSelector(subjectInterestSelector);
-      const interestElements = await this.page.$$(subjectInterestSelector);
-      const actualInterests = await Promise.all(
-        interestElements.map(el =>
-          this.page.evaluate(el => el.textContent.trim(), el)
-        )
-      );
-
-      // Check if the actual interests match the expected interests.
-      for (const interest of expectedInterests) {
-        if (!actualInterests.includes(interest)) {
-          throw new Error(`Interest not found: ${interest}`);
-        }
-      }
-    } catch (error) {
-      const newError = new Error(`Failed to check interests: ${error}`);
-      newError.stack = error.stack;
-      throw newError;
-    }
-  }
-
-  /**
-   * Exports the user's account data.
-   */
-  async exportAccount(): Promise<void> {
-    try {
-      await this.page.waitForSelector(exportButtonSelector);
-      const exportButton = await this.page.$(exportButtonSelector);
-
-      if (!exportButton) {
-        throw new Error('Export button not found');
-      }
-
-      await this.waitForPageToFullyLoad();
-      await exportButton.click();
-
-      const isTextPresent = await this.isTextPresentOnPage(
-        ACCOUNT_EXPORT_CONFIRMATION_MESSAGE
-      );
-
-      if (!isTextPresent) {
-        throw new Error(
-          `Expected text not found on page: ${ACCOUNT_EXPORT_CONFIRMATION_MESSAGE}`
-        );
-      }
-    } catch (error) {
-      const newError = new Error(`Failed to export account: ${error}`);
-      newError.stack = error.stack;
-      throw newError;
-    }
-  }
-
-  /**
-   * Verifies if the page is displayed in Right-to-Left (RTL) mode.
-   */
-  async verifyPageIsRTL(): Promise<void> {
-    await this.page.waitForSelector(angularRootElementSelector);
-    const pageDirection = await this.page.evaluate(selector => {
-      const oppiaRoot = document.querySelector(selector);
-      if (!oppiaRoot) {
-        throw new Error(`${selector} not found`);
-      }
-
-      const childDiv = oppiaRoot.querySelector('div');
-      if (!childDiv) {
-        throw new Error('Child div not found');
-      }
-
-      return childDiv.getAttribute('dir');
-    }, angularRootElementSelector);
-
-    if (pageDirection !== 'rtl') {
-      throw new Error('Page is not in RTL mode');
-    }
-
-    showMessage('Page is displayed in RTL mode.');
->>>>>>> 1fb7160f
   }
 }
 
