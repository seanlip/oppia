// Copyright 2024 The Oppia Authors. All Rights Reserved.
//
// Licensed under the Apache License, Version 2.0 (the "License");
// you may not use this file except in compliance with the License.
// You may obtain a copy of the License at
//
//      http://www.apache.org/licenses/LICENSE-2.0
//
// Unless required by applicable law or agreed to in writing, software
// distributed under the License is distributed on an "AS-IS" BASIS,
// WITHOUT WARRANTIES OR CONDITIONS OF ANY KIND, either express or implied.
// See the License for the specific language governing permissions and
// limitations under the License.

/**
 * @fileoverview Constants that can be re-used in the acceptance tests.
 */

import path from 'path';

export default {
  URLs: {
    BaseURL: 'http://localhost:8181',
    About: 'http://localhost:8181/about',
    AboutFoundation: 'http://localhost:8181/about-foundation',
    AdminPage: 'http://localhost:8181/admin',
    AdminPageRolesTab: 'http://localhost:8181/admin#/roles',
    Android: 'http://localhost:8181/android',
    Blog: 'http://localhost:8181/blog',
    BlogAdmin: 'http://localhost:8181/blog-admin',
    BlogDashboard: 'http://localhost:8181/blog-dashboard',
    CommunityLibrary: 'http://localhost:8181/community-library',
    Contact: 'http://localhost:8181/contact',
    ContributorDashboard: 'http://localhost:8181/contributor-dashboard',
    ContributorDashboardAdmin:
      'http://localhost:8181/contributor-admin-dashboard',
    CreatorDashboard: 'http://localhost:8181/creator-dashboard',
    CreatorDashboardCreateMode:
      'http://localhost:8181/creator-dashboard?mode=create',
    CreatingAnExploration: 'https://oppia.github.io/#/CreatingAnExploration',
    CreatorGuidelines: 'http://localhost:8181/creator-guidelines',
    Donate: 'http://localhost:8181/donate',
    DonateWithThanksModal: 'http://localhost:8181/donate?thanks=',
    EmbeddingAnExploration: 'https://oppia.github.io/#/EmbeddingAnExploration',
    ExplorationDesignTips: 'http://oppia.github.io/#/DesignTips',
    ExternalLink61MillionChildren:
      'https://uis.unesco.org/en/news/world-poverty-could-be-cut-half-if-all-adults-completed-secondary-education',
    ExternalLinkEvenThoseWhoAreInSchool:
      'https://uis.unesco.org/sites/default/files/documents/fs46-more-than-half-children-not-learning-en-2017.pdf',
    ExternalLinkSourceUnesco:
      'https://uis.unesco.org/en/news/new-report-how-measure-equity-education',
    DesktopExternalLinkWatchAVideo:
      'https://www.facebook.com/oppiaorg/videos/189487953721583/',
    Electromagnetism: 'https://www.oppia.org/collection/wqCTKpKA0LBe',
    GetStarted: 'http://localhost:8181/get-started',
    Home: 'http://localhost:8181/',
<<<<<<< HEAD
    LearnerDashboard: 'http://localhost:8181/learner-dashboard',
=======
    Login: 'http://localhost:8181/login',
>>>>>>> 220b0195
    Logout: 'http://localhost:8181/logout',
    MathClassroom: 'http://localhost:8181/learn/math',
    MobileExternalLinkWatchAVideo:
      'https://m.facebook.com/oppiaorg/videos/189487953721583/',
    Partnerships: 'http://localhost:8181/partnerships',
    PrivacyPolicy: 'http://localhost:8181/privacy-policy',
    TopicAndSkillsDashboard:
      'http://localhost:8181/topics-and-skills-dashboard',
    ProgrammingWithCarla: 'https://www.oppia.org/collection/inDXV0w8-p1C',
    Teach: 'http://localhost:8181/teach',
    Terms: 'http://localhost:8181/terms',
    Volunteer: 'http://localhost:8181/volunteer',
    WelcomeToOppia: 'https://www.oppia.org/explore/0',
    ProfilePagePrefix: 'http://localhost:8181/profile',
    GoogleGroups: {
      Oppia: 'https://groups.google.com/g/oppia',
      OppiaAnnounce: 'https://groups.google.com/g/oppia-announce',
    },
    GoogleAnalytics: {
      PartnerPolicies: 'https://policies.google.com/technologies/partner-sites',
      OptOut: 'https://tools.google.com/dlpage/gaoptout',
    },
    ExternalLink: {
      AboutCookies: 'https://allaboutcookies.org/how-to-manage-cookies',
      CreativeCommonsLegalCode:
        'https://creativecommons.org/licenses/by-sa/4.0/legalcode',
      GoogleSignUp: 'https://accounts.google.com/lifecycle/steps/signup/name',
    },
  },
  Dashboard: {
    MainDashboard: '.e2e-test-splash-page',
    LearnerDashboard: '.oppia-learner-dashboard-main-content',
  },
  SignInDetails: {
    inputField: 'input.e2e-test-sign-in-email-input',
  },
  Roles: {
    TRANSLATION_ADMIN: 'translation admin',
    BLOG_ADMIN: 'blog admin',
    BLOG_POST_EDITOR: 'blog post editor',
    CURRICULUM_ADMIN: 'curriculum admin',
    QUESTION_ADMIN: 'question admin',
    VOICEOVER_ADMIN: 'voiceover admin',
  } as const,
  BlogRights: {
    BLOG_ADMIN: 'BLOG_ADMIN',
    BLOG_POST_EDITOR: 'BLOG_POST_EDITOR',
  } as const,
  ViewportWidthBreakpoints: {
    MOBILE_PX: 768,
  },
  data: {
    blogPostThumbnailImage: path.resolve(
      __dirname,
      '../../data/blog-post-thumbnail.svg'
    ),
    curriculumAdminThumbnailImage: path.resolve(
      __dirname,
      '../../data/curriculum-admin-thumbnail.svg'
    ),
  },
  OppiaSocials: {
    YouTube: {
      Domain: 'youtube.com',
      Id: 'UC5c1G7BNDCfv1rczcBp9FPw',
    },
    FaceBook: {
      Domain: 'facebook.com',
      Id: 'oppiaorg',
    },
    Instagram: {
      Domain: 'instagram.com',
      Id: 'oppia.global',
    },
    Twitter: {
      Domain: 'x.com',
      Id: 'oppiaorg',
    },
    Github: {
      Domain: 'github.com',
      Id: 'oppia',
    },
    LinkedIn: {
      Domain: 'linkedin.com',
      Id: 'oppia-org',
    },
    GooglePlay: {
      Domain: 'play.google.com',
      Id: 'org.oppia.android',
    },
  },
  DEFAULT_SPEC_TIMEOUT_MSECS: 300000,
};<|MERGE_RESOLUTION|>--- conflicted
+++ resolved
@@ -54,11 +54,8 @@
     Electromagnetism: 'https://www.oppia.org/collection/wqCTKpKA0LBe',
     GetStarted: 'http://localhost:8181/get-started',
     Home: 'http://localhost:8181/',
-<<<<<<< HEAD
     LearnerDashboard: 'http://localhost:8181/learner-dashboard',
-=======
     Login: 'http://localhost:8181/login',
->>>>>>> 220b0195
     Logout: 'http://localhost:8181/logout',
     MathClassroom: 'http://localhost:8181/learn/math',
     MobileExternalLinkWatchAVideo:
