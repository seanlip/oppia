--- conflicted
+++ resolved
@@ -31,13 +31,9 @@
     BlogAdmin: 'http://localhost:8181/blog-admin',
     BlogDashboard: 'http://localhost:8181/blog-dashboard',
     BlogPostUrlInPartnershipsPage:
-<<<<<<< HEAD
-      'https://www.oppia.org/blog/teaching-a-chapter-of-expressions-equations-in-summer-school-0q6r28fzsrwc',
-=======
       'https://www.oppia.org/blog/teaching-a-chapter-of-expressions-equations-' +
       'in-summer-school-0q6r28fzsrwc',
     CCLicense: 'https://creativecommons.org/licenses/by-sa/4.0/legalcode',
->>>>>>> 005657c8
     ClassroomAdmin: 'http://localhost:8181/classroom-admin',
     CommunityLibrary: 'http://localhost:8181/community-library',
     Contact: 'http://localhost:8181/contact',
@@ -92,10 +88,7 @@
     WelcomeToOppia: 'https://www.oppia.org/explore/0',
     ProfilePagePrefix: 'http://localhost:8181/profile',
     ReleaseCoordinator: 'http://localhost:8181/release-coordinator',
-<<<<<<< HEAD
-=======
     OppiaAnnounceGoogleGroup: 'https://groups.google.com/g/oppia-announce',
->>>>>>> 005657c8
   },
 
   Dashboard: {
