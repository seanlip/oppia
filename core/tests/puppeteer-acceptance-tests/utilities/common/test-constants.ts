// Copyright 2024 The Oppia Authors. All Rights Reserved.
//
// Licensed under the Apache License, Version 2.0 (the "License");
// you may not use this file except in compliance with the License.
// You may obtain a copy of the License at
//
//      http://www.apache.org/licenses/LICENSE-2.0
//
// Unless required by applicable law or agreed to in writing, software
// distributed under the License is distributed on an "AS-IS" BASIS,
// WITHOUT WARRANTIES OR CONDITIONS OF ANY KIND, either express or implied.
// See the License for the specific language governing permissions and
// limitations under the License.

/**
 * @fileoverview Constants that can be re-used in the acceptance tests.
 */

import path from 'path';
import {Moderator} from '../user/moderator';

export default {
  URLs: {
    BaseURL: 'http://localhost:8181',
    About: 'http://localhost:8181/about',
    AboutFoundation: 'http://localhost:8181/about-foundation',
    AdminPage: 'http://localhost:8181/admin',
    AdminPageRolesTab: 'http://localhost:8181/admin#/roles',
    Android: 'http://localhost:8181/android',
    Blog: 'http://localhost:8181/blog',
    BlogAdmin: 'http://localhost:8181/blog-admin',
    BlogDashboard: 'http://localhost:8181/blog-dashboard',
    BlogPostUrlInPartnershipsPage:
      'https://www.oppia.org/blog/teaching-a-chapter-of-expressions-equations-in-summer-school-0q6r28fzsrwc',
    CommunityLibrary: 'http://localhost:8181/community-library',
    Contact: 'http://localhost:8181/contact',
    ContributorDashboard: 'http://localhost:8181/contributor-dashboard',
    ContributorDashboardAdmin:
      'http://localhost:8181/contributor-admin-dashboard',
    CreatorDashboard: 'http://localhost:8181/creator-dashboard',
    CreatorDashboardCreateMode:
      'http://localhost:8181/creator-dashboard?mode=create',
    CreatingAnExploration: 'https://oppia.github.io/#/CreatingAnExploration',
    Donate: 'http://localhost:8181/donate',
    DonateWithThanksModal: 'http://localhost:8181/donate?thanks=',
    EmbeddingAnExploration: 'https://oppia.github.io/#/EmbeddingAnExploration',
    ExternalLink61MillionChildren:
      'https://uis.unesco.org/en/news/world-poverty-could-be-cut-half-if-all-adults-completed-secondary-education',
    ExternalLinkEvenThoseWhoAreInSchool:
      'https://uis.unesco.org/sites/default/files/documents/fs46-more-than-half-children-not-learning-en-2017.pdf',
    ExternalLinkSourceUnesco:
      'https://uis.unesco.org/en/news/new-report-how-measure-equity-education',
    DesktopExternalLinkWatchAVideo:
      'https://www.facebook.com/oppiaorg/videos/189487953721583/',
    Electromagnetism: 'https://www.oppia.org/collection/wqCTKpKA0LBe',
    GetStarted: 'http://localhost:8181/get-started',
    Home: 'http://localhost:8181/',
    Login: 'http://localhost:8181/login',
    Logout: 'http://localhost:8181/logout',
    MathClassroom: 'http://localhost:8181/learn/math',
    MobileExternalLinkWatchAVideo:
      'https://m.facebook.com/oppiaorg/videos/189487953721583/',
    ModeratorPage: 'http://localhost:8181/moderator',
    Partnerships: 'http://localhost:8181/partnerships',
    PartnershipsBrochure:
      'https://drive.google.com/file/d/1RZ1mWDA2XWXTh1GlWFf5AWWuV2iGBBa2/view?usp=sharing',
    PartnershipsForm:
      'https://docs.google.com/forms/d/e/1FAIpQLSdL5mjFO7RxDtg8yfXluEtciYj8WnAqTL9fZWnwPgOqXV-9lg/viewform',
    PartnershipsFormInPortuguese:
      'https://docs-google-com.translate.goog/forms/d/e/1FAIpQLSdL5mjFO7RxDtg8yfXluEtciYj8WnAqTL9fZWnwPgOqXV-9lg/viewform?_x_tr_sl=en&_x_tr_tl=pt&_x_tr_hl=en-US&_x_tr_pto=wapp',
    PartnershipsFormShortUrl: 'https://forms.gle/Y71U8FdhQwZpicJj8',
    Teach: 'http://localhost:8181/teach',
    TopicAndSkillsDashboard:
      'http://localhost:8181/topics-and-skills-dashboard',
    ProgrammingWithCarla: 'https://www.oppia.org/collection/inDXV0w8-p1C',
    Volunteer: 'http://localhost:8181/volunteer',
    VolunteerForm:
      'https://docs.google.com/forms/d/e/1FAIpQLSc5_rwUjugT_Jt_EB49_zAKWVY68I3fTXF5w9b5faIk7rL6yg/viewform',
    VolunteerFormShortUrl: 'https://forms.gle/rhFYoLLSFr3JEZHy8',
    WelcomeToOppia: 'https://www.oppia.org/explore/0',
    ProfilePagePrefix: 'http://localhost:8181/profile',
  },
  Dashboard: {
    MainDashboard: '.e2e-test-splash-page',
    LearnerDashboard: '.oppia-learner-dashboard-main-content',
  },
  SignInDetails: {
    inputField: 'input.e2e-test-sign-in-email-input',
  },
  Roles: {
    TRANSLATION_ADMIN: 'translation admin',
    BLOG_ADMIN: 'blog admin',
    BLOG_POST_EDITOR: 'blog post editor',
    CURRICULUM_ADMIN: 'curriculum admin',
    QUESTION_ADMIN: 'question admin',
    VOICEOVER_ADMIN: 'voiceover admin',
<<<<<<< HEAD
    MODERATOR: 'moderator',
=======
    TOPIC_MANAGER: 'topic manager',
>>>>>>> efd8370b
  } as const,
  BlogRights: {
    BLOG_ADMIN: 'BLOG_ADMIN',
    BLOG_POST_EDITOR: 'BLOG_POST_EDITOR',
  } as const,
  ViewportWidthBreakpoints: {
    MOBILE_PX: 768,
  },
  data: {
    blogPostThumbnailImage: path.resolve(
      __dirname,
      '../../data/blog-post-thumbnail.svg'
    ),
    curriculumAdminThumbnailImage: path.resolve(
      __dirname,
      '../../data/curriculum-admin-thumbnail.svg'
    ),
  },
  DEFAULT_SPEC_TIMEOUT_MSECS: 300000,
};<|MERGE_RESOLUTION|>--- conflicted
+++ resolved
@@ -94,11 +94,8 @@
     CURRICULUM_ADMIN: 'curriculum admin',
     QUESTION_ADMIN: 'question admin',
     VOICEOVER_ADMIN: 'voiceover admin',
-<<<<<<< HEAD
+    TOPIC_MANAGER: 'topic manager',
     MODERATOR: 'moderator',
-=======
-    TOPIC_MANAGER: 'topic manager',
->>>>>>> efd8370b
   } as const,
   BlogRights: {
     BLOG_ADMIN: 'BLOG_ADMIN',
