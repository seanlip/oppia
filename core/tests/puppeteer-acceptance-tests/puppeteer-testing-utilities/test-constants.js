// Copyright 2023 The Oppia Authors. All Rights Reserved.
//
// Licensed under the Apache License, Version 2.0 (the "License");
// you may not use this file except in compliance with the License.
// You may obtain a copy of the License at
//
//      http://www.apache.org/licenses/LICENSE-2.0
//
// Unless required by applicable law or agreed to in writing, software
// distributed under the License is distributed on an "AS-IS" BASIS,
// WITHOUT WARRANTIES OR CONDITIONS OF ANY KIND, either express or implied.
// See the License for the specific language governing permissions and
// limitations under the License.

/**
 * @fileoverview Constants that can be re-used in the accpetance tests.
 */

const path = require('path');

let testConstants = {
  URLs: {
    About: 'http://localhost:8181/about',
    AboutFoundation: 'http://localhost:8181/about-foundation',
    AdminPage: 'http://localhost:8181/admin',
    AdminPageRolesTab: 'http://localhost:8181/admin#/roles',
    Android: 'http://localhost:8181/android',
    Blog: 'http://localhost:8181/blog',
    BlogAdmin: 'http://localhost:8181/blog-admin',
<<<<<<< HEAD
    CreatorDashboard: 'http://localhost:8181/creator-dashboard',
    ContributorDashboardAdmin: 'http://localhost:8181/contributor-admin-dashboard/',
    AdminPage: 'http://localhost:8181/admin',
    RolesEditorTab: 'http://localhost:8181/admin#/roles',
    logout: 'http://localhost:8181/logout'
=======
    BlogDashboard: 'http://localhost:8181/blog-dashboard',
    CommunityLibrary: 'http://localhost:8181/community-library',
    Contact: 'http://localhost:8181/contact',
    ContributorDashboardAdmin: 'http://localhost:8181/contributor-dashboard-admin/',
    CreatorDashboard: 'http://localhost:8181/creator-dashboard',
    CreatorDashboardCreateMode: 'http://localhost:8181/creator-dashboard?mode=create',
    Donate: 'http://localhost:8181/donate',
    DonateWithThanksModal: 'http://localhost:8181/donate?thanks=',
    ExternalLink61MillionChildren: 'https://uis.unesco.org/en/news/world-poverty-could-be-cut-half-if-all-adults-completed-secondary-education',
    ExternalLinkEvenThoseWhoAreInSchool: 'https://uis.unesco.org/sites/default/files/documents/fs46-more-than-half-children-not-learning-en-2017.pdf',
    ExternalLinkSourceUnesco: 'https://uis.unesco.org/en/news/new-report-how-measure-equity-education',
    ExternalLinkWatchAVideo: 'https://www.facebook.com/oppiaorg/videos/189487953721583/',
    Home: 'http://localhost:8181/',
    Logout: 'http://localhost:8181/logout',
    MathClassroom: 'http://localhost:8181/learn/math',
    Partnerships: 'http://localhost:8181/partnerships',
    Volunteer: 'http://localhost:8181/volunteer'
>>>>>>> 50f2743e
  },
  Dashboard: {
    MainDashboard: '.e2e-test-splash-page',
    LearnerDashboard: '.oppia-learner-dashboard-main-content',
  },
  SignInDetails: {
    inputField: 'input.e2e-test-sign-in-email-input',
  },
  images: {
    blogPostThumbnailImage: path.resolve(
      __dirname, '../images/blog-post-thumbnail.svg')
  },
  DEFAULT_SPEC_TIMEOUT: 300000
};

module.exports = testConstants;<|MERGE_RESOLUTION|>--- conflicted
+++ resolved
@@ -27,17 +27,10 @@
     Android: 'http://localhost:8181/android',
     Blog: 'http://localhost:8181/blog',
     BlogAdmin: 'http://localhost:8181/blog-admin',
-<<<<<<< HEAD
-    CreatorDashboard: 'http://localhost:8181/creator-dashboard',
-    ContributorDashboardAdmin: 'http://localhost:8181/contributor-admin-dashboard/',
-    AdminPage: 'http://localhost:8181/admin',
-    RolesEditorTab: 'http://localhost:8181/admin#/roles',
-    logout: 'http://localhost:8181/logout'
-=======
     BlogDashboard: 'http://localhost:8181/blog-dashboard',
     CommunityLibrary: 'http://localhost:8181/community-library',
     Contact: 'http://localhost:8181/contact',
-    ContributorDashboardAdmin: 'http://localhost:8181/contributor-dashboard-admin/',
+    ContributorDashboardAdmin: 'http://localhost:8181/contributor-admin-dashboard',
     CreatorDashboard: 'http://localhost:8181/creator-dashboard',
     CreatorDashboardCreateMode: 'http://localhost:8181/creator-dashboard?mode=create',
     Donate: 'http://localhost:8181/donate',
@@ -51,7 +44,6 @@
     MathClassroom: 'http://localhost:8181/learn/math',
     Partnerships: 'http://localhost:8181/partnerships',
     Volunteer: 'http://localhost:8181/volunteer'
->>>>>>> 50f2743e
   },
   Dashboard: {
     MainDashboard: '.e2e-test-splash-page',
