--- conflicted
+++ resolved
@@ -74,9 +74,6 @@
         ConsoleReporter.trackConsoleMessagesInBrowser(browser);
         this.browserObject = browser;
         this.page = await browser.newPage();
-<<<<<<< HEAD
-        await this.page.setViewport({width: 0, height: 0});
-=======
 
         if (mobile) {
           // This is the default viewport and user agent settings for iPhone 6.
@@ -96,7 +93,6 @@
         } else {
           await this.page.setViewport({width: 1920, height: 1080});
         }
->>>>>>> 001e4c46
         this.page.on('dialog', async dialog => {
           const alertText = dialog.message();
           if (acceptedBrowserAlerts.includes(alertText)) {
