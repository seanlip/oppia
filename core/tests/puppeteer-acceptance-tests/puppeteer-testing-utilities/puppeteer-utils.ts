// Copyright 2024 The Oppia Authors. All Rights Reserved.
//
// Licensed under the Apache License, Version 2.0 (the "License");
// you may not use this file except in compliance with the License.
// You may obtain a copy of the License at
//
//      http://www.apache.org/licenses/LICENSE-2.0
//
// Unless required by applicable law or agreed to in writing, software
// distributed under the License is distributed on an "AS-IS" BASIS,
// WITHOUT WARRANTIES OR CONDITIONS OF ANY KIND, either express or implied.
// See the License for the specific language governing permissions and
// limitations under the License.

/**
 * @fileoverview Utility File for the Acceptance Tests.
 */

import puppeteer, {Page, Browser, Viewport, ElementHandle} from 'puppeteer';
import testConstants from './test-constants';
import isElementClickable from '../functions/is-element-clickable';
import {ConsoleReporter} from './console-reporter';

const VIEWPORT_WIDTH_BREAKPOINTS = testConstants.ViewportWidthBreakpoints;

const LABEL_FOR_SUBMIT_BUTTON = 'Submit and start contributing';
/** We accept the empty message because this is what is sent on
 * 'beforeunload' due to an issue with Chromium (see
 * https://github.com/puppeteer/puppeteer/issues/3725). */
const acceptedBrowserAlerts = [
  '',
  'Changes that you made may not be saved.',
  'This action is irreversible. Are you sure?',
];

interface IUserProperties {
  page: Page;
  browserObject: Browser;
  userHasAcceptedCookies: boolean;
  username: string;
  email: string;
  debug: DebugTools;
}

export interface IBaseUser extends IUserProperties {
  openBrowser: () => Promise<Page>;
  signInWithEmail: (email: string) => Promise<void>;
  signUpNewUser: (userName: string, signInEmail: string) => Promise<void>;
  reloadPage: () => Promise<void>;
  switchToPageOpenedByElementInteraction: () => Promise<void>;
  withinModal: ({
    selector,
    beforeOpened,
    whenOpened,
    afterClosing,
  }: ModalCoordination) => Promise<void>;
  clickOn: (selector: string) => Promise<void>;
  type: (selector: string, text: string) => Promise<void>;
  select: (selector: string, option: string) => Promise<void>;
  goto: (url: string) => Promise<void>;
  uploadFile: (filePath: string) => Promise<void>;
  logout: () => Promise<void>;
  closeBrowser: () => Promise<void>;
}

export interface ModalCoordination {
  selector: string;
  beforeOpened?: ModalUserInteractions;
  whenOpened: ModalUserInteractions;
  afterClosing?: ModalUserInteractions;
}

export type ModalUserInteractions = (
  _this: IBaseUser,
  container: string
) => Promise<void>;

interface DebugTools {
  capturePageConsoleLogs: () => void;
  setupClickLogger: () => Promise<void>;
  logClickEventsFrom: (selector: string) => Promise<void>;
}

export class BaseUser implements IBaseUser {
  page!: Page;
  browserObject!: Browser;
  userHasAcceptedCookies: boolean = false;
  email: string = '';
  username: string = '';
  debug: DebugTools = {
    startTime: -1,

    /**
     * This function prints all of the page's console logs to the
     * terminal.
     *
     * Any time this.page object is replaced, this function must be called
     * again to continue printing console logs.
     */
    capturePageConsoleLogs(): void {
      // eslint-disable-next-line no-console
      this.page.on('console', message =>
        console.log('PAGE: ' + message.text())
      );
    },

    /**
     * This function sets up a click logger that logs click events to the
     * terminal.
     *
     * Any time this.page object is replaced, this function must be called
     * again before it start logging clicks again.
     */
    async setupClickLogger(): Promise<void> {
      await this.page.exposeFunction('logClick', ({position: {x, y}, time}) => {
        // eslint-disable-next-line no-console
        console.log(
          `- Click position { x: ${x}, y: ${y} } from top-left corner ` +
            'of the viewport'
        );
        // eslint-disable-next-line no-console
        console.log(
          `- Click occurred ${time - this.startTime} ms into the test`
        );
      });
    },

    /**
     * This function logs click events from all enabled elements selected by
     * a given selector.
     *
     * The selector must be present in the document when called.
     *
     * this.setupClickLogger() must be called once before it can log click
     * events from the elements.
     */
    async logClickEventsFrom(selector: string): Promise<void> {
      await this.page.$$eval(
        selector,
        (elements, selector) => {
          for (const element of elements) {
            element.addEventListener('click', e => {
              // eslint-disable-next-line no-console
              console.log(
                `DEBUG-ACCEPTANCE-TEST: User clicked on ${selector}:`
              );
              window.logClick({
                position: {x: e.clientX, y: e.clientY},
                time: Date.now(),
              });
            });
          }
        },
        selector
      );
    },
  };

  constructor() {}

  /**
   * This is a function that opens a new browser instance for the user.
   */
  async openBrowser(): Promise<Page> {
    const args: string[] = [
      '--start-fullscreen',
      '--use-fake-ui-for-media-stream',
    ];

    const headless = process.env.HEADLESS === 'true';
    const mobile = process.env.MOBILE === 'true';
    /**
     * Here we are disabling the site isolation trials because it is causing
     * tests to fail while running in non headless mode (see
     * https://github.com/puppeteer/puppeteer/issues/7050).
     */
    if (!headless) {
      args.push('--disable-site-isolation-trials');
    }

    await puppeteer
      .launch({
        /** TODO(#17761): Right now some acceptance tests are failing on
         * headless mode. As per the expected behavior we need to make sure
         * every test passes on both modes. */
        headless,
        args,
        defaultViewport: null,
      })
      .then(async browser => {
<<<<<<< HEAD
        this.debug.startTime = Date.now();
=======
        ConsoleReporter.trackConsoleMessagesInBrowser(browser);
>>>>>>> 4f7557ee
        this.browserObject = browser;
        this.page = await browser.newPage();

        if (mobile) {
          // This is the default viewport and user agent settings for iPhone 6.
          await this.page.setViewport({
            width: 375,
            height: 667,
            deviceScaleFactor: 2,
            isMobile: true,
            hasTouch: true,
            isLandscape: false,
          });
          await this.page.setUserAgent(
            'Mozilla/5.0 (iPhone; CPU iPhone OS 11_0 like Mac OS X) ' +
              'AppleWebKit/604.1.38 (KHTML, like Gecko) Version/11.0 ' +
              'Mobile/15A372 Safari/604.1'
          );
        } else {
          await this.page.setViewport({width: 1920, height: 1080});
        }
        this.page.on('dialog', async dialog => {
          const alertText = dialog.message();
          if (acceptedBrowserAlerts.includes(alertText)) {
            await dialog.accept();
          } else {
            throw new Error(`Unexpected alert: ${alertText}`);
          }
        });
        this._setupDebugTools();
      });

    return this.page;
  }

  /**
   * Function to setup debug methods for the current page of any acceptance
   * test.
   */
  async _setupDebugTools(): Promise<void> {
    this.debug.page = this.page;
    this.debug.capturePageConsoleLogs();
    await this.debug.setupClickLogger();
  }

  /**
   * Function to sign in the user with the given email to the Oppia website.
   */
  async signInWithEmail(email: string): Promise<void> {
    await this.goto(testConstants.URLs.Home);
    if (!this.userHasAcceptedCookies) {
      await this.clickOn('OK');
      this.userHasAcceptedCookies = true;
    }
    await this.clickOn('Sign in');
    await this.type(testConstants.SignInDetails.inputField, email);
    await this.clickOn('Sign In');
    await this.page.waitForNavigation({waitUntil: 'networkidle0'});
  }

  /**
   * This function signs up a new user with the given username and email.
   */
  async signUpNewUser(username: string, email: string): Promise<void> {
    await this.signInWithEmail(email);
    await this.type('input.e2e-test-username-input', username);
    await this.clickOn('input.e2e-test-agree-to-terms-checkbox');
    await this.page.waitForSelector(
      'button.e2e-test-register-user:not([disabled])'
    );
    await this.clickOn(LABEL_FOR_SUBMIT_BUTTON);
    await this.page.waitForNavigation({waitUntil: 'networkidle0'});

    this.username = username;
    this.email = email;
  }

  /**
   * Function to reload the current page.
   */
  async reloadPage(): Promise<void> {
    await this.page.reload({waitUntil: ['networkidle0', 'domcontentloaded']});
  }

  /**
<<<<<<< HEAD
   * The function switches the current page to the tab that was just opened by
   * interacting with an element on the current page.
   */
  async switchToPageOpenedByElementInteraction(): Promise<void> {
    const newPage: Page = await (
      await this.browserObject.waitForTarget(
        target => target.opener() === this.page.target()
      )
    ).page();
    this.page = newPage;
    this._setupDebugTools();
  }

  /**
   * The function coordinates user interactions with the selected modal.
   */
  async withinModal({
    selector,
    beforeOpened = async (_this, container) => {
      await _this.page.waitForSelector(container, {visible: true});
    },
    whenOpened,
    afterClosing = async (_this, container) => {
      await _this.page.waitForSelector(container, {hidden: true});
    },
  }: ModalCoordination): Promise<void> {
    await beforeOpened(this, selector);
    await whenOpened(this, selector);
    await afterClosing(this, selector);
=======
   * This function waits for an element to be clickable either by its CSS selector or
   * by the ElementHandle.
   */
  async waitForElementToBeClickable(
    selector: string | ElementHandle<Element>
  ): Promise<void> {
    try {
      const element =
        typeof selector === 'string'
          ? await this.page.waitForSelector(selector)
          : selector;
      await this.page.waitForFunction(isElementClickable, {}, element);
    } catch (error) {
      throw new Error(`Element ${selector} took too long to be clickable.`);
    }
>>>>>>> 4f7557ee
  }

  /**
   * The function clicks the element using the text on the button.
   */
<<<<<<< HEAD
  async clickOn(
    selector: string,
    waitForSelectorOptions: WaitForSelectorOptions = {}
  ): Promise<void> {
    try {
      /** Normalize-space is used to remove the extra spaces in the text.
       * Check the documentation for the normalize-space function here :
       * https://developer.mozilla.org/en-US/docs/Web/XPath/Functions/normalize-space */
      const [button] = await this.page.$x(
        `\/\/*[contains(text(), normalize-space('${selector}'))]`
      );
      await button.click();
    } catch (error) {
      await this.page.waitForSelector(selector, waitForSelectorOptions);
=======
  async clickOn(selector: string): Promise<void> {
    /** Normalize-space is used to remove the extra spaces in the text.
     * Check the documentation for the normalize-space function here :
     * https://developer.mozilla.org/en-US/docs/Web/XPath/Functions/normalize-space */
    const [button] = await this.page.$x(
      `\/\/*[contains(text(), normalize-space('${selector}'))]`
    );
    // If we fail to find the element by its XPATH, then the button is undefined and
    // we try to find it by its CSS selector.
    if (button !== undefined) {
      await this.waitForElementToBeClickable(button);
      await button.click();
    } else {
      await this.waitForElementToBeClickable(selector);
>>>>>>> 4f7557ee
      await this.page.click(selector);
    }
  }

  /**
   * This function types the text in the input field using its CSS selector.
   */
  async type(
    selector: string,
    text: string,
    waitForSelectorOptions: WaitForSelectorOptions = {}
  ): Promise<void> {
    await this.page.waitForSelector(selector, waitForSelectorOptions);
    await this.page.type(selector, text);
  }

  /**
   * This selects a value in a dropdown.
   */
  async select(
    selector: string,
    option: string,
    waitForSelectorOptions: WaitForSelectorOptions
  ): Promise<void> {
    await this.page.waitForSelector(selector, waitForSelectorOptions);
    await this.page.select(selector, option);
  }

  /**
   * This function navigates to the given URL.
   */
  async goto(url: string): Promise<void> {
    await this.page.goto(url, {waitUntil: 'networkidle0'});
  }

  /**
   * This function uploads a file using the given file path.
   */
  async uploadFile(filePath: string): Promise<void> {
    const inputUploadHandle = await this.page.$('input[type=file]');
    if (inputUploadHandle === null) {
      throw new Error('No file input found while attempting to upload a file.');
    }
    let fileToUpload = filePath;
    inputUploadHandle.uploadFile(fileToUpload);
  }

  /**
   * This function validates whether an anchor tag is correctly linked
   * to external PDFs or not. Use this particularly when interacting with
   * buttons associated with external PDF links, because Puppeteer,
   * in headless-mode, does not natively support the opening of external PDFs.
   */
  async openExternalPdfLink(
    selector: string,
    expectedUrl: string
  ): Promise<void> {
    await this.page.waitForSelector(selector);
    const href = await this.page.$eval(selector, element =>
      element.getAttribute('href')
    );
    if (href === null) {
      throw new Error(`The ${selector} does not have a href attribute!`);
    }
    if (href !== expectedUrl) {
      throw new Error(`Actual URL differs from expected. It opens: ${href}.`);
    }
  }

  /**
   * This function logs out the current user.
   */
  async logout(): Promise<void> {
    await this.goto(testConstants.URLs.Logout);
    await this.page.waitForSelector(testConstants.Dashboard.MainDashboard);
  }

  /**
   * This function closes the current Puppeteer browser instance.
   */
  async closeBrowser(): Promise<void> {
    await this.browserObject.close();
  }

  /**
   * This function returns the current viewport of the page.
   */
  get viewport(): Viewport {
    const viewport = this.page.viewport();
    if (viewport === null) {
      throw new Error('Viewport is not defined.');
    }
    return viewport;
  }

  /**
   * This function checks if the viewport is at mobile width.
   */
  isViewportAtMobileWidth(): boolean {
    return this.viewport.width < VIEWPORT_WIDTH_BREAKPOINTS.MOBILE_PX;
  }

  /**
   * This function gets the current URL of the page without parameters.
   */
  getCurrentUrlWithoutParameters(): string {
    return this.page.url().split('?')[0];
  }
}

export const BaseUserFactory = (): BaseUser => new BaseUser();<|MERGE_RESOLUTION|>--- conflicted
+++ resolved
@@ -76,7 +76,6 @@
 ) => Promise<void>;
 
 interface DebugTools {
-  capturePageConsoleLogs: () => void;
   setupClickLogger: () => Promise<void>;
   logClickEventsFrom: (selector: string) => Promise<void>;
 }
@@ -89,20 +88,6 @@
   username: string = '';
   debug: DebugTools = {
     startTime: -1,
-
-    /**
-     * This function prints all of the page's console logs to the
-     * terminal.
-     *
-     * Any time this.page object is replaced, this function must be called
-     * again to continue printing console logs.
-     */
-    capturePageConsoleLogs(): void {
-      // eslint-disable-next-line no-console
-      this.page.on('console', message =>
-        console.log('PAGE: ' + message.text())
-      );
-    },
 
     /**
      * This function sets up a click logger that logs click events to the
@@ -188,13 +173,10 @@
         defaultViewport: null,
       })
       .then(async browser => {
-<<<<<<< HEAD
         this.debug.startTime = Date.now();
-=======
-        ConsoleReporter.trackConsoleMessagesInBrowser(browser);
->>>>>>> 4f7557ee
         this.browserObject = browser;
         this.page = await browser.newPage();
+        ConsoleReporter.trackConsoleMessagesInBrowser(browser);
 
         if (mobile) {
           // This is the default viewport and user agent settings for iPhone 6.
@@ -222,7 +204,7 @@
             throw new Error(`Unexpected alert: ${alertText}`);
           }
         });
-        this._setupDebugTools();
+        this.setupDebugTools();
       });
 
     return this.page;
@@ -232,9 +214,8 @@
    * Function to setup debug methods for the current page of any acceptance
    * test.
    */
-  async _setupDebugTools(): Promise<void> {
+  private async setupDebugTools(): Promise<void> {
     this.debug.page = this.page;
-    this.debug.capturePageConsoleLogs();
     await this.debug.setupClickLogger();
   }
 
@@ -278,7 +259,6 @@
   }
 
   /**
-<<<<<<< HEAD
    * The function switches the current page to the tab that was just opened by
    * interacting with an element on the current page.
    */
@@ -289,7 +269,7 @@
       )
     ).page();
     this.page = newPage;
-    this._setupDebugTools();
+    this.setupDebugTools();
   }
 
   /**
@@ -308,7 +288,9 @@
     await beforeOpened(this, selector);
     await whenOpened(this, selector);
     await afterClosing(this, selector);
-=======
+  }
+
+  /**
    * This function waits for an element to be clickable either by its CSS selector or
    * by the ElementHandle.
    */
@@ -324,28 +306,11 @@
     } catch (error) {
       throw new Error(`Element ${selector} took too long to be clickable.`);
     }
->>>>>>> 4f7557ee
   }
 
   /**
    * The function clicks the element using the text on the button.
    */
-<<<<<<< HEAD
-  async clickOn(
-    selector: string,
-    waitForSelectorOptions: WaitForSelectorOptions = {}
-  ): Promise<void> {
-    try {
-      /** Normalize-space is used to remove the extra spaces in the text.
-       * Check the documentation for the normalize-space function here :
-       * https://developer.mozilla.org/en-US/docs/Web/XPath/Functions/normalize-space */
-      const [button] = await this.page.$x(
-        `\/\/*[contains(text(), normalize-space('${selector}'))]`
-      );
-      await button.click();
-    } catch (error) {
-      await this.page.waitForSelector(selector, waitForSelectorOptions);
-=======
   async clickOn(selector: string): Promise<void> {
     /** Normalize-space is used to remove the extra spaces in the text.
      * Check the documentation for the normalize-space function here :
@@ -360,7 +325,6 @@
       await button.click();
     } else {
       await this.waitForElementToBeClickable(selector);
->>>>>>> 4f7557ee
       await this.page.click(selector);
     }
   }
@@ -368,24 +332,16 @@
   /**
    * This function types the text in the input field using its CSS selector.
    */
-  async type(
-    selector: string,
-    text: string,
-    waitForSelectorOptions: WaitForSelectorOptions = {}
-  ): Promise<void> {
-    await this.page.waitForSelector(selector, waitForSelectorOptions);
+  async type(selector: string, text: string): Promise<void> {
+    await this.page.waitForSelector(selector);
     await this.page.type(selector, text);
   }
 
   /**
    * This selects a value in a dropdown.
    */
-  async select(
-    selector: string,
-    option: string,
-    waitForSelectorOptions: WaitForSelectorOptions
-  ): Promise<void> {
-    await this.page.waitForSelector(selector, waitForSelectorOptions);
+  async select(selector: string, option: string): Promise<void> {
+    await this.page.waitForSelector(selector);
     await this.page.select(selector, option);
   }
 
