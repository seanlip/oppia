// Copyright 2024 The Oppia Authors. All Rights Reserved.
//
// Licensed under the Apache License, Version 2.0 (the "License");
// you may not use this file except in compliance with the License.
// You may obtain a copy of the License at
//
//      http://www.apache.org/licenses/LICENSE-2.0
//
// Unless required by applicable law or agreed to in writing, software
// distributed under the License is distributed on an "AS-IS" BASIS,
// WITHOUT WARRANTIES OR CONDITIONS OF ANY KIND, either express or implied.
// See the License for the specific language governing permissions and
// limitations under the License.

/**
 * @fileoverview Utility File for the Acceptance Tests.
 */

<<<<<<< HEAD
import puppeteer, { Page, Browser, WaitForSelectorOptions } from 'puppeteer';
=======
import puppeteer, {Page, Browser} from 'puppeteer';
>>>>>>> 4df5a769
import testConstants from './test-constants';

const LABEL_FOR_SUBMIT_BUTTON = 'Submit and start contributing';
/** We accept the empty message because this is what is sent on
 * 'beforeunload' due to an issue with Chromium (see
 * https://github.com/puppeteer/puppeteer/issues/3725). */
const acceptedBrowserAlerts = [
  '',
  'Changes that you made may not be saved.',
  'This action is irreversible. Are you sure?',
];

<<<<<<< HEAD
interface IUserProperties {
  page: Page;
  browserObject: Browser;
  userHasAcceptedCookies: boolean;
  username: string;
  email: string;
}

export interface IBaseUser extends IUserProperties {
  openBrowser: () => Promise<Page>;
  signInWithEmail: (email: string) => Promise<void>;
  signUpNewUser: (userName: string, signInEmail: string) => Promise<void>;
  reloadPage: () => Promise<void>;
  switchToPageOpenedByElementInteraction: () => Promise<void>;
  withinModal: ({
    selector,
    beforeOpened,
    whenOpened,
    afterClosing
  }: ModalCoordination) => Promise<void>;
  clickOn: (selector: string) => Promise<void>;
  type: (selector: string, text: string) => Promise<void>;
  select: (selector: string, option: string) => Promise<void>;
  goto: (url: string) => Promise<void>;
  uploadFile: (filePath: string) => Promise<void>;
  logout: () => Promise<void>;
  closeBrowser: () => Promise<void>;
}

export interface ModalCoordination {
  selector: string;
  beforeOpened?: ModalUserInteractions;
  whenOpened: ModalUserInteractions;
  afterClosing?: ModalUserInteractions;
}

export type ModalUserInteractions = (
  _this: IBaseUser,
  container: string
) => Promise<void>

export interface DebugTools {
  capturePageConsoleLogs: () => void;
  setupClickLogger: () => Promise<void>;
  logClickEventsFrom: (string) => Promise<void>;
}

export class BaseUser implements IBaseUser {
=======
export class BaseUser {
>>>>>>> 4df5a769
  page!: Page;
  browserObject!: Browser;
  userHasAcceptedCookies: boolean = false;
  email: string = '';
  username: string = '';
  debug: DebugTools = {
      startTime: -1,

      /**
       * This function prints all of the page's console logs to the
       * terminal.
       *
       * Any time this.page object is replaced, this function must be called
       * again to continue printing console logs.
       */
      capturePageConsoleLogs(): void {
        // eslint-disable-next-line no-console
        this.page.on('console', (message) => console.log(
          'PAGE: ' + message.text()));
      },

      /**
       * This function sets up a click logger that logs click events to the
       * terminal.
       *
       * Any time this.page object is replaced, this function must be called
       * again before it start logging clicks again.
       */
      async setupClickLogger(): Promise<void> {
        await this.page.exposeFunction(
          'logClick', ({ position: { x, y }, time }) => {
            // eslint-disable-next-line no-console
            console.log(
              `- Click position { x: ${x}, y: ${y} } from top-left corner ` +
              'of the viewport');
            // eslint-disable-next-line no-console
            console.log(
              `- Click occurred ${time - this.startTime} ms into the test`);
          });
      },

      /**
       * This function logs click events from all enabled elements selected by
       * a given selector.
       *
       * The selector must be present in the document when called.
       *
       * this.setupClickLogger() must be called once before it can log click
       * events from the elements.
       */
      async logClickEventsFrom(selector: string): Promise<void> {
        await this.page.$$eval(selector, (elements, selector) => {
          for (const element of elements) {
            element.addEventListener('click', (e) => {
              // eslint-disable-next-line no-console
              console.log(
                `DEBUG-ACCEPTANCE-TEST: User clicked on ${selector}:`);
              window.logClick({
                position: { x: e.clientX, y: e.clientY },
                time: Date.now()
              });
            });
          }
        }, selector);
      }
    };

  constructor() {}

  /**
   * This is a function that opens a new browser instance for the user.
   */
  async openBrowser(): Promise<Page> {
    const args: string[] = [
      '--start-fullscreen',
      '--use-fake-ui-for-media-stream',
    ];

    const headless = process.env.HEADLESS === 'true';
    /**
     * Here we are disabling the site isolation trials because it is causing
     * tests to fail while running in non headless mode (see
     * https://github.com/puppeteer/puppeteer/issues/7050).
     */
    if (!headless) {
      args.push('--disable-site-isolation-trials');
    }

    await puppeteer
      .launch({
        /** TODO(#17761): Right now some acceptance tests are failing on
         * headless mode. As per the expected behavior we need to make sure
         * every test passes on both modes. */
        headless,
        args,
<<<<<<< HEAD
        defaultViewport: null
      })
      .then(async(browser) => {
        this.debug.startTime = Date.now();
=======
      })
      .then(async browser => {
>>>>>>> 4df5a769
        this.browserObject = browser;
        this.page = await browser.newPage();
        await this.page.setViewport({width: 1920, height: 1080});
        this.page.on('dialog', async dialog => {
          const alertText = dialog.message();
          if (acceptedBrowserAlerts.includes(alertText)) {
            await dialog.accept();
          } else {
            throw new Error(`Unexpected alert: ${alertText}`);
          }
        });
        this._setupDebugTools();
      });
    return this.page;
  }

  /**
   * Function to setup debug methods for the current page of any acceptance
   * test.
   */
  async _setupDebugTools(): Promise<void> {
    this.debug.page = this.page;
    this.debug.capturePageConsoleLogs();
    await this.debug.setupClickLogger();
  }

  /**
   * Function to sign in the user with the given email to the Oppia website.
   */
  async signInWithEmail(email: string): Promise<void> {
    await this.goto(testConstants.URLs.Home);
    if (!this.userHasAcceptedCookies) {
      await this.clickOn('OK');
      this.userHasAcceptedCookies = true;
    }
    await this.clickOn('Sign in');
    await this.type(testConstants.SignInDetails.inputField, email);
    await this.clickOn('Sign In');
    await this.page.waitForNavigation({waitUntil: 'networkidle0'});
  }

  /**
   * This function signs up a new user with the given username and email.
   */
  async signUpNewUser(username: string, email: string): Promise<void> {
    await this.signInWithEmail(email);
    await this.type('input.e2e-test-username-input', username);
    await this.clickOn('input.e2e-test-agree-to-terms-checkbox');
    await this.page.waitForSelector(
      'button.e2e-test-register-user:not([disabled])'
    );
    await this.clickOn(LABEL_FOR_SUBMIT_BUTTON);
    await this.page.waitForNavigation({waitUntil: 'networkidle0'});

    this.username = username;
    this.email = email;
  }

  /**
   * Function to reload the current page.
   */
  async reloadPage(): Promise<void> {
    await this.page.reload({waitUntil: ['networkidle0', 'domcontentloaded']});
  }

  /**
   * The function switches the current page to the tab that was just opened by
   * interacting with an element on the current page.
   */
  async switchToPageOpenedByElementInteraction(): Promise<void> {
    const newPage: Page = await (await this.browserObject.waitForTarget(
      target => target.opener() === this.page.target()
    )).page();
    this.page = newPage;
    this._setupDebugTools();
  }

  /**
   * The function coordinates user interactions with the selected modal.
   */
  async withinModal({
    selector,
    beforeOpened = async(_this, container) => {
      await _this.page.waitForSelector(
        container, { visible: true });
    },
    whenOpened,
    afterClosing = async(_this, container) => {
      await _this.page.waitForSelector(
        container, { hidden: true });
    }
  }: ModalCoordination): Promise<void> {
    await beforeOpened(this, selector);
    await whenOpened(this, selector);
    await afterClosing(this, selector);
  }

  /**
   * The function clicks the element using the text on the button.
   */
  async clickOn(
    selector: string,
    waitForSelectorOptions: WaitForSelectorOptions = {}
  ): Promise<void> {
    try {
      /** Normalize-space is used to remove the extra spaces in the text.
       * Check the documentation for the normalize-space function here :
       * https://developer.mozilla.org/en-US/docs/Web/XPath/Functions/normalize-space */
      const [button] = await this.page.$x(
        `\/\/*[contains(text(), normalize-space('${selector}'))]`
      );
      await button.click();
    } catch (error) {
      await this.page.waitForSelector(selector, waitForSelectorOptions);
      await this.page.click(selector);
    }
  }

  /**
   * This function types the text in the input field using its CSS selector.
   */
  async type(
    selector: string,
    text: string,
    waitForSelectorOptions: WaitForSelectorOptions = {}
  ): Promise<void> {
    await this.page.waitForSelector(selector, waitForSelectorOptions);
    await this.page.type(selector, text);
  }

  /**
   * This selects a value in a dropdown.
   */
  async select(
    selector: string,
    option: string,
    waitForSelectorOptions: WaitForSelectorOptions
  ): Promise<void> {
    await this.page.waitForSelector(selector, waitForSelectorOptions);
    await this.page.select(selector, option);
  }

  /**
   * This function navigates to the given URL.
   */
  async goto(url: string): Promise<void> {
    await this.page.goto(url, {waitUntil: 'networkidle0'});
  }

  /**
   * This function uploads a file using the given file path.
   */
  async uploadFile(filePath: string): Promise<void> {
    const inputUploadHandle = await this.page.$('input[type=file]');
    if (inputUploadHandle === null) {
      throw new Error('No file input found while attempting to upload a file.');
    }
    let fileToUpload = filePath;
    inputUploadHandle.uploadFile(fileToUpload);
  }

  /**
   * This function logs out the current user.
   */
  async logout(): Promise<void> {
    await this.goto(testConstants.URLs.Logout);
    await this.page.waitForSelector(testConstants.Dashboard.MainDashboard);
  }

  /**
   * This function closes the current Puppeteer browser instance.
   */
  async closeBrowser(): Promise<void> {
    await this.browserObject.close();
  }
}

export const BaseUserFactory = (): BaseUser => new BaseUser();<|MERGE_RESOLUTION|>--- conflicted
+++ resolved
@@ -16,11 +16,7 @@
  * @fileoverview Utility File for the Acceptance Tests.
  */
 
-<<<<<<< HEAD
-import puppeteer, { Page, Browser, WaitForSelectorOptions } from 'puppeteer';
-=======
 import puppeteer, {Page, Browser} from 'puppeteer';
->>>>>>> 4df5a769
 import testConstants from './test-constants';
 
 const LABEL_FOR_SUBMIT_BUTTON = 'Submit and start contributing';
@@ -33,7 +29,6 @@
   'This action is irreversible. Are you sure?',
 ];
 
-<<<<<<< HEAD
 interface IUserProperties {
   page: Page;
   browserObject: Browser;
@@ -52,7 +47,7 @@
     selector,
     beforeOpened,
     whenOpened,
-    afterClosing
+    afterClosing,
   }: ModalCoordination) => Promise<void>;
   clickOn: (selector: string) => Promise<void>;
   type: (selector: string, text: string) => Promise<void>;
@@ -73,84 +68,88 @@
 export type ModalUserInteractions = (
   _this: IBaseUser,
   container: string
-) => Promise<void>
+) => Promise<void>;
 
 export interface DebugTools {
   capturePageConsoleLogs: () => void;
   setupClickLogger: () => Promise<void>;
-  logClickEventsFrom: (string) => Promise<void>;
+  logClickEventsFrom: (selector: string) => Promise<void>;
 }
 
 export class BaseUser implements IBaseUser {
-=======
-export class BaseUser {
->>>>>>> 4df5a769
   page!: Page;
   browserObject!: Browser;
   userHasAcceptedCookies: boolean = false;
   email: string = '';
   username: string = '';
   debug: DebugTools = {
-      startTime: -1,
-
-      /**
-       * This function prints all of the page's console logs to the
-       * terminal.
-       *
-       * Any time this.page object is replaced, this function must be called
-       * again to continue printing console logs.
-       */
-      capturePageConsoleLogs(): void {
+    startTime: -1,
+
+    /**
+     * This function prints all of the page's console logs to the
+     * terminal.
+     *
+     * Any time this.page object is replaced, this function must be called
+     * again to continue printing console logs.
+     */
+    capturePageConsoleLogs(): void {
+      // eslint-disable-next-line no-console
+      this.page.on('console', message =>
+        console.log('PAGE: ' + message.text())
+      );
+    },
+
+    /**
+     * This function sets up a click logger that logs click events to the
+     * terminal.
+     *
+     * Any time this.page object is replaced, this function must be called
+     * again before it start logging clicks again.
+     */
+    async setupClickLogger(): Promise<void> {
+      await this.page.exposeFunction('logClick', ({position: {x, y}, time}) => {
         // eslint-disable-next-line no-console
-        this.page.on('console', (message) => console.log(
-          'PAGE: ' + message.text()));
-      },
-
-      /**
-       * This function sets up a click logger that logs click events to the
-       * terminal.
-       *
-       * Any time this.page object is replaced, this function must be called
-       * again before it start logging clicks again.
-       */
-      async setupClickLogger(): Promise<void> {
-        await this.page.exposeFunction(
-          'logClick', ({ position: { x, y }, time }) => {
-            // eslint-disable-next-line no-console
-            console.log(
-              `- Click position { x: ${x}, y: ${y} } from top-left corner ` +
-              'of the viewport');
-            // eslint-disable-next-line no-console
-            console.log(
-              `- Click occurred ${time - this.startTime} ms into the test`);
-          });
-      },
-
-      /**
-       * This function logs click events from all enabled elements selected by
-       * a given selector.
-       *
-       * The selector must be present in the document when called.
-       *
-       * this.setupClickLogger() must be called once before it can log click
-       * events from the elements.
-       */
-      async logClickEventsFrom(selector: string): Promise<void> {
-        await this.page.$$eval(selector, (elements, selector) => {
+        console.log(
+          `- Click position { x: ${x}, y: ${y} } from top-left corner ` +
+            'of the viewport'
+        );
+        // eslint-disable-next-line no-console
+        console.log(
+          `- Click occurred ${time - this.startTime} ms into the test`
+        );
+      });
+    },
+
+    /**
+     * This function logs click events from all enabled elements selected by
+     * a given selector.
+     *
+     * The selector must be present in the document when called.
+     *
+     * this.setupClickLogger() must be called once before it can log click
+     * events from the elements.
+     */
+    async logClickEventsFrom(selector: string): Promise<void> {
+      await this.page.$$eval(
+        selector,
+        (elements, selector) => {
           for (const element of elements) {
-            element.addEventListener('click', (e) => {
+            element.addEventListener('click', e => {
               // eslint-disable-next-line no-console
               console.log(
-                `DEBUG-ACCEPTANCE-TEST: User clicked on ${selector}:`);
+                `DEBUG-ACCEPTANCE-TEST: User clicked on ${selector}:`
+              );
               window.logClick({
-                position: { x: e.clientX, y: e.clientY },
-                time: Date.now()
+                position: {x: e.clientX, y: e.clientY},
+                time: Date.now(),
               });
             });
           }
-        }, selector);
-      }
-    };
+        },
+        selector
+      );
+    },
+  };
 
   constructor() {}
 
@@ -180,15 +179,10 @@
          * every test passes on both modes. */
         headless,
         args,
-<<<<<<< HEAD
-        defaultViewport: null
-      })
-      .then(async(browser) => {
-        this.debug.startTime = Date.now();
-=======
+        defaultViewport: null,
       })
       .then(async browser => {
->>>>>>> 4df5a769
+        this.debug.startTime = Date.now();
         this.browserObject = browser;
         this.page = await browser.newPage();
         await this.page.setViewport({width: 1920, height: 1080});
@@ -259,9 +253,11 @@
    * interacting with an element on the current page.
    */
   async switchToPageOpenedByElementInteraction(): Promise<void> {
-    const newPage: Page = await (await this.browserObject.waitForTarget(
-      target => target.opener() === this.page.target()
-    )).page();
+    const newPage: Page = await (
+      await this.browserObject.waitForTarget(
+        target => target.opener() === this.page.target()
+      )
+    ).page();
     this.page = newPage;
     this._setupDebugTools();
   }
@@ -271,15 +267,13 @@
    */
   async withinModal({
     selector,
-    beforeOpened = async(_this, container) => {
-      await _this.page.waitForSelector(
-        container, { visible: true });
+    beforeOpened = async (_this, container) => {
+      await _this.page.waitForSelector(container, {visible: true});
     },
     whenOpened,
-    afterClosing = async(_this, container) => {
-      await _this.page.waitForSelector(
-        container, { hidden: true });
-    }
+    afterClosing = async (_this, container) => {
+      await _this.page.waitForSelector(container, {hidden: true});
+    },
   }: ModalCoordination): Promise<void> {
     await beforeOpened(this, selector);
     await whenOpened(this, selector);
