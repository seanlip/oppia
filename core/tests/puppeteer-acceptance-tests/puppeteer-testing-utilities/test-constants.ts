--- conflicted
+++ resolved
@@ -47,16 +47,13 @@
       'https://uis.unesco.org/en/news/new-report-how-measure-equity-education',
     DesktopExternalLinkWatchAVideo:
       'https://www.facebook.com/oppiaorg/videos/189487953721583/',
-<<<<<<< HEAD
     Electromagnetism: 'https://www.oppia.org/collection/wqCTKpKA0LBe',
     GetStarted: 'http://localhost:8181/get-started',
-=======
-    MobileExternalLinkWatchAVideo:
-      'https://m.facebook.com/oppiaorg/videos/189487953721583/',
->>>>>>> aa267c3e
     Home: 'http://localhost:8181/',
     Logout: 'http://localhost:8181/logout',
     MathClassroom: 'http://localhost:8181/learn/math',
+    MobileExternalLinkWatchAVideo:
+      'https://m.facebook.com/oppiaorg/videos/189487953721583/',
     Partnerships: 'http://localhost:8181/partnerships',
     ProgrammingWithCarla: 'https://www.oppia.org/collection/inDXV0w8-p1C',
     Volunteer: 'http://localhost:8181/volunteer',
