--- conflicted
+++ resolved
@@ -58,12 +58,9 @@
     MobileExternalLinkWatchAVideo:
       'https://m.facebook.com/oppiaorg/videos/189487953721583/',
     Partnerships: 'http://localhost:8181/partnerships',
-<<<<<<< HEAD
     PrivacyPolicy: 'http://localhost:8181/privacy-policy',
-=======
     TopicAndSkillsDashboard:
       'http://localhost:8181/topics-and-skills-dashboard',
->>>>>>> 6b970da5
     ProgrammingWithCarla: 'https://www.oppia.org/collection/inDXV0w8-p1C',
     Teach: 'http://localhost:8181/teach',
     Terms: 'http://localhost:8181/terms',
