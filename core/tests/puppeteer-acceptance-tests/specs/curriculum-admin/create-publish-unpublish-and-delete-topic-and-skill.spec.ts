// Copyright 2024 The Oppia Authors. All Rights Reserved.
//
// Licensed under the Apache License, Version 2.0 (the "License");
// you may not use this file except in compliance with the License.
// You may obtain a copy of the License at
//
//      http://www.apache.org/licenses/LICENSE-2.0
//
// Unless required by applicable law or agreed to in writing, software
// distributed under the License is distributed on an "AS-IS" BASIS,
// WITHOUT WARRANTIES OR CONDITIONS OF ANY KIND, either express or implied.
// See the License for the specific language governing permissions and
// limitations under the License.

/**
 * @fileoverview Acceptance Test for topic management by curriculum admin
 */

import {UserFactory} from '../../utilities/common/user-factory';
import testConstants from '../../utilities/common/test-constants';
import {CurriculumAdmin} from '../../utilities/user/curriculum-admin';
import {LoggedInUser} from '../../utilities/user/logged-in-user';
import {ConsoleReporter} from '../../utilities/common/console-reporter';

const DEFAULT_SPEC_TIMEOUT_MSECS = testConstants.DEFAULT_SPEC_TIMEOUT_MSECS;
const ROLES = testConstants.Roles;

// To ignore console errors that occur when checking if the
// topic link returns a 404 status upon unpublishing.
ConsoleReporter.setConsoleErrorsToIgnore([
  /HttpErrorResponse:.*404 Not Found/,
  /Occurred at http:\/\/localhost:8181\/learn\/staging\/test-topic-one \.?/,
  /http:\/\/localhost:8181\/learn\/staging\/test-topic-one \.?/,
  /Failed to load resource: the server responded with a status of 404 \(Not Found\)/,
]);

describe('Curriculum Admin', function () {
  let curriculumAdmin: CurriculumAdmin;
  let loggedInUser: LoggedInUser;

  beforeAll(async function () {
    curriculumAdmin = await UserFactory.createNewUser(
      'curriculumAdm',
      'curriculum_admin@example.com',
      [ROLES.CURRICULUM_ADMIN]
    );

    loggedInUser = await UserFactory.createNewUser(
      'loggedInUser',
      'logged_in_user@example.com'
    );
  }, DEFAULT_SPEC_TIMEOUT_MSECS);

  it(
    'should manage topics and skills: create, assign, publish, unpublish, and delete.',
    async function () {
      await curriculumAdmin.navigateToTopicAndSkillsDashboardPage();
      await curriculumAdmin.createTopic('Test Topic 1', 'test-topic-one');
      await curriculumAdmin.createSubtopicForTopic(
        'Test Subtopic 1',
        'test-subtopic-one',
        'Test Topic 1'
      );

      await curriculumAdmin.createSkillForTopic('Test Skill 1', 'Test Topic 1');
      await curriculumAdmin.createQuestionsForSkill('Test Skill 1', 3);
      await curriculumAdmin.assignSkillToSubtopicInTopicEditor(
        'Test Skill 1',
        'Test Subtopic 1',
        'Test Topic 1'
      );
      await curriculumAdmin.addSkillToDiagnosticTest(
        'Test Skill 1',
        'Test Topic 1'
      );

      await curriculumAdmin.publishDraftTopic('Test Topic 1');
      await curriculumAdmin.expectTopicToBePublishedInTopicsAndSkillsDashboard(
        'Test Topic 1',
        1,
<<<<<<< HEAD
        1,
=======
        1
>>>>>>> a930891d
      );

      await curriculumAdmin.unpublishTopic('Test Topic 1');
      await loggedInUser.expectTopicLinkReturns404('test-topic-one');

      await curriculumAdmin.deleteTopic('Test Topic 1');
      await curriculumAdmin.expectTopicNotInTopicsAndSkillDashboard(
        'Test Topic 1'
      );

      // User must delete all questions in the skill before deleting it.
      await curriculumAdmin.removeAllQuestionsFromTheSkill('Test Skill 1');
      await curriculumAdmin.deleteSkill('Test Skill 1');
      await curriculumAdmin.expectSkillNotInTopicsAndSkillsDashboard(
        'Test Skill 1'
      );
    },

    DEFAULT_SPEC_TIMEOUT_MSECS
  );

  afterAll(async function () {
    await UserFactory.closeAllBrowsers();
  });
});<|MERGE_RESOLUTION|>--- conflicted
+++ resolved
@@ -78,11 +78,7 @@
       await curriculumAdmin.expectTopicToBePublishedInTopicsAndSkillsDashboard(
         'Test Topic 1',
         1,
-<<<<<<< HEAD
-        1,
-=======
         1
->>>>>>> a930891d
       );
 
       await curriculumAdmin.unpublishTopic('Test Topic 1');
