--- conflicted
+++ resolved
@@ -24,10 +24,6 @@
 
 const DEFAULT_SPEC_TIMEOUT_MSECS = testConstants.DEFAULT_SPEC_TIMEOUT_MSECS;
 
-<<<<<<< HEAD
-describe('Logged-out User in Thanks for Donating page', function () {
-  let testUser: LoggedOutUser;
-=======
 ConsoleReporter.setConsoleErrorsToIgnore([
   /Error while trying to use the following icon from the Manifest: https:\/\/static\.xx\.fbcdn\.net\/rsrc\.php\/v3\/y0\/r\/eFZD1KABzRA\.png \(Download error or resource isn't a valid image\)/,
   /Occurred at http:\/\/localhost:8181\/donate\?thanks=/,
@@ -35,7 +31,6 @@
 
 describe('Logged-out User in Thanks for Donating page', function () {
   let loggedOutUser: LoggedOutUser;
->>>>>>> 220b0195
 
   beforeAll(async function () {
     loggedOutUser = await UserFactory.createLoggedOutUser();
