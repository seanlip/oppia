// Copyright 2024 The Oppia Authors. All Rights Reserved.
//
// Licensed under the Apache License, Version 2.0 (the "License");
// you may not use this file except in compliance with the License.
// You may obtain a copy of the License at
//
//      http://www.apache.org/licenses/LICENSE-2.0
//
// Unless required by applicable law or agreed to in writing, software
// distributed under the License is distributed on an "AS-IS" BASIS,
// WITHOUT WARRANTIES OR CONDITIONS OF ANY KIND, either express or implied.
// See the License for the specific language governing permissions and
// limitations under the License.

/**
 * @fileoverview Acceptance Test for checking if logged-out users can
 * navigate using all the links under the "About Oppia" footer section.
 */

import {UserFactory} from '../../utilities/common/user-factory';
import testConstants from '../../utilities/common/test-constants';
import {LoggedOutUser} from '../../utilities/user/logged-out-user';

const DEFAULT_SPEC_TIMEOUT_MSECS = testConstants.DEFAULT_SPEC_TIMEOUT_MSECS;

<<<<<<< HEAD
describe('Logged-out User', function () {
  let testUser: LoggedOutUser;
=======
describe('Logged-out Users', function () {
  let loggedOutUser: LoggedOutUser;
>>>>>>> 220b0195

  beforeAll(async function () {
    loggedOutUser = await UserFactory.createLoggedOutUser();
  }, DEFAULT_SPEC_TIMEOUT_MSECS);

  beforeEach(async function () {
    // Navigate to a page that has the oppia footer.
    await loggedOutUser.goto(testConstants.URLs.Volunteer);
  }, DEFAULT_SPEC_TIMEOUT_MSECS);

  it(
    'should open About page via the footer',
    async function () {
<<<<<<< HEAD
      await testUser.clickOnAboutLinkInFooter();
=======
      await loggedOutUser.navigateToAboutPageViaFooter();
>>>>>>> 220b0195
    },
    DEFAULT_SPEC_TIMEOUT_MSECS
  );

  it(
    'should open "About Foundation" page via the footer',
    async function () {
<<<<<<< HEAD
      await testUser.clickOnTheOppiaFoundationLinkInFooter();
=======
      await loggedOutUser.navigateToAboutFoundationPageViaFooter();
>>>>>>> 220b0195
    },
    DEFAULT_SPEC_TIMEOUT_MSECS
  );

  it(
    'should open "Blog" page via the footer',
    async function () {
<<<<<<< HEAD
      await testUser.clickOnBlogLinkInFooter();
=======
      await loggedOutUser.navigateToBlogPageViaFooter();
>>>>>>> 220b0195
    },
    DEFAULT_SPEC_TIMEOUT_MSECS
  );

  it(
    'should open "Forum" page via the footer',
    async function () {
<<<<<<< HEAD
      await testUser.clickOnForumLinkInFooter();
=======
      await loggedOutUser.navigateToForumPageViaFooter();
>>>>>>> 220b0195
    },
    DEFAULT_SPEC_TIMEOUT_MSECS
  );

  afterAll(async function () {
    await UserFactory.closeAllBrowsers();
  });
});<|MERGE_RESOLUTION|>--- conflicted
+++ resolved
@@ -23,13 +23,8 @@
 
 const DEFAULT_SPEC_TIMEOUT_MSECS = testConstants.DEFAULT_SPEC_TIMEOUT_MSECS;
 
-<<<<<<< HEAD
-describe('Logged-out User', function () {
-  let testUser: LoggedOutUser;
-=======
 describe('Logged-out Users', function () {
   let loggedOutUser: LoggedOutUser;
->>>>>>> 220b0195
 
   beforeAll(async function () {
     loggedOutUser = await UserFactory.createLoggedOutUser();
@@ -43,11 +38,7 @@
   it(
     'should open About page via the footer',
     async function () {
-<<<<<<< HEAD
-      await testUser.clickOnAboutLinkInFooter();
-=======
       await loggedOutUser.navigateToAboutPageViaFooter();
->>>>>>> 220b0195
     },
     DEFAULT_SPEC_TIMEOUT_MSECS
   );
@@ -55,11 +46,7 @@
   it(
     'should open "About Foundation" page via the footer',
     async function () {
-<<<<<<< HEAD
-      await testUser.clickOnTheOppiaFoundationLinkInFooter();
-=======
       await loggedOutUser.navigateToAboutFoundationPageViaFooter();
->>>>>>> 220b0195
     },
     DEFAULT_SPEC_TIMEOUT_MSECS
   );
@@ -67,11 +54,7 @@
   it(
     'should open "Blog" page via the footer',
     async function () {
-<<<<<<< HEAD
-      await testUser.clickOnBlogLinkInFooter();
-=======
       await loggedOutUser.navigateToBlogPageViaFooter();
->>>>>>> 220b0195
     },
     DEFAULT_SPEC_TIMEOUT_MSECS
   );
@@ -79,11 +62,7 @@
   it(
     'should open "Forum" page via the footer',
     async function () {
-<<<<<<< HEAD
-      await testUser.clickOnForumLinkInFooter();
-=======
       await loggedOutUser.navigateToForumPageViaFooter();
->>>>>>> 220b0195
     },
     DEFAULT_SPEC_TIMEOUT_MSECS
   );
