# Copyright 2014 The Oppia Authors. All Rights Reserved.
#
# Licensed under the Apache License, Version 2.0 (the "License");
# you may not use this file except in compliance with the License.
# You may obtain a copy of the License at
#
#      http://www.apache.org/licenses/LICENSE-2.0
#
# Unless required by applicable law or agreed to in writing, software
# distributed under the License is distributed on an "AS-IS" BASIS,
# WITHOUT WARRANTIES OR CONDITIONS OF ANY KIND, either express or implied.
# See the License for the specific language governing permissions and
# limitations under the License.

"""Oppia test suite.

In general, this script should not be run directly. Instead, invoke
it from the command line by running

    python -m scripts.run_backend_tests

from the oppia/ root folder.
"""

from __future__ import absolute_import  # pylint: disable=import-only-modules
from __future__ import unicode_literals  # pylint: disable=import-only-modules

import argparse
import os
import sys
import unittest

CURR_DIR = os.path.abspath(os.getcwd())
OPPIA_TOOLS_DIR = os.path.join(CURR_DIR, '..', 'oppia_tools')
THIRD_PARTY_DIR = os.path.join(CURR_DIR, 'third_party')
THIRD_PARTY_PYTHON_LIBS_DIR = os.path.join(THIRD_PARTY_DIR, 'python_libs')

GOOGLE_APP_ENGINE_SDK_HOME = os.path.join(
    OPPIA_TOOLS_DIR, 'google-cloud-sdk-304.0.0', 'google-cloud-sdk', 'platform',
    'google_appengine')

DIRS_TO_ADD_TO_SYS_PATH = [
    GOOGLE_APP_ENGINE_SDK_HOME,
    os.path.join(OPPIA_TOOLS_DIR, 'webtest-2.0.35'),
    os.path.join(OPPIA_TOOLS_DIR, 'Pillow-6.2.2'),
<<<<<<< HEAD
    os.path.join(OPPIA_TOOLS_DIR, 'protobuf-3.12.0'),
    os.path.join(OPPIA_TOOLS_DIR, 'psutil-5.7.0'),
=======
    os.path.join(OPPIA_TOOLS_DIR, 'psutil-5.7.3'),
>>>>>>> bb16fbe9
    os.path.join(OPPIA_TOOLS_DIR, 'PyGithub-1.45'),
    CURR_DIR,
    os.path.join(THIRD_PARTY_DIR, 'python_libs')
]

_PARSER = argparse.ArgumentParser()
_PARSER.add_argument(
    '--test_target',
    help='optional dotted module name of the test(s) to run',
    type=str)


def create_test_suites(test_target=None):
    """Creates test suites. If test_dir is None, runs all tests."""
    if test_target and '/' in test_target:
        raise Exception('The delimiter in test_target should be a dot (.)')

    loader = unittest.TestLoader()
    return (
        [loader.loadTestsFromName(test_target)]
        if test_target else [loader.discover(
            CURR_DIR, pattern='[^core/tests/data]*_test.py',
            top_level_dir=CURR_DIR)])


def main(args=None):
    """Runs the tests."""
    parsed_args = _PARSER.parse_args(args=args)

    for directory in DIRS_TO_ADD_TO_SYS_PATH:
        if not os.path.exists(os.path.dirname(directory)):
            raise Exception('Directory %s does not exist.' % directory)
        sys.path.insert(0, directory)

    # The devappserver function fixes the system path by adding certain google
    # appengine libraries that we need in oppia to the system path. The Google
    # Cloud SDK comes with certain packages preinstalled including webapp2,
    # jinja2, and pyyaml so this function makes sure that those libraries are
    # installed.
    import dev_appserver
    dev_appserver.fix_sys_path()

    # In the process of migrating Oppia from Python 2 to Python 3, we are using
    # both google app engine apis that are contained in the Google Cloud SDK
    # folder, and also google cloud apis that are installed in our
    # 'third_party/python_libs' directory. Therefore, there is a confusion of
    # where the google module is located and which google module to import from.
    # The following code ensures that the google module that python looks at
    # imports from the 'third_party/python_libs' folder so that the imports are
    # correct.
    if 'google' in sys.modules:
        google_path = os.path.join(THIRD_PARTY_PYTHON_LIBS_DIR, 'google')
        google_module = sys.modules['google']
        google_module.__path__ = [google_path]
        google_module.__file__ = os.path.join(google_path, '__init__.py')

    suites = create_test_suites(test_target=parsed_args.test_target)

    results = [unittest.TextTestRunner(verbosity=2).run(suite)
               for suite in suites]

    for result in results:
        if result.errors or result.failures:
            raise Exception(
                'Test suite failed: %s tests run, %s errors, %s failures.' % (
                    result.testsRun, len(result.errors), len(result.failures)))


if __name__ == '__main__':
    main()<|MERGE_RESOLUTION|>--- conflicted
+++ resolved
@@ -43,12 +43,7 @@
     GOOGLE_APP_ENGINE_SDK_HOME,
     os.path.join(OPPIA_TOOLS_DIR, 'webtest-2.0.35'),
     os.path.join(OPPIA_TOOLS_DIR, 'Pillow-6.2.2'),
-<<<<<<< HEAD
-    os.path.join(OPPIA_TOOLS_DIR, 'protobuf-3.12.0'),
-    os.path.join(OPPIA_TOOLS_DIR, 'psutil-5.7.0'),
-=======
     os.path.join(OPPIA_TOOLS_DIR, 'psutil-5.7.3'),
->>>>>>> bb16fbe9
     os.path.join(OPPIA_TOOLS_DIR, 'PyGithub-1.45'),
     CURR_DIR,
     os.path.join(THIRD_PARTY_DIR, 'python_libs')
