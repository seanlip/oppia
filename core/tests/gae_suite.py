# Copyright 2014 The Oppia Authors. All Rights Reserved.
#
# Licensed under the Apache License, Version 2.0 (the "License");
# you may not use this file except in compliance with the License.
# You may obtain a copy of the License at
#
#      http://www.apache.org/licenses/LICENSE-2.0
#
# Unless required by applicable law or agreed to in writing, software
# distributed under the License is distributed on an "AS-IS" BASIS,
# WITHOUT WARRANTIES OR CONDITIONS OF ANY KIND, either express or implied.
# See the License for the specific language governing permissions and
# limitations under the License.

"""Oppia test suite.

In general, this script should not be run directly. Instead, invoke
it from the command line by running

    python -m scripts.run_backend_tests

from the oppia/ root folder.
"""

from __future__ import absolute_import  # pylint: disable=import-only-modules
from __future__ import unicode_literals  # pylint: disable=import-only-modules

import argparse
import os
import sys
import unittest

CURR_DIR = os.path.abspath(os.getcwd())
OPPIA_TOOLS_DIR = os.path.join(CURR_DIR, '..', 'oppia_tools')
THIRD_PARTY_DIR = os.path.join(CURR_DIR, 'third_party')

GOOGLE_APP_ENGINE_SDK_HOME = os.path.join(
    OPPIA_TOOLS_DIR, 'google-cloud-sdk-304.0.0', 'google-cloud-sdk', 'platform',
    'google_appengine')

DIRS_TO_ADD_TO_SYS_PATH = [
    GOOGLE_APP_ENGINE_SDK_HOME,
    os.path.join(OPPIA_TOOLS_DIR, 'webtest-2.0.35'),
    os.path.join(GOOGLE_APP_ENGINE_SDK_HOME, 'lib', 'webob_0_9'),
    os.path.join(OPPIA_TOOLS_DIR, 'Pillow-6.2.2'),
    os.path.join(OPPIA_TOOLS_DIR, 'psutil-5.7.0'),
    os.path.join(OPPIA_TOOLS_DIR, 'PyGithub-1.45'),
    CURR_DIR,
<<<<<<< HEAD
    THIRD_PARTY_DIR
=======
    os.path.join(THIRD_PARTY_DIR, 'python_libs')
>>>>>>> d15a1388
]

_PARSER = argparse.ArgumentParser()
_PARSER.add_argument(
    '--test_target',
    help='optional dotted module name of the test(s) to run',
    type=str)


def create_test_suites(test_target=None):
    """Creates test suites. If test_dir is None, runs all tests."""
    if test_target and '/' in test_target:
        raise Exception('The delimiter in test_target should be a dot (.)')

    loader = unittest.TestLoader()
    return (
        [loader.loadTestsFromName(test_target)]
        if test_target else [loader.discover(
            CURR_DIR, pattern='[^core/tests/data]*_test.py',
            top_level_dir=CURR_DIR)])


def main(args=None):
    """Runs the tests."""
    parsed_args = _PARSER.parse_args(args=args)

    for directory in DIRS_TO_ADD_TO_SYS_PATH:
        if not os.path.exists(os.path.dirname(directory)):
            raise Exception('Directory %s does not exist.' % directory)
        sys.path.insert(0, directory)

    import dev_appserver
    dev_appserver.fix_sys_path()

    suites = create_test_suites(test_target=parsed_args.test_target)

    results = [unittest.TextTestRunner(verbosity=2).run(suite)
               for suite in suites]

    for result in results:
        if result.errors or result.failures:
            raise Exception(
                'Test suite failed: %s tests run, %s errors, %s failures.' % (
                    result.testsRun, len(result.errors), len(result.failures)))


if __name__ == '__main__':
    main()<|MERGE_RESOLUTION|>--- conflicted
+++ resolved
@@ -46,11 +46,7 @@
     os.path.join(OPPIA_TOOLS_DIR, 'psutil-5.7.0'),
     os.path.join(OPPIA_TOOLS_DIR, 'PyGithub-1.45'),
     CURR_DIR,
-<<<<<<< HEAD
-    THIRD_PARTY_DIR
-=======
     os.path.join(THIRD_PARTY_DIR, 'python_libs')
->>>>>>> d15a1388
 ]
 
 _PARSER = argparse.ArgumentParser()
