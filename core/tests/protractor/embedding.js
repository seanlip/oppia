--- conflicted
+++ resolved
@@ -19,12 +19,6 @@
 var forms = require('../protractor_utils/forms.js');
 var general = require('../protractor_utils/general.js');
 var users = require('../protractor_utils/users.js');
-<<<<<<< HEAD
-var AdminPage = require('../protractor_utils/AdminPage.js');
-var editor = require('../protractor_utils/editor.js');
-=======
-
->>>>>>> 67bc841c
 var ExplorationEditorPage =
   require('../protractor_utils/ExplorationEditorPage.js');
 var ExplorationPlayerPage =
@@ -32,16 +26,9 @@
 var workflow = require('../protractor_utils/workflow.js');
 
 describe('Embedding', function() {
-<<<<<<< HEAD
-  var explorationEditorPage =
-      new ExplorationEditorPage.ExplorationEditorPage();
-  var explorationEditorMainTab = explorationEditorPage.getMainTab();
-  var explorationEditorSettingsTab = explorationEditorPage.getSettingsTab();
-=======
   var explorationEditorPage = null;
   var explorationEditorMainTab = null;
   var explorationEditorSettingsTab = null;
->>>>>>> 67bc841c
   var explorationPlayerPage = null;
 
   explorationEditorPage =
