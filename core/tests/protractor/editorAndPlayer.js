--- conflicted
+++ resolved
@@ -198,11 +198,7 @@
     creatorDashboardPage.get();
     creatorDashboardPage.clickCreateActivityButton();
     creatorDashboardPage.clickCreateExplorationButton();
-<<<<<<< HEAD
-    explorationEditorPage.exitTutorialIfNecessary();
-=======
     explorationEditorPage.exitTutorial();
->>>>>>> 406ef9e6
     explorationEditorPage.navigateToSettingsTab();
     explorationEditorSettingsTab.setTitle('Refresher Exploration');
     explorationEditorSettingsTab.setCategory('Algebra');
@@ -247,102 +243,6 @@
     collectionEditorPage.saveChanges();
     browser.waitForAngular();
 
-<<<<<<< HEAD
-    general.getExplorationIdFromEditor().then(function(refresherExplorationId) {
-      browser.get(general.SERVER_URL_PREFIX);
-      dropdown = element(by.css('.protractor-test-profile-dropdown'));
-      browser.actions().mouseMove(dropdown).perform();
-      dropdown.element(by.css('.protractor-test-dashboard-link')).click();
-      general.waitForSystem();
-      browser.waitForAngular();
-      creatorDashboardPage.clickCreateActivityButton();
-      creatorDashboardPage.clickCreateExplorationButton();
-      explorationEditorPage.exitTutorialIfNecessary();
-      explorationEditorPage.navigateToSettingsTab();
-      explorationEditorSettingsTab.setTitle(
-        'Parent Exploration not in collection');
-      explorationEditorSettingsTab.setCategory('Algebra');
-      explorationEditorSettingsTab.setObjective('This is a parent exploration');
-      explorationEditorPage.navigateToMainTab();
-      explorationEditorPage.setContent(forms.toRichText(
-        'Parent Exploration Content'));
-      explorationEditorPage.setInteraction(
-        'MultipleChoiceInput',
-        [forms.toRichText('Correct'), forms.toRichText('Incorrect')]);
-      explorationEditorPage.addResponse(
-        'MultipleChoiceInput', null, 'card 2', true,
-        'Equals', 'Correct');
-
-      var responseEditor = explorationEditorPage.getResponseEditor('default');
-      responseEditor.setFeedback(forms.toRichText('try again'));
-      responseEditor.setDestination(null, false, refresherExplorationId);
-
-      explorationEditorPage.moveToState('card 2');
-      explorationEditorPage.setInteraction('EndExploration');
-      explorationEditorPage.saveChanges();
-      workflow.publishExploration();
-      browser.waitForAngular();
-
-      browser.get(general.SERVER_URL_PREFIX);
-      dropdown = element(by.css('.protractor-test-profile-dropdown'));
-      browser.actions().mouseMove(dropdown).perform();
-      dropdown.element(by.css('.protractor-test-dashboard-link')).click();
-      general.waitForSystem();
-      browser.waitForAngular();
-      creatorDashboardPage.clickCreateActivityButton();
-      creatorDashboardPage.clickCreateExplorationButton();
-      explorationEditorPage.exitTutorialIfNecessary();
-      explorationEditorPage.navigateToSettingsTab();
-      explorationEditorSettingsTab.setTitle('Parent Exploration in collection');
-      explorationEditorSettingsTab.setCategory('Algebra');
-      explorationEditorSettingsTab.setObjective('This is a parent exploration');
-      explorationEditorPage.navigateToMainTab();
-      explorationEditorPage.setContent(forms.toRichText(
-        'Parent Exploration Content'));
-      explorationEditorPage.setInteraction(
-        'MultipleChoiceInput',
-        [forms.toRichText('Correct'), forms.toRichText('Incorrect')]);
-      explorationEditorPage.addResponse(
-        'MultipleChoiceInput', null, 'card 2', true,
-        'Equals', 'Correct');
-
-      var responseEditor = explorationEditorPage.getResponseEditor('default');
-      responseEditor.setFeedback(forms.toRichText('try again'));
-      responseEditor.setDestination(null, false, refresherExplorationId);
-
-      explorationEditorPage.moveToState('card 2');
-      explorationEditorPage.setInteraction('EndExploration');
-      explorationEditorPage.saveChanges();
-      workflow.publishExploration();
-      browser.waitForAngular();
-
-      browser.get(general.SERVER_URL_PREFIX);
-      dropdown = element(by.css('.protractor-test-profile-dropdown'));
-      browser.actions().mouseMove(dropdown).perform();
-      dropdown.element(by.css('.protractor-test-dashboard-link')).click();
-      general.waitForSystem();
-      browser.waitForAngular();
-      creatorDashboardPage.clickCreateActivityButton();
-      creatorDashboardPage.clickCreateCollectionButton();
-      general.waitForSystem();
-      browser.waitForAngular();
-      collectionEditorPage.searchForAndAddExistingExploration(
-        'Parent Exploration in collection');
-      collectionEditorPage.saveDraft();
-      collectionEditorPage.closeSaveModal();
-      collectionEditorPage.publishCollection();
-      collectionEditorPage.setTitle('Test Collection');
-      collectionEditorPage.setObjective('This is a test collection.');
-      collectionEditorPage.setCategory('Algebra');
-      collectionEditorPage.saveChanges();
-      browser.waitForAngular();
-
-      browser.get('/search/find?q=');
-      libraryPage.playExploration('Parent Exploration not in collection');
-      explorationPlayerPage.submitAnswer('MultipleChoiceInput', 'Incorrect');
-      general.waitForSystem();
-      explorationPlayerPage.clickConfirmRedirectionButton();
-=======
     // Play-test exploration and visit the refresher exploration.
     libraryPage.get();
     libraryPage.findExploration('Parent Exploration not in collection');
@@ -371,7 +271,6 @@
       var pathname = url.split('/');
       expect(
         pathname[4].split('?')[1].split('=')[0]).toEqual('collection_id');
->>>>>>> 406ef9e6
       general.waitForSystem();
       users.logout();
     });
@@ -401,11 +300,7 @@
       'Equals', 'return');
     explorationEditorPage.getResponseEditor('default').setDestination(
       'final card', false, null);
-<<<<<<< HEAD
-    // Setup a terminating state
-=======
     // Setup a terminating state.
->>>>>>> 406ef9e6
     explorationEditorPage.moveToState('final card');
     explorationEditorPage.setInteraction('EndExploration');
     explorationEditorPage.saveChanges();
@@ -485,57 +380,6 @@
     explorationEditorSettingsTab.setObjective('do some stuff here');
     explorationEditorPage.navigateToMainTab();
     general.getExplorationIdFromEditor().then(function(explorationId) {
-<<<<<<< HEAD
-      // Check discarding of changes
-      explorationEditorPage.setStateName('card1');
-      explorationEditorPage.expectCurrentStateToBe('card1');
-      explorationEditorPage.setContent(forms.toRichText('card1 content'));
-      explorationEditorPage.setInteraction('TextInput');
-      explorationEditorPage.getResponseEditor('default').setDestination(
-        'final card', true, null);
-      explorationEditorPage.getResponseEditor('default').setDestination(
-        'card2', true, null);
-      explorationEditorPage.moveToState('card2');
-      // NOTE: we must move to the state before checking state names to avoid
-      // inexplicable failures of the protractor utility that reads state names
-      // (the user-visible names are fine either way). See issue 732 for more.
-      explorationEditorPage.expectStateNamesToBe(
-        ['final card', 'card1', 'card2']);
-      explorationEditorPage.setInteraction('EndExploration');
-
-      explorationEditorPage.discardChanges();
-      explorationEditorPage.expectCurrentStateToBe(
-        general.FIRST_STATE_DEFAULT_NAME);
-      explorationEditorPage.setStateName('first');
-      explorationEditorPage.expectCurrentStateToBe('first');
-      explorationEditorPage.setContent(forms.toRichText('card1 content'));
-
-      // Check deletion of states and changing the first state
-      explorationEditorPage.setInteraction('TextInput');
-      explorationEditorPage.getResponseEditor('default').setDestination(
-        'final card', true, null);
-      explorationEditorPage.getResponseEditor('default').setDestination(
-        'second', true, null);
-      explorationEditorPage.moveToState('second');
-      explorationEditorPage.expectStateNamesToBe(
-        ['final card', 'first', 'second']);
-      explorationEditorPage.expectCurrentStateToBe('second');
-      explorationEditorPage.navigateToSettingsTab();
-      explorationEditorSettingsTab.expectAvailableFirstStatesToBe(
-        ['final card', 'first', 'second']);
-      explorationEditorSettingsTab.setFirstState('second');
-      explorationEditorPage.navigateToMainTab();
-      explorationEditorPage.moveToState('first');
-      explorationEditorPage.deleteState('first');
-      explorationEditorPage.expectCurrentStateToBe('second');
-      explorationEditorPage.expectStateNamesToBe(['final card', 'second']);
-
-      // Check behaviour of the back button
-      explorationEditorPage.navigateToSettingsTab();
-      explorationEditorSettingsTab.setObjective('do some stuff here');
-      explorationEditorPage.navigateToMainTab();
-=======
->>>>>>> 406ef9e6
       expect(browser.getCurrentUrl()).toEqual(
         general.SERVER_URL_PREFIX + general.EDITOR_URL_SLICE +
         explorationId + '#/gui/second');
@@ -549,56 +393,6 @@
         explorationId + '#/gui/second');
     });
 
-<<<<<<< HEAD
-      // Check display of content & interaction in the editor
-      explorationEditorPage.setContent(function(richTextEditor) {
-        richTextEditor.appendItalicText('Welcome');
-      });
-      explorationEditorPage.expectContentToMatch(function(richTextChecker) {
-        richTextChecker.readItalicText('Welcome');
-      });
-      explorationEditorPage.setInteraction('NumericInput');
-      explorationEditorPage.expectInteractionToMatch('NumericInput');
-
-      // Check deletion of groups
-      var responseEditor = explorationEditorPage.getResponseEditor('default');
-      responseEditor.setFeedback(forms.toRichText('Farewell'));
-      responseEditor.setDestination(null, false, null);
-      responseEditor.expectAvailableDestinationsToBe(['second', 'final card']);
-      responseEditor.setDestination('final card', false, null);
-      responseEditor.expectAvailableDestinationsToBe(['second', 'final card']);
-      explorationEditorPage.addResponse(
-        'NumericInput', null, 'final card', false,
-        'IsGreaterThan', 2);
-      explorationEditorPage.getResponseEditor(0).deleteResponse();
-
-      // Setup a terminating state
-      explorationEditorPage.moveToState('final card');
-      explorationEditorPage.setInteraction('EndExploration');
-
-      // Check that preview/editor switch doesn't change state
-      explorationEditorPage.navigateToPreviewTab();
-      explorationPlayerPage.expectExplorationToBeOver();
-      explorationEditorPage.navigateToMainTab();
-      explorationEditorPage.expectCurrentStateToBe('final card');
-      explorationEditorPage.moveToState('second');
-
-      // Check editor preview tab
-      explorationEditorPage.navigateToPreviewTab();
-      explorationPlayerPage.expectContentToMatch(function(richTextEditor) {
-        richTextEditor.readItalicText('Welcome');
-      });
-      explorationPlayerPage.expectInteractionToMatch('NumericInput');
-      explorationPlayerPage.submitAnswer('NumericInput', 6);
-      // This checks the previously-deleted group no longer applies.
-      explorationPlayerPage.expectLatestFeedbackToMatch(
-        forms.toRichText('Farewell'));
-      explorationPlayerPage.clickThroughToNextCard();
-      explorationPlayerPage.expectExplorationToBeOver();
-
-      explorationEditorPage.discardChanges();
-      users.logout();
-=======
     // Refreshing to prevent stale elements after backing from previous page.
     browser.refresh();
     explorationEditorPage.setContent(function(richTextEditor) {
@@ -638,7 +432,6 @@
     explorationEditorPage.navigateToPreviewTab();
     explorationPlayerPage.expectContentToMatch(function(richTextEditor) {
       richTextEditor.readItalicText('Welcome');
->>>>>>> 406ef9e6
     });
     explorationPlayerPage.expectInteractionToMatch('NumericInput');
     explorationPlayerPage.submitAnswer('NumericInput', 6);
@@ -658,110 +451,6 @@
     users.login('user6@editorAndPlayer.com');
     workflow.createExploration();
 
-<<<<<<< HEAD
-    general.getExplorationIdFromEditor().then(function(explorationId) {
-      // Create an exploration with multiple groups.
-      explorationEditorPage.setStateName('first card');
-      explorationEditorPage.setContent(forms.toRichText(
-        'How are you feeling?'));
-      explorationEditorPage.setInteraction('TextInput');
-      explorationEditorPage.addResponse(
-        'TextInput', forms.toRichText('You must be happy!'),
-        null, false, 'Equals', 'happy');
-      explorationEditorPage.addResponse('TextInput',
-        forms.toRichText('No being sad!'),
-        null, false, 'Contains', 'sad');
-      var responseEditor = explorationEditorPage.getResponseEditor('default');
-      responseEditor.setFeedback(forms.toRichText(
-        'Okay, now this is just becoming annoying.'));
-      responseEditor.setDestination('final card', true, null);
-
-      // Now, add multiple rules to a single answer group.
-      responseEditor = explorationEditorPage.getResponseEditor(0);
-      responseEditor.addRule('TextInput', 'Contains', 'meh');
-      responseEditor.addRule('TextInput', 'Contains', 'okay');
-
-      // Ensure that the only rule for this group cannot be deleted.
-      explorationEditorPage.getResponseEditor(1).expectCannotDeleteRule(0);
-
-      // Setup a terminating state.
-      explorationEditorPage.moveToState('final card');
-      explorationEditorPage.setInteraction('EndExploration');
-
-      // Save.
-      explorationEditorPage.navigateToSettingsTab();
-      explorationEditorSettingsTab.setTitle('Testing multiple rules');
-      explorationEditorSettingsTab.setCategory('Algebra');
-      explorationEditorSettingsTab.setObjective('To assess happiness.');
-      explorationEditorSettingsTab.openAndClosePreviewSummaryTile();
-      explorationEditorPage.saveChanges();
-      workflow.publishExploration();
-
-      // Login as another user and verify that the exploration editor does not
-      // allow the second user to modify the exploration.
-      users.logout();
-      users.login('user7@editorAndPlayer.com');
-      general.openEditor(explorationId);
-      explorationEditorPage.exitTutorialIfNecessary();
-
-      // Verify nothing can change with this user.
-      explorationEditorPage.expectInteractionToMatch('TextInput');
-      explorationEditorPage.expectCannotDeleteInteraction();
-      explorationEditorPage.expectCannotAddResponse();
-      explorationEditorPage.expectCannotSaveChanges();
-
-      // Check answer group 1.
-      responseEditor = explorationEditorPage.getResponseEditor(0);
-      responseEditor.expectCannotSetFeedback();
-      responseEditor.expectCannotSetDestination();
-      responseEditor.expectCannotDeleteResponse();
-      responseEditor.expectCannotAddRule();
-      responseEditor.expectCannotDeleteRule(0);
-      responseEditor.expectCannotDeleteRule(1);
-
-      // Check answer group 2.
-      responseEditor = explorationEditorPage.getResponseEditor(1);
-      responseEditor.expectCannotSetFeedback();
-      responseEditor.expectCannotSetDestination();
-      responseEditor.expectCannotDeleteResponse();
-      responseEditor.expectCannotAddRule();
-      responseEditor.expectCannotDeleteRule(0);
-
-      // Check default outcome.
-      responseEditor = explorationEditorPage.getResponseEditor('default');
-      responseEditor.expectCannotSetFeedback();
-      responseEditor.expectCannotSetDestination();
-
-      // Check editor preview tab to verify multiple rules are working.
-      general.moveToPlayer();
-      explorationPlayerPage.expectContentToMatch(
-        forms.toRichText('How are you feeling?'));
-      explorationPlayerPage.expectInteractionToMatch('TextInput');
-
-      explorationPlayerPage.submitAnswer('TextInput', 'happy');
-      explorationPlayerPage.expectLatestFeedbackToMatch(
-        forms.toRichText('You must be happy!'));
-
-      explorationPlayerPage.submitAnswer('TextInput', 'meh, I\'m okay');
-      explorationPlayerPage.expectLatestFeedbackToMatch(
-        forms.toRichText('You must be happy!'));
-
-      explorationPlayerPage.submitAnswer('TextInput', 'NO I\'M SAD');
-      explorationPlayerPage.expectLatestFeedbackToMatch(
-        forms.toRichText('No being sad!'));
-
-      explorationPlayerPage.submitAnswer('TextInput', 'Fine...I\'m doing okay');
-      explorationPlayerPage.expectLatestFeedbackToMatch(
-        forms.toRichText('You must be happy!'));
-
-      // Finish the exploration.
-      explorationPlayerPage.submitAnswer('TextInput', 'Whatever...');
-
-      explorationPlayerPage.expectLatestFeedbackToMatch(
-        forms.toRichText('Okay, now this is just becoming annoying.'));
-      explorationPlayerPage.clickThroughToNextCard();
-      explorationPlayerPage.expectExplorationToBeOver();
-=======
     // Create an exploration with multiple groups.
     explorationEditorPage.setStateName('first card');
     explorationEditorPage.setContent(forms.toRichText(
@@ -789,7 +478,6 @@
     // Setup a terminating state.
     explorationEditorPage.moveToState('final card');
     explorationEditorPage.setInteraction('EndExploration');
->>>>>>> 406ef9e6
 
     // Save.
     explorationEditorPage.navigateToSettingsTab();
