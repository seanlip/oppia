--- conflicted
+++ resolved
@@ -68,23 +68,6 @@
     users.logout();
   });
 
-<<<<<<< HEAD
-  it('should walk through the tutorial when user repeatedly clicks Next',
-      function() {
-    var NUM_TUTORIAL_STAGES = 5;
-    users.createUser('user@example.com', 'user');
-    users.login('user@example.com');
-
-    workflow.createExplorationAndStartTutorial('sums', 'maths');
-    for (var i = 0; i < NUM_TUTORIAL_STAGES - 1; i++) {
-      editor.progressInTutorial();
-    }
-    editor.finishTutorial();
-    users.logout();
-  });
-
-=======
->>>>>>> faee4d8a
   it('should create content and multiple choice interactions', function() {
     users.createUser('user2@example.com', 'user2');
     users.login('user2@example.com');
