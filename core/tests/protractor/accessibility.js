--- conflicted
+++ resolved
@@ -47,15 +47,6 @@
 });
 
 describe('Cache Slugs', function() {
-<<<<<<< HEAD
-  it('should check that errors get logged for missing resources', function() {
-    browser.get('/console_errors');
-    var expectedErrors = [
-      'http://localhost:9001/build/fail/logo/288x128_logo_white.webp'
-    ];
-    general.checkConsoleErrorsExist(expectedErrors);
-  });
-=======
   it('should check that errors get logged for missing resources',
     async function() {
       await browser.get('/console_errors');
@@ -64,5 +55,4 @@
       ];
       await general.checkForConsoleErrors(expectedErrors);
     });
->>>>>>> 46f2318e
 });