// Copyright 2016 The Oppia Authors. All Rights Reserved.
//
// Licensed under the Apache License, Version 2.0 (the "License");
// you may not use this file except in compliance with the License.
// You may obtain a copy of the License at
//
//      http://www.apache.org/licenses/LICENSE-2.0
//
// Unless required by applicable law or agreed to in writing, software
// distributed under the License is distributed on an "AS-IS" BASIS,
// WITHOUT WARRANTIES OR CONDITIONS OF ANY KIND, either express or implied.
// See the License for the specific language governing permissions and
// limitations under the License.

/**
 * @fileoverview End-to-end tests for testing accessibility features
 * and check for any console errors
 */

var general = require('../protractor_utils/general.js');
var waitFor = require('../protractor_utils/waitFor.js');
var users = require('../protractor_utils/users.js');
<<<<<<< HEAD
=======
var workflow = require('../protractor_utils/workflow.js');
>>>>>>> 280cfac5

var AdminPage = require('../protractor_utils/AdminPage.js');
var CreatorDashboardPage =
  require('../protractor_utils/CreatorDashboardPage.js');
var ExplorationEditorPage =
  require('../protractor_utils/ExplorationEditorPage.js');
var ExplorationPlayerPage = require(
  '../protractor_utils/ExplorationPlayerPage.js');
var LearnerDashboardPage =
  require('../protractor_utils/LearnerDashboardPage.js');
var LibraryPage = require('../protractor_utils/LibraryPage.js');
const { browser } = require('protractor');

var backButton = element(by.css('#backButtonId'));
var categoryBar = element(by.css(
  '.protractor-test-search-bar-dropdown-toggle'));
var continueButton = element(by.css('.protractor-test-continue-button'));
var mainContent = element(by.css('.protractor-test-main-content'));
var nextButton = element(by.css('.protractor-test-next-button'));
var oppiaLogo = element(by.css('.protractor-test-oppia-main-logo'));
var searchBar = element(by.css('.protractor-test-search-input'));
var skipLink = element(by.css('.protractor-test-skip-link'));

var EXPLORATION = {
  title: 'A new exploration',
  category: 'Learning',
  objective: 'The goal is to create a new exploration',
  language: 'English'
};

describe('screenreader and keyboard user accessibility features', function() {
<<<<<<< HEAD
  var oppiaContentContainer = element(
    by.css('.protractor-test-content-container'));
  var ERROR_MESSAGE = 'Content container taking too long to load';
  var libraryPage = null;
  var GET_STARTED_URL = 'http://localhost:9001/get-started';
  var COMMUNITY_LIBRARY_URL = 'http://localhost:9001/community-library';
  var LEARNER_DASHBOARD_URL = 'http://localhost:9001/learner-dashboard';
  var CREATOR_DASHBOARD_URL = 'http://localhost:9001/creator-dashboard';
  var ABOUT_URL = 'http://localhost:9001/about';
  var NOTIFICATIONS_URL = 'http://localhost:9001/notifications';
  var PREFERENCES_URL = 'http://localhost:9001/preferences';
  var PRIVACY_POLICY_URL = 'http://localhost:9001/privacy-policy';
  var DONATE_URL = 'http://localhost:9001/donate';

  var holdCtrlAndPressKey = async function(key) {
    await browser.actions().sendKeys(
      protractor.Key.chord(protractor.Key.CONTROL, key)).perform();
  };

  beforeAll(async function() {
    // Should create a user and login.
    await users.createUser('user11@accessibility.com', 'user11accessibility');
    await users.login('user11@accessibility.com', true);
  });
=======
  var adminPage = null;
  var creatorDashboardPage = null;
  var explorationEditorPage = null;
  var explorationEditorMainTab = null;
  var explorationEditorSettingsTab = null;
  var explorationPlayerPage = null;
  var libraryPage = null;
  var learnerDashboardPage = null;
>>>>>>> 280cfac5


  beforeAll(function() {
    adminPage = new AdminPage.AdminPage();
    libraryPage = new LibraryPage.LibraryPage();
    learnerDashboardPage = new LearnerDashboardPage.LearnerDashboardPage();
    // The editor and player page objects are only required for desktop testing.
    if (!browser.isMobile) {
      creatorDashboardPage = new CreatorDashboardPage.CreatorDashboardPage();
      explorationEditorPage = new ExplorationEditorPage.ExplorationEditorPage();
      explorationEditorMainTab = explorationEditorPage.getMainTab();
      explorationEditorSettingsTab = explorationEditorPage.getSettingsTab();
      explorationPlayerPage = new ExplorationPlayerPage.ExplorationPlayerPage();
    }
  });

  var checkActionShortcuts = async function(key, elementToFocus) {
    await waitFor.presenceOf(elementToFocus, 'Element took too long to load');

    if (await elementToFocus.getAttribute('id') === '') {
      // Should move the focus to the elementToFocus.
      await browser.actions().sendKeys(key).perform();
      expect(await browser.driver.switchTo().activeElement()
        .getAttribute('class')).toEqual(
        await (await elementToFocus.getAttribute('class')));

      // Should move the focus away from the elementToFocus.
      await browser.actions().sendKeys(protractor.Key.TAB).perform();
      expect(await browser.driver.switchTo().activeElement()
        .getAttribute('class')).not.toEqual(
        await (await elementToFocus.getAttribute('class')));

      // Should move the focus back to the elementToFocus.
      await browser.actions().sendKeys(key).perform();
      expect(await browser.driver.switchTo().activeElement()
        .getAttribute('class')).toEqual(
        await (await elementToFocus.getAttribute('class')));
    } else {
      // Should move the focus to the elementToFocus.
      await browser.actions().sendKeys(key).perform();
      expect(await elementToFocus.getAttribute('id')).toEqual(
        await (await browser.driver.switchTo().activeElement())
          .getAttribute('id'));

      // Should move the focus away from the elementToFocus.
      await browser.actions().sendKeys(protractor.Key.TAB).perform();
      expect(await elementToFocus.getAttribute('id')).not.toEqual(
        await (await browser.driver.switchTo().activeElement())
          .getAttribute('id'));

      // Should move the focus back to the elementToFocus.
      await browser.actions().sendKeys(key).perform();
      expect(await elementToFocus.getAttribute('id')).toEqual(
        await (await browser.driver.switchTo().activeElement())
          .getAttribute('id'));
    }
  };

  it('should skip to the main content element', async function() {
    await libraryPage.get();
    await browser.actions().sendKeys(protractor.Key.TAB).perform();
    await waitFor.elementToBeClickable(skipLink, 'Could not click skip link');
    await skipLink.click();
    expect(await mainContent.getAttribute('id')).toEqual(
      await (await browser.driver.switchTo().activeElement())
        .getAttribute('id'));
  });

<<<<<<< HEAD
  it('should navigate to the get-started page when ctrl+0 is pressed',
    async function() {
      await browser.get('get-started');
      await waitFor.urlRedirection(GET_STARTED_URL);
      await waitFor.presenceOf(oppiaContentContainer, ERROR_MESSAGE);

      await holdCtrlAndPressKey('0');
      await waitFor.urlRedirection(GET_STARTED_URL);

      await browser.get('about');
      await waitFor.urlRedirection(ABOUT_URL);
      await waitFor.presenceOf(oppiaContentContainer, ERROR_MESSAGE);

      await holdCtrlAndPressKey('0');
      await waitFor.urlRedirection(GET_STARTED_URL);

      await browser.get('privacy-policy');
      await waitFor.urlRedirection(PRIVACY_POLICY_URL);
      await waitFor.presenceOf(oppiaContentContainer, ERROR_MESSAGE);

      await holdCtrlAndPressKey('0');
      await waitFor.urlRedirection(GET_STARTED_URL);

      await browser.get('learner-dashboard');
      await waitFor.urlRedirection(LEARNER_DASHBOARD_URL);
      await waitFor.presenceOf(oppiaContentContainer, ERROR_MESSAGE);

      await holdCtrlAndPressKey('0');
      await waitFor.urlRedirection(GET_STARTED_URL);

      await browser.get('donate');
      await waitFor.urlRedirection(DONATE_URL);
      await waitFor.presenceOf(oppiaContentContainer, ERROR_MESSAGE);

      await holdCtrlAndPressKey('0');
      await waitFor.urlRedirection(GET_STARTED_URL);

      await browser.get('notifications');
      await waitFor.urlRedirection(NOTIFICATIONS_URL);
      await waitFor.presenceOf(oppiaContentContainer, ERROR_MESSAGE);

      await holdCtrlAndPressKey('0');
      await waitFor.urlRedirection(GET_STARTED_URL);

      await browser.get('creator-dashboard');
      await waitFor.urlRedirection(CREATOR_DASHBOARD_URL);
      await waitFor.presenceOf(oppiaContentContainer, ERROR_MESSAGE);

      await holdCtrlAndPressKey('0');
      await waitFor.urlRedirection(GET_STARTED_URL);

      await browser.get('community-library');
      await waitFor.urlRedirection(COMMUNITY_LIBRARY_URL);
      await waitFor.presenceOf(oppiaContentContainer, ERROR_MESSAGE);

      await holdCtrlAndPressKey('0');
      await waitFor.urlRedirection(GET_STARTED_URL);
    });

  it('should navigate to the community-library page when ctrl+1 is pressed',
    async function() {
      await browser.get('get-started');
      await waitFor.urlRedirection(GET_STARTED_URL);
      await waitFor.presenceOf(oppiaContentContainer, ERROR_MESSAGE);

      await holdCtrlAndPressKey('1');
      await waitFor.urlRedirection(COMMUNITY_LIBRARY_URL);

      await browser.get('about');
      await waitFor.urlRedirection(ABOUT_URL);
      await waitFor.presenceOf(oppiaContentContainer, ERROR_MESSAGE);

      await holdCtrlAndPressKey('1');
      await waitFor.urlRedirection(COMMUNITY_LIBRARY_URL);

      await browser.get('privacy-policy');
      await waitFor.urlRedirection(PRIVACY_POLICY_URL);
      await waitFor.presenceOf(oppiaContentContainer, ERROR_MESSAGE);

      await holdCtrlAndPressKey('1');
      await waitFor.urlRedirection(COMMUNITY_LIBRARY_URL);

      await browser.get('learner-dashboard');
      await waitFor.urlRedirection(LEARNER_DASHBOARD_URL);
      await waitFor.presenceOf(oppiaContentContainer, ERROR_MESSAGE);

      await holdCtrlAndPressKey('1');
      await waitFor.urlRedirection(COMMUNITY_LIBRARY_URL);

      await browser.get('donate');
      await waitFor.urlRedirection(DONATE_URL);
      await waitFor.presenceOf(oppiaContentContainer, ERROR_MESSAGE);

      await holdCtrlAndPressKey('1');
      await waitFor.urlRedirection(COMMUNITY_LIBRARY_URL);

      await browser.get('notifications');
      await waitFor.urlRedirection(NOTIFICATIONS_URL);
      await waitFor.presenceOf(oppiaContentContainer, ERROR_MESSAGE);

      await holdCtrlAndPressKey('1');
      await waitFor.urlRedirection(COMMUNITY_LIBRARY_URL);

      await browser.get('creator-dashboard');
      await waitFor.urlRedirection(CREATOR_DASHBOARD_URL);
      await waitFor.presenceOf(oppiaContentContainer, ERROR_MESSAGE);

      await holdCtrlAndPressKey('1');
      await waitFor.urlRedirection(COMMUNITY_LIBRARY_URL);

      await browser.get('community-library');
      await waitFor.urlRedirection(COMMUNITY_LIBRARY_URL);
      await waitFor.presenceOf(oppiaContentContainer, ERROR_MESSAGE);

      await holdCtrlAndPressKey('1');
      await waitFor.urlRedirection(COMMUNITY_LIBRARY_URL);
    });

  it('should navigate to the learner-dashboard page when ctrl+2 is pressed',
    async function() {
      await browser.get('get-started');
      await waitFor.urlRedirection(GET_STARTED_URL);
      await waitFor.presenceOf(oppiaContentContainer, ERROR_MESSAGE);

      await holdCtrlAndPressKey('2');
      await waitFor.urlRedirection(LEARNER_DASHBOARD_URL);

      await browser.get('about');
      await waitFor.urlRedirection(ABOUT_URL);
      await waitFor.presenceOf(oppiaContentContainer, ERROR_MESSAGE);

      await holdCtrlAndPressKey('2');
      await waitFor.urlRedirection(LEARNER_DASHBOARD_URL);

      await browser.get('privacy-policy');
      await waitFor.urlRedirection(PRIVACY_POLICY_URL);
      await waitFor.presenceOf(oppiaContentContainer, ERROR_MESSAGE);

      await holdCtrlAndPressKey('2');
      await waitFor.urlRedirection(LEARNER_DASHBOARD_URL);

      await browser.get('learner-dashboard');
      await waitFor.urlRedirection(LEARNER_DASHBOARD_URL);
      await waitFor.presenceOf(oppiaContentContainer, ERROR_MESSAGE);

      await holdCtrlAndPressKey('2');
      await waitFor.urlRedirection(LEARNER_DASHBOARD_URL);

      await browser.get('donate');
      await waitFor.urlRedirection(DONATE_URL);
      await waitFor.presenceOf(oppiaContentContainer, ERROR_MESSAGE);

      await holdCtrlAndPressKey('2');
      await waitFor.urlRedirection(LEARNER_DASHBOARD_URL);

      await browser.get('notifications');
      await waitFor.urlRedirection(NOTIFICATIONS_URL);
      await waitFor.presenceOf(oppiaContentContainer, ERROR_MESSAGE);

      await holdCtrlAndPressKey('2');
      await waitFor.urlRedirection(LEARNER_DASHBOARD_URL);

      await browser.get('creator-dashboard');
      await waitFor.urlRedirection(CREATOR_DASHBOARD_URL);
      await waitFor.presenceOf(oppiaContentContainer, ERROR_MESSAGE);

      await holdCtrlAndPressKey('2');
      await waitFor.urlRedirection(LEARNER_DASHBOARD_URL);

      await browser.get('community-library');
      await waitFor.urlRedirection(COMMUNITY_LIBRARY_URL);
      await waitFor.presenceOf(oppiaContentContainer, ERROR_MESSAGE);

      await holdCtrlAndPressKey('2');
      await waitFor.urlRedirection(LEARNER_DASHBOARD_URL);
    });

  it('should navigate to the creator-dashboard page when ctrl+3 is pressed',
    async function() {
      await browser.get('get-started');
      await waitFor.urlRedirection(GET_STARTED_URL);
      await waitFor.presenceOf(oppiaContentContainer, ERROR_MESSAGE);

      await holdCtrlAndPressKey('3');
      await waitFor.urlRedirection(CREATOR_DASHBOARD_URL);

      await browser.get('about');
      await waitFor.urlRedirection(ABOUT_URL);
      await waitFor.presenceOf(oppiaContentContainer, ERROR_MESSAGE);

      await holdCtrlAndPressKey('3');
      await waitFor.urlRedirection(CREATOR_DASHBOARD_URL);

      await browser.get('privacy-policy');
      await waitFor.urlRedirection(PRIVACY_POLICY_URL);
      await waitFor.presenceOf(oppiaContentContainer, ERROR_MESSAGE);

      await holdCtrlAndPressKey('3');
      await waitFor.urlRedirection(CREATOR_DASHBOARD_URL);

      await browser.get('learner-dashboard');
      await waitFor.urlRedirection(LEARNER_DASHBOARD_URL);
      await waitFor.presenceOf(oppiaContentContainer, ERROR_MESSAGE);

      await holdCtrlAndPressKey('3');
      await waitFor.urlRedirection(CREATOR_DASHBOARD_URL);

      await browser.get('donate');
      await waitFor.urlRedirection(DONATE_URL);
      await waitFor.presenceOf(oppiaContentContainer, ERROR_MESSAGE);

      await holdCtrlAndPressKey('3');
      await waitFor.urlRedirection(CREATOR_DASHBOARD_URL);

      await browser.get('notifications');
      await waitFor.urlRedirection(NOTIFICATIONS_URL);
      await waitFor.presenceOf(oppiaContentContainer, ERROR_MESSAGE);

      await holdCtrlAndPressKey('3');
      await waitFor.urlRedirection(CREATOR_DASHBOARD_URL);

      await browser.get('creator-dashboard');
      await waitFor.urlRedirection(CREATOR_DASHBOARD_URL);
      await waitFor.presenceOf(oppiaContentContainer, ERROR_MESSAGE);

      await holdCtrlAndPressKey('3');
      await waitFor.urlRedirection(CREATOR_DASHBOARD_URL);

      await browser.get('community-library');
      await waitFor.urlRedirection(COMMUNITY_LIBRARY_URL);
      await waitFor.presenceOf(oppiaContentContainer, ERROR_MESSAGE);

      await holdCtrlAndPressKey('3');
      await waitFor.urlRedirection(CREATOR_DASHBOARD_URL);
    });

  it('should navigate to about page when ctrl+4 is pressed',
    async function() {
      await browser.get('get-started');
      await waitFor.urlRedirection(GET_STARTED_URL);
      await waitFor.presenceOf(oppiaContentContainer, ERROR_MESSAGE);

      await holdCtrlAndPressKey('4');
      await waitFor.urlRedirection(ABOUT_URL);

      await browser.get('about');
      await waitFor.urlRedirection(ABOUT_URL);
      await waitFor.presenceOf(oppiaContentContainer, ERROR_MESSAGE);

      await holdCtrlAndPressKey('4');
      await waitFor.urlRedirection(ABOUT_URL);

      await browser.get('privacy-policy');
      await waitFor.urlRedirection(PRIVACY_POLICY_URL);
      await waitFor.presenceOf(oppiaContentContainer, ERROR_MESSAGE);

      await holdCtrlAndPressKey('4');
      await waitFor.urlRedirection(ABOUT_URL);

      await browser.get('learner-dashboard');
      await waitFor.urlRedirection(LEARNER_DASHBOARD_URL);
      await waitFor.presenceOf(oppiaContentContainer, ERROR_MESSAGE);

      await holdCtrlAndPressKey('4');
      await waitFor.urlRedirection(ABOUT_URL);

      await browser.get('donate');
      await waitFor.urlRedirection(DONATE_URL);
      await waitFor.presenceOf(oppiaContentContainer, ERROR_MESSAGE);

      await holdCtrlAndPressKey('4');
      await waitFor.urlRedirection(ABOUT_URL);

      await browser.get('notifications');
      await waitFor.urlRedirection(NOTIFICATIONS_URL);
      await waitFor.presenceOf(oppiaContentContainer, ERROR_MESSAGE);

      await holdCtrlAndPressKey('4');
      await waitFor.urlRedirection(ABOUT_URL);

      await browser.get('creator-dashboard');
      await waitFor.urlRedirection(CREATOR_DASHBOARD_URL);
      await waitFor.presenceOf(oppiaContentContainer, ERROR_MESSAGE);

      await holdCtrlAndPressKey('4');
      await waitFor.urlRedirection(ABOUT_URL);

      await browser.get('community-library');
      await waitFor.urlRedirection(COMMUNITY_LIBRARY_URL);
      await waitFor.presenceOf(oppiaContentContainer, ERROR_MESSAGE);

      await holdCtrlAndPressKey('4');
      await waitFor.urlRedirection(ABOUT_URL);
    });

  it('should navigate to the notifications page when ctrl+5 is pressed',
    async function() {
      await browser.get('get-started');
      await waitFor.urlRedirection(GET_STARTED_URL);
      await waitFor.presenceOf(oppiaContentContainer, ERROR_MESSAGE);

      await holdCtrlAndPressKey('5');
      await waitFor.urlRedirection(NOTIFICATIONS_URL);

      await browser.get('about');
      await waitFor.urlRedirection(ABOUT_URL);
      await waitFor.presenceOf(oppiaContentContainer, ERROR_MESSAGE);

      await holdCtrlAndPressKey('5');
      await waitFor.urlRedirection(NOTIFICATIONS_URL);

      await browser.get('privacy-policy');
      await waitFor.urlRedirection(PRIVACY_POLICY_URL);
      await waitFor.presenceOf(oppiaContentContainer, ERROR_MESSAGE);

      await holdCtrlAndPressKey('5');
      await waitFor.urlRedirection(NOTIFICATIONS_URL);

      await browser.get('learner-dashboard');
      await waitFor.urlRedirection(LEARNER_DASHBOARD_URL);
      await waitFor.presenceOf(oppiaContentContainer, ERROR_MESSAGE);

      await holdCtrlAndPressKey('5');
      await waitFor.urlRedirection(NOTIFICATIONS_URL);

      await browser.get('donate');
      await waitFor.urlRedirection(DONATE_URL);
      await waitFor.presenceOf(oppiaContentContainer, ERROR_MESSAGE);

      await holdCtrlAndPressKey('5');
      await waitFor.urlRedirection(NOTIFICATIONS_URL);

      await browser.get('notifications');
      await waitFor.urlRedirection(NOTIFICATIONS_URL);
      await waitFor.presenceOf(oppiaContentContainer, ERROR_MESSAGE);

      await holdCtrlAndPressKey('5');
      await waitFor.urlRedirection(NOTIFICATIONS_URL);

      await browser.get('creator-dashboard');
      await waitFor.urlRedirection(CREATOR_DASHBOARD_URL);
      await waitFor.presenceOf(oppiaContentContainer, ERROR_MESSAGE);

      await holdCtrlAndPressKey('5');
      await waitFor.urlRedirection(NOTIFICATIONS_URL);

      await browser.get('community-library');
      await waitFor.urlRedirection(COMMUNITY_LIBRARY_URL);
      await waitFor.presenceOf(oppiaContentContainer, ERROR_MESSAGE);

      await holdCtrlAndPressKey('5');
      await waitFor.urlRedirection(NOTIFICATIONS_URL);
    });

  it('should navigate to the preferences page when ctrl+6 is pressed',
    async function() {
      await browser.get('get-started');
      await waitFor.urlRedirection(GET_STARTED_URL);
      await waitFor.presenceOf(oppiaContentContainer, ERROR_MESSAGE);

      await holdCtrlAndPressKey('6');
      await waitFor.urlRedirection(PREFERENCES_URL);

      await browser.get('about');
      await waitFor.urlRedirection(ABOUT_URL);
      await waitFor.presenceOf(oppiaContentContainer, ERROR_MESSAGE);

      await holdCtrlAndPressKey('6');
      await waitFor.urlRedirection(PREFERENCES_URL);

      await browser.get('privacy-policy');
      await waitFor.urlRedirection(PRIVACY_POLICY_URL);
      await waitFor.presenceOf(oppiaContentContainer, ERROR_MESSAGE);

      await holdCtrlAndPressKey('6');
      await waitFor.urlRedirection(PREFERENCES_URL);

      await browser.get('learner-dashboard');
      await waitFor.urlRedirection(LEARNER_DASHBOARD_URL);
      await waitFor.presenceOf(oppiaContentContainer, ERROR_MESSAGE);

      await holdCtrlAndPressKey('6');
      await waitFor.urlRedirection(PREFERENCES_URL);

      await browser.get('donate');
      await waitFor.urlRedirection(DONATE_URL);
      await waitFor.presenceOf(oppiaContentContainer, ERROR_MESSAGE);

      await holdCtrlAndPressKey('6');
      await waitFor.urlRedirection(PREFERENCES_URL);

      await browser.get('notifications');
      await waitFor.urlRedirection(NOTIFICATIONS_URL);
      await waitFor.presenceOf(oppiaContentContainer, ERROR_MESSAGE);

      await holdCtrlAndPressKey('6');
      await waitFor.urlRedirection(PREFERENCES_URL);

      await browser.get('creator-dashboard');
      await waitFor.urlRedirection(CREATOR_DASHBOARD_URL);
      await waitFor.presenceOf(oppiaContentContainer, ERROR_MESSAGE);

      await holdCtrlAndPressKey('6');
      await waitFor.urlRedirection(PREFERENCES_URL);

      await browser.get('community-library');
      await waitFor.urlRedirection(COMMUNITY_LIBRARY_URL);
      await waitFor.presenceOf(oppiaContentContainer, ERROR_MESSAGE);

      await holdCtrlAndPressKey('6');
      await waitFor.urlRedirection(PREFERENCES_URL);
    });


=======
  it('should test the action shortcuts in library page',
    async function() {
      // Should test the skip to main content shortcut.
      await libraryPage.get();
      await waitFor.pageToFullyLoad();
      await checkActionShortcuts('/', searchBar);

      await libraryPage.get();
      await waitFor.pageToFullyLoad();
      await checkActionShortcuts('s', skipLink);

      await libraryPage.get();
      await waitFor.pageToFullyLoad();
      await checkActionShortcuts('c', categoryBar);
    });

  it('should move focus to skip to main content button in exploration player',
    async function() {
      // Should create a user and login.
      await users.createUser('user11@accessibility.com', 'user11accessibility');
      await users.login('user11@accessibility.com', true);

      // Should create and play a dummy exploration.
      await workflow.createAndPublishTwoCardExploration(
        EXPLORATION.title,
        EXPLORATION.category,
        EXPLORATION.objective,
        EXPLORATION.language
      );
      await libraryPage.get();
      await libraryPage.findExploration('A new exploration');
      await libraryPage.playExploration('A new exploration');

      // Should test the skip to main content shortcut.
      await checkActionShortcuts('s', skipLink);
    });

  it('should move focus to next and back buttons in exploration player',
    async function() {
      // Play a dummy exploration.
      await libraryPage.get();
      await libraryPage.findExploration('A new exploration');
      await libraryPage.playExploration('A new exploration');
      // Do not change order of actions below.
      // The exploration needs to be navigated in a specific order.

      // Should press 'j' key to navigate to the next card.
      await waitFor.elementToBeClickable(continueButton);
      await checkActionShortcuts('j', continueButton);
      await browser.actions().sendKeys(protractor.Key.ENTER).perform();

      // Should press 'k' key to navigate to the previous card.
      await waitFor.elementToBeClickable(backButton);
      await checkActionShortcuts('k', backButton);
      await browser.actions().sendKeys(protractor.Key.ENTER).perform();

      // Should press 'j' key to navigate to the next card.
      await waitFor.elementToBeClickable(nextButton);
      await checkActionShortcuts('j', nextButton);
      await browser.actions().sendKeys(protractor.Key.ENTER).perform();

      // Should safely exit out of the exploration.
      await oppiaLogo.click();
    });

>>>>>>> 280cfac5
  afterEach(async function() {
    await general.checkForConsoleErrors([]);
  });
});

describe('Cache Slugs', function() {
  it('should check that errors get logged for missing resources',
    async function() {
      await browser.get('/console_errors');
      var expectedErrors = [
        'http://localhost:9001/build/fail/logo/288x128_logo_white.png',
        'http://localhost:9001/build/fail/logo/288x128_logo_white.webp'
      ];
      await general.checkForConsoleErrors(expectedErrors);
    });
});<|MERGE_RESOLUTION|>--- conflicted
+++ resolved
@@ -20,10 +20,7 @@
 var general = require('../protractor_utils/general.js');
 var waitFor = require('../protractor_utils/waitFor.js');
 var users = require('../protractor_utils/users.js');
-<<<<<<< HEAD
-=======
 var workflow = require('../protractor_utils/workflow.js');
->>>>>>> 280cfac5
 
 var AdminPage = require('../protractor_utils/AdminPage.js');
 var CreatorDashboardPage =
@@ -55,11 +52,17 @@
 };
 
 describe('screenreader and keyboard user accessibility features', function() {
-<<<<<<< HEAD
   var oppiaContentContainer = element(
     by.css('.protractor-test-content-container'));
   var ERROR_MESSAGE = 'Content container taking too long to load';
+  var adminPage = null;
+  var creatorDashboardPage = null;
+  var explorationEditorPage = null;
+  var explorationEditorMainTab = null;
+  var explorationEditorSettingsTab = null;
+  var explorationPlayerPage = null;
   var libraryPage = null;
+  var learnerDashboardPage = null;
   var GET_STARTED_URL = 'http://localhost:9001/get-started';
   var COMMUNITY_LIBRARY_URL = 'http://localhost:9001/community-library';
   var LEARNER_DASHBOARD_URL = 'http://localhost:9001/learner-dashboard';
@@ -80,17 +83,6 @@
     await users.createUser('user11@accessibility.com', 'user11accessibility');
     await users.login('user11@accessibility.com', true);
   });
-=======
-  var adminPage = null;
-  var creatorDashboardPage = null;
-  var explorationEditorPage = null;
-  var explorationEditorMainTab = null;
-  var explorationEditorSettingsTab = null;
-  var explorationPlayerPage = null;
-  var libraryPage = null;
-  var learnerDashboardPage = null;
->>>>>>> 280cfac5
-
 
   beforeAll(function() {
     adminPage = new AdminPage.AdminPage();
@@ -158,7 +150,6 @@
         .getAttribute('id'));
   });
 
-<<<<<<< HEAD
   it('should navigate to the get-started page when ctrl+0 is pressed',
     async function() {
       await browser.get('get-started');
@@ -573,7 +564,6 @@
     });
 
 
-=======
   it('should test the action shortcuts in library page',
     async function() {
       // Should test the skip to main content shortcut.
@@ -592,10 +582,6 @@
 
   it('should move focus to skip to main content button in exploration player',
     async function() {
-      // Should create a user and login.
-      await users.createUser('user11@accessibility.com', 'user11accessibility');
-      await users.login('user11@accessibility.com', true);
-
       // Should create and play a dummy exploration.
       await workflow.createAndPublishTwoCardExploration(
         EXPLORATION.title,
@@ -639,7 +625,6 @@
       await oppiaLogo.click();
     });
 
->>>>>>> 280cfac5
   afterEach(async function() {
     await general.checkForConsoleErrors([]);
   });
