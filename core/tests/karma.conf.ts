var argv = require('yargs').argv;
var ForkTsCheckerWebpackPlugin = require('fork-ts-checker-webpack-plugin');
var path = require('path');
var generatedJs = 'third_party/generated/js/third_party.js';
if (argv.prodEnv) {
  generatedJs = (
    'third_party/generated/js/third_party.min.js');
}

module.exports = function(config) {
  config.set({
    basePath: '../../',
    frameworks: ['jasmine'],
    files: [
      'local_compiled_js/core/tests/karma-globals.js',
      // Constants must be loaded before everything else.
      'local_compiled_js/assets/constants.js',
      'local_compiled_js/assets/rich_text_components_definitions.js',
      // Since jquery,jquery-ui,angular,angular-mocks and math-expressions
      // are not bundled, they will be treated separately.
      'third_party/static/jquery-3.4.1/jquery.min.js',
      'third_party/static/jqueryui-1.12.1/jquery-ui.min.js',
      'third_party/static/angularjs-1.5.8/angular.js',
      'third_party/static/angularjs-1.5.8/angular-mocks.js',
      'third_party/static/headroom-js-0.9.4/headroom.min.js',
      'third_party/static/headroom-js-0.9.4/angular.headroom.min.js',
      'third_party/static/math-expressions-1.7.0/math-expressions.js',
      'third_party/static/ckeditor-4.9.2/ckeditor.js',
      generatedJs,
      // Note that unexpected errors occur ("Cannot read property 'num' of
      // undefined" in MusicNotesInput.js) if the order of core/templates/...
      // and extensions/... are switched. The test framework may be flaky.
      'core/templates/dev/head/**/*_directive.html',
      'core/templates/dev/head/**/*.directive.html',
      'core/templates/dev/head/**/*.template.html',
      'local_compiled_js/extensions/**/*.js',
      // This is a file that is generated on running the run_frontend_tests.sh
      // script. This generated file is a combination of all the spec files
      // since Karma is unable to run tests on multiple files due to some
      // unknown reason.
      'core/templates/dev/head/combined-tests.spec.ts',
      {
        pattern: 'extensions/**/*.png',
        watched: false,
        served: true,
        included: false
      },
      'extensions/interactions/**/*_directive.html',
      'extensions/interactions/rule_templates.json',
      'core/tests/data/*.json',
      {
        pattern: 'assets/i18n/**/*.json',
        watched: true,
        served: true,
        included: false
      }
    ],
    exclude: [
      'local_compiled_js/core/templates/dev/head/**/*-e2e.js',
      'local_compiled_js/extensions/**/protractor.js',
      'backend_prod_files/extensions/**',
    ],
    proxies: {
      // Karma serves files under the /base directory.
      // We access files directly in our code, for example /folder/,
      // so we need to proxy the requests from /folder/ to /base/folder/.
      '/assets/': '/base/assets/',
      '/extensions/': '/base/extensions/'
    },
    preprocessors: {
      'core/templates/dev/head/*.ts': ['webpack'],
      'core/templates/dev/head/**/*.ts': ['webpack'],
      'extensions/**/*.ts': ['webpack'],
      // Note that these files should contain only directive templates, and no
      // Jinja expressions. They should also be specified within the 'files'
      // list above.
      'core/templates/dev/head/**/*_directive.html': ['ng-html2js'],
      'core/templates/dev/head/**/*.directive.html': ['ng-html2js'],
      'core/templates/dev/head/**/*.template.html': ['ng-html2js'],
      'extensions/interactions/**/*_directive.html': ['ng-html2js'],
      'extensions/interactions/rule_templates.json': ['json_fixtures'],
      'core/tests/data/*.json': ['json_fixtures']
    },
    reporters: ['progress', 'coverage-istanbul'],
    coverageIstanbulReporter: {
<<<<<<< HEAD
      reports: ['html', 'json'],
=======
      reports: ['html', 'lcovonly'],
>>>>>>> 0350f083
      dir: '../karma_coverage_reports/',
      fixWebpackSourcePaths: true,
      'report-config': {
        html: { outdir: 'html' }
      }
    },
    autoWatch: true,
    browsers: ['Chrome_Travis'],
    // Kill the browser if it does not capture in the given timeout [ms].
    captureTimeout: 60000,
    browserConsoleLogOptions: {
      level: 'log',
      format: '%b %T: %m',
      terminal: true
    },
    browserNoActivityTimeout: 60000,
    // Continue running in the background after running tests.
    singleRun: true,
    customLaunchers: {
      Chrome_Travis: {
        base: 'Chrome',
        flags: ['--no-sandbox']
      }
    },

    plugins: [
      'karma-coverage-istanbul-reporter',
      'karma-jasmine',
      'karma-chrome-launcher',
      'karma-ng-html2js-preprocessor',
      'karma-json-fixtures-preprocessor',
      'karma-coverage',
      'karma-webpack'
    ],
    ngHtml2JsPreprocessor: {
      moduleName: 'directiveTemplates',
      // ngHtml2JsPreprocessor adds the html inside $templateCache,
      // the key that we use for that cache needs to be exactly the same as
      // the templateUrl in directive JS. The stripPrefix and prependPrefix are
      // used for modifying the $templateCache keys.
      // If the key starts with core/ we need to get rid of that.
      stripPrefix: 'core/',
      // Every key must start with /.
      prependPrefix: '/',
    },
    jsonFixturesPreprocessor: {
      variableName: '__fixtures__'
    },

    webpack: {
      mode: 'development',
      resolve: {
        modules: [
          'core/templates/dev/head',
          'extensions',
          'node_modules',
        ],
      },
      devtool: 'inline-source-map',
      module: {
        rules: [
          {
            test: /\.ts$/,
            use: [
              'cache-loader',
              'thread-loader',
              {
                loader: 'ts-loader',
                options: {
                  // this is needed for thread-loader to work correctly
                  happyPackMode: true
                }
              }
            ]
          },
          {
            test: /\.html$/,
            loader: 'underscore-template-loader'
          },
          {
            test: /\.ts$/,
            enforce: 'post',
            use: {
              loader: 'istanbul-instrumenter-loader',
              options: { esModules: true }
            }
          }
        ]
      },
      plugins: [
        new ForkTsCheckerWebpackPlugin({ checkSyntacticErrors: true })
      ]
    }
  });
};<|MERGE_RESOLUTION|>--- conflicted
+++ resolved
@@ -83,11 +83,7 @@
     },
     reporters: ['progress', 'coverage-istanbul'],
     coverageIstanbulReporter: {
-<<<<<<< HEAD
-      reports: ['html', 'json'],
-=======
       reports: ['html', 'lcovonly'],
->>>>>>> 0350f083
       dir: '../karma_coverage_reports/',
       fixWebpackSourcePaths: true,
       'report-config': {
