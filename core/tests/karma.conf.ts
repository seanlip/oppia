var argv = require('yargs').argv;
var generatedJs = 'third_party/generated/js/third_party.js';
if (argv.prodEnv) {
  generatedJs = (
    'third_party/generated/js/third_party.min.js');
}

module.exports = function(config) {
  config.set({
    basePath: '../../',
    frameworks: ['jasmine'],
    files: [
      'local_compiled_js/core/tests/karma-globals.js',
      // Constants must be loaded before everything else.
      'local_compiled_js/assets/constants.js',
      'local_compiled_js/assets/rich_text_components_definitions.js',
      // Since jquery,jquery-ui,angular,angular-mocks and math-expressions
      // are not bundled, they will be treated separately.
      'third_party/static/jquery-3.2.1/jquery.min.js',
      'third_party/static/jqueryui-1.12.1/jquery-ui.min.js',
      'third_party/static/angularjs-1.5.8/angular.js',
      'third_party/static/angularjs-1.5.8/angular-mocks.js',
      'third_party/static/headroom-js-0.9.4/headroom.min.js',
      'third_party/static/headroom-js-0.9.4/angular.headroom.min.js',
      'third_party/static/math-expressions-1.7.0/math-expressions.js',
      'third_party/static/ckeditor-4.9.2/ckeditor.js',
      'third_party/static/angular-recorder-1.4.1/dist' +
      '/angular-audio-recorder.min.js',
      generatedJs,
      'local_compiled_js/core/templates/dev/head/appInit.js',
      // Note that unexpected errors occur ("Cannot read property 'num' of
      // undefined" in MusicNotesInput.js) if the order of core/templates/...
      // and extensions/... are switched. The test framework may be flaky.
      'core/templates/dev/head/**/*_directive.html',
      'core/templates/dev/head/**/*Spec.ts',
      'core/templates/dev/head/*Spec.ts',
      'local_compiled_js/extensions/**/*.js',
      {
        pattern: 'extensions/**/*.png',
        watched: false,
        served: true,
        included: false
      },
      'extensions/interactions/**/*_directive.html',
      'extensions/interactions/rule_templates.json',
      'core/tests/data/*.json',
      {
        pattern: 'assets/i18n/**/*.json',
        watched: true,
        served: true,
        included: false
      }
    ],
    exclude: [
      'local_compiled_js/core/templates/dev/head/**/*-e2e.js',
      'local_compiled_js/extensions/**/protractor.js',
      'backend_prod_files/extensions/**',
      // add these back after the templateCache is repaired
      'core/templates/dev/head/pages/exploration_editor/editor_tab/' +
      'SolutionVerificationServiceSpec.ts',
      'core/templates/dev/head/pages/exploration_editor/editor_tab/' +
      'StateNameEditorDirectiveSpec.ts',
      'core/templates/dev/head/pages/state_editor/' +
      'StateContentEditorDirectiveSpec.ts',
      'core/templates/dev/head/pages/state_editor/' +
      'StateInteractionEditorDirectiveSpec.ts',
      'core/templates/dev/head/services/StateRulesStatsServiceSpec.ts',
      'core/templates/dev/head/services/StateTopAnswersStatsServiceSpec.ts',
      'local_compiled_js/extensions/classifiers/SVMPredictionServiceSpec.js',
      'local_compiled_js/extensions/interactions/CodeRepl/' +
      'CodeReplPredictionServiceSpec.js',
      'local_compiled_js/extensions/interactions/TextInput/' +
      'TextInputPredictionServiceSpec.js',
      'local_compiled_js/extensions/classifiers/SVMPredictionServiceSpec.js',
    ],
    proxies: {
      // Karma serves files under the /base directory.
      // We access files directly in our code, for example /folder/,
      // so we need to proxy the requests from /folder/ to /base/folder/.
      '/assets/': '/base/assets/',
      '/extensions/': '/base/extensions/'
    },
    preprocessors: {
      'core/templates/dev/head/*.ts': ['webpack'],
      'core/templates/dev/head/**/*.ts': ['webpack'],
      'core/templates/dev/head/!(*Spec).js': ['coverage'],
      'core/templates/dev/head/**/!(*Spec).js': ['coverage'],
      'extensions/!(*Spec).js': ['coverage'],
      'extensions/**/!(*Spec).js': ['coverage'],
      // Note that these files should contain only directive templates, and no
      // Jinja expressions. They should also be specified within the 'files'
      // list above.
      'core/templates/dev/head/**/*_directive.html': ['ng-html2js'],
      'extensions/interactions/**/*_directive.html': ['ng-html2js'],
      'extensions/interactions/rule_templates.json': ['json_fixtures'],
<<<<<<< HEAD
=======
      'core/tests/data/*.json': ['json_fixtures']
>>>>>>> 1a54a594
    },
    reporters: ['progress', 'coverage'],
    coverageReporter: {
      reporters: [{
        type: 'html'
      }, {
        type: 'json'
      }],
      subdir: '.',
      dir: '../karma_coverage_reports/'
    },
    autoWatch: true,
    browsers: ['Chrome_Travis'],
    // Kill the browser if it does not capture in the given timeout [ms].
    captureTimeout: 60000,
    browserConsoleLogOptions: {
      level: 'log',
      format: '%b %T: %m',
      terminal: true
    },
    browserNoActivityTimeout: 60000,
    // Continue running in the background after running tests.
    singleRun: true,
    customLaunchers: {
      Chrome_Travis: {
        base: 'Chrome',
        flags: ['--no-sandbox']
      }
    },

    plugins: [
      'karma-jasmine',
      'karma-chrome-launcher',
      'karma-ng-html2js-preprocessor',
      'karma-json-fixtures-preprocessor',
      'karma-coverage',
      'karma-webpack'
    ],
    ngHtml2JsPreprocessor: {
      moduleName: 'directiveTemplates',
      // ngHtml2JsPreprocessor adds the html inside $templateCache,
      // the key that we use for that cache needs to be exactly the same as
      // the templateUrl in directive JS. The stripPrefix and prependPrefix are
      // used for modifying the $templateCache keys.
      // If the key starts with core/ we need to get rid of that.
      stripPrefix: 'core/',
      // Every key must start with /.
      prependPrefix: '/',
    },
    jsonFixturesPreprocessor: {
      variableName: '__fixtures__'
    },

    webpack: {
      mode: 'development',
      resolve: {
        modules: ['core/templates/dev/head'],
      },
      module: {
        rules: [{
          test: /\.ts$/,
          use: 'ts-loader',
        }]
      }
    }
  });
};<|MERGE_RESOLUTION|>--- conflicted
+++ resolved
@@ -93,10 +93,7 @@
       'core/templates/dev/head/**/*_directive.html': ['ng-html2js'],
       'extensions/interactions/**/*_directive.html': ['ng-html2js'],
       'extensions/interactions/rule_templates.json': ['json_fixtures'],
-<<<<<<< HEAD
-=======
       'core/tests/data/*.json': ['json_fixtures']
->>>>>>> 1a54a594
     },
     reporters: ['progress', 'coverage'],
     coverageReporter: {
