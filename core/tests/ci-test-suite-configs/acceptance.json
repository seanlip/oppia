{
  "suites": [
    {
      "name": "blog-admin/assign-roles-to-users-and-change-tag-properties",
      "module": "core/tests/puppeteer-acceptance-tests/specs/blog-admin/assign-roles-to-users-and-change-tag-properties.spec.ts"
    },
    {
      "name": "blog-editor/create-and-publish-a-blog-post-with-required-details",
      "module": "core/tests/puppeteer-acceptance-tests/specs/blog-editor/create-and-publish-a-blog-post-with-required-details.spec.ts"
    },
    {
      "name": "blog-editor/create-and-delete-draft-blog-post",
      "module": "core/tests/puppeteer-acceptance-tests/specs/blog-editor/create-and-delete-draft-blog-post.spec.ts"
    },
    {
      "name": "blog-editor/try-to-publish-a-duplicate-blog-post-and-get-blocked",
      "module": "core/tests/puppeteer-acceptance-tests/specs/blog-editor/try-to-publish-a-duplicate-blog-post-and-get-blocked.spec.ts"
    },
    {
      "name": "curriculum-admin/create-edit-and-delete-classroom",
      "module": "core/tests/puppeteer-acceptance-tests/specs/curriculum-admin/create-edit-and-delete-classroom.spec.ts"
    },
    {
      "name": "curriculum-admin/create-publish-unpublish-and-delete-topic-and-skill",
      "module": "core/tests/puppeteer-acceptance-tests/specs/curriculum-admin/create-publish-unpublish-and-delete-topic-and-skill.spec.ts"
    },
    {
      "name": "exploration-editor/load-complete-and-restart-exploration-preview",
      "module": "core/tests/puppeteer-acceptance-tests/specs/exploration-editor/load-complete-and-restart-exploration-preview.spec.ts"
    },
    {
      "name": "exploration-editor/create-exploration-and-change-basic-settings",
      "module": "core/tests/puppeteer-acceptance-tests/specs/exploration-editor/create-exploration-and-change-basic-settings.spec.ts"
    },
    {
      "name": "exploration-editor/publish-the-exploration-with-an-interaction",
      "module": "core/tests/puppeteer-acceptance-tests/specs/exploration-editor/publish-the-exploration-with-an-interaction.spec.ts"
    },
    {
      "name": "exploration-editor/save-draft-publish-and-discard-the-changes",
      "module": "core/tests/puppeteer-acceptance-tests/specs/exploration-editor/save-draft-publish-and-discard-the-changes.spec.ts"
    },
    {
      "name": "logged-out-user/click-all-buttons-on-about-page",
      "module": "core/tests/puppeteer-acceptance-tests/specs/logged-out-user/click-all-buttons-on-about-page.spec.ts"
    },
    {
      "name": "logged-out-user/click-all-buttons-on-navbar",
      "module": "core/tests/puppeteer-acceptance-tests/specs/logged-out-user/click-all-buttons-on-navbar.spec.ts"
    },
    {
      "name": "logged-out-user/click-all-links-on-get-started-page",
      "module": "core/tests/puppeteer-acceptance-tests/specs/logged-out-user/click-all-links-on-get-started-page.spec.ts"
    },
    {
      "name": "logged-out-user/click-all-buttons-on-donation-thanks-page",
      "module": "core/tests/puppeteer-acceptance-tests/specs/logged-out-user/click-all-buttons-on-donation-thanks-page.spec.ts"
    },
    {
      "name": "logged-out-user/check-all-user-flow-of-donor",
      "module": "core/tests/puppeteer-acceptance-tests/specs/logged-out-user/check-all-user-flow-of-donor.spec.ts"
    },
    {
      "name": "logged-out-user/check-all-user-flow-of-parent-teacher",
      "module": "core/tests/puppeteer-acceptance-tests/specs/logged-out-user/check-all-user-flow-of-parent-teacher.spec.ts"
    },
    {
      "name": "logged-out-user/check-all-user-flow-of-partner",
      "module": "core/tests/puppeteer-acceptance-tests/specs/logged-out-user/check-all-user-flow-of-partner.spec.ts"
    },
    {
      "name": "logged-out-user/check-all-user-flow-of-volunteer",
      "module": "core/tests/puppeteer-acceptance-tests/specs/logged-out-user/check-all-user-flow-of-volunteer.spec.ts"
    },
    {
      "name": "logged-out-user/click-all-buttons-on-partnerships-page",
      "module": "core/tests/puppeteer-acceptance-tests/specs/logged-out-user/click-all-buttons-on-partnerships-page.spec.ts"
    },
    {
      "name": "logged-out-user/click-all-buttons-on-teach-page",
      "module": "core/tests/puppeteer-acceptance-tests/specs/logged-out-user/click-all-buttons-on-teach-page.spec.ts"
    },
    {
      "name": "logged-out-user/click-all-buttons-on-volunteer-page",
      "module": "core/tests/puppeteer-acceptance-tests/specs/logged-out-user/click-all-buttons-on-volunteer-page.spec.ts"
    },
    {
      "name": "logged-out-user/click-all-buttons-on-contact-us-page",
      "module": "core/tests/puppeteer-acceptance-tests/specs/logged-out-user/click-all-buttons-on-contact-us-page.spec.ts"
    },
    {
      "name": "logged-in-user/subscribe-to-creator-and-view-all-explorations-by-that-creator",
      "module": "core/tests/puppeteer-acceptance-tests/specs/logged-in-user/subscribe-to-creator-and-view-all-explorations-by-that-creator.spec.ts"
    },
    {
      "name": "logged-out-user/click-all-links-in-oppia-footer",
      "module": "core/tests/puppeteer-acceptance-tests/specs/logged-out-user/click-all-links-in-oppia-footer.spec.ts"
    },
    {
      "name": "logged-out-user/click-all-links-on-creator-guidelines-page",
      "module": "core/tests/puppeteer-acceptance-tests/specs/logged-out-user/click-all-links-on-creator-guidelines-page.spec.ts"
    },
    {
      "name": "logged-out-user/click-all-links-on-privacy-policy-page",
      "module": "core/tests/puppeteer-acceptance-tests/specs/logged-out-user/click-all-links-on-privacy-policy-page.spec.ts"
    },
    {
      "name": "logged-out-user/click-all-links-on-terms-page",
      "module": "core/tests/puppeteer-acceptance-tests/specs/logged-out-user/click-all-links-on-terms-page.spec.ts"
    },
    {
      "name": "logged-out-user/click-all-buttons-on-donate-page",
      "module": "core/tests/puppeteer-acceptance-tests/specs/logged-out-user/click-all-buttons-on-donate-page.spec.ts"
    },
    {
      "name": "logged-out-user/visit-classroom-index-page",
      "module": "core/tests/puppeteer-acceptance-tests/specs/logged-out-user/visit-classroom-index-page.spec.ts"
    },
    {
      "name": "logged-out-user/browse-and-search-for-lessons-in-community-library",
      "module": "core/tests/puppeteer-acceptance-tests/specs/logged-out-user/browse-and-search-for-lessons-in-community-library.spec.ts"
    },
    {
      "name": "logged-out-user/select-and-play-topic-from-classroom-page",
      "module": "core/tests/puppeteer-acceptance-tests/specs/logged-out-user/select-and-play-topic-from-classroom-page.spec.ts"
    },
    {
<<<<<<< HEAD
      "name": "logged-out-user/play-lesson-in-different-languages-and-listen-to-voiceovers",
      "module": "core/tests/puppeteer-acceptance-tests/specs/logged-out-user/play-lesson-in-different-languages-and-listen-to-voiceovers.spec.ts"
    },
    {
      "name": "logged-out-user/sign-in-and-save-exploration-progress",
      "module": "core/tests/puppeteer-acceptance-tests/specs/logged-out-user/sign-in-and-save-exploration-progress.spec.ts"
    },
    {
      "name": "logged-out-user/track-and-resume-exploration-progress-via-url",
      "module": "core/tests/puppeteer-acceptance-tests/specs/logged-out-user/track-and-resume-exploration-progress-via-url.spec.ts"
=======
      "name": "logged-out-user/choose-what-to-do-from-the-last-card-of-an-exploration",
      "module": "core/tests/puppeteer-acceptance-tests/specs/logged-out-user/choose-what-to-do-from-the-last-card-of-an-exploration.spec.ts"
    },
    {
      "name": "logged-out-user/share-and-give-feedback-for-exploration-but-not-report-and-rate-it",
      "module": "core/tests/puppeteer-acceptance-tests/specs/logged-out-user/share-and-give-feedback-for-exploration-but-not-report-and-rate-it.spec.ts"
    },
    {
      "name": "logged-out-user/play-through-lesson-while-getting-feedback-and-hints",
      "module": "core/tests/puppeteer-acceptance-tests/specs/logged-out-user/play-through-lesson-while-getting-feedback-and-hints.spec.ts"
>>>>>>> d28fdef5
    },
    {
      "name": "moderator/edit-featured-activities-list",
      "module": "core/tests/puppeteer-acceptance-tests/specs/moderator/edit-featured-activities-list.spec.ts"
    },
    {
      "name": "moderator/view-recent-commits-and-feedback-messages",
      "module": "core/tests/puppeteer-acceptance-tests/specs/moderator/view-recent-commits-and-feedback-messages.spec.ts"
    }, 
    {
      "name": "practice-question-admin/add-and-remove-contribution-rights",
      "module": "core/tests/puppeteer-acceptance-tests/specs/practice-question-admin/add-and-remove-contribution-rights.spec.ts"
    },
    {
      "name": "translation-admin/add-and-remove-translation-rights",
      "module": "core/tests/puppeteer-acceptance-tests/specs/translation-admin/add-and-remove-translation-rights.spec.ts"
    },
    {
      "name": "voiceover-admin/add-voiceover-artist-to-an-exploration",
      "module": "core/tests/puppeteer-acceptance-tests/specs/voiceover-admin/add-voiceover-artist-to-an-exploration.spec.ts"
    },
    {
      "name": "super-admin/edit-user-roles",
      "module": "core/tests/puppeteer-acceptance-tests/specs/super-admin/edit-user-roles.spec.ts"
    },
    {
      "name": "super-admin/load-dummy-data-in-dev-mode",
      "module": "core/tests/puppeteer-acceptance-tests/specs/super-admin/load-dummy-data-in-dev-mode.spec.ts"
    },
    {
      "name": "super-admin/edit-platform-parameters",
      "module": "core/tests/puppeteer-acceptance-tests/specs/super-admin/edit-platform-parameters.spec.ts"
    },
    {
      "name": "super-admin/use-misc-tab-features",
      "module": "core/tests/puppeteer-acceptance-tests/specs/super-admin/use-misc-tab-features.spec.ts"
    },
    {
      "name": "release-coordinator/run-a-beam-job-and-copy-the-output",
      "module": "core/tests/puppeteer-acceptance-tests/specs/release-coordinator/run-a-beam-job-and-copy-the-output.spec.ts"
    },
    {
      "name": "release-coordinator/edit-feature-rollout-configuration",
      "module": "core/tests/puppeteer-acceptance-tests/specs/release-coordinator/edit-feature-rollout-configuration.spec.ts"
    },
    {
      "name": "release-coordinator/flush-and-get-profile-of-redis-cache",
      "module": "core/tests/puppeteer-acceptance-tests/specs/release-coordinator/flush-and-get-profile-of-redis-cache.spec.ts"
    },
    {
      "name": "release-coordinator/update-promo-bar-message",
      "module": "core/tests/puppeteer-acceptance-tests/specs/release-coordinator/update-promo-bar-message.spec.ts"
    },
    {
      "name": "topic-manager/browse-skills-on-topics-and-skills-dashboard",
      "module": "core/tests/puppeteer-acceptance-tests/specs/topic-manager/browse-skills-on-topics-and-skills-dashboard.spec.ts"
    },
    {
      "name": "topic-manager/browse-topics-on-topics-and-skills-dashboard",
      "module": "core/tests/puppeteer-acceptance-tests/specs/topic-manager/browse-topics-on-topics-and-skills-dashboard.spec.ts"
    },
    {
      "name": "topic-manager/create-and-delete-questions-in-skill-editor",
      "module": "core/tests/puppeteer-acceptance-tests/specs/topic-manager/create-and-delete-questions-in-skill-editor.spec.ts"
    },
    {
      "name": "topic-manager/assign-unassign-and-merge-skills",
      "module": "core/tests/puppeteer-acceptance-tests/specs/topic-manager/assign-unassign-and-merge-skills.spec.ts"
    },
    {
      "name": "topic-manager/cannot-do-curriculum-admin-actions",
      "module": "core/tests/puppeteer-acceptance-tests/specs/topic-manager/cannot-do-curriculum-admin-actions.spec.ts"
    },
    {
      "name": "topic-manager/edit-and-republish-a-skill",
      "module": "core/tests/puppeteer-acceptance-tests/specs/topic-manager/edit-and-republish-a-skill.spec.ts"
    },
    {
      "name": "topic-manager/edit-and-preview-a-subtopic",
      "module": "core/tests/puppeteer-acceptance-tests/specs/topic-manager/edit-and-preview-a-subtopic.spec.ts"
    },
    {
      "name": "topic-manager/edit-and-preview-a-topic",
      "module": "core/tests/puppeteer-acceptance-tests/specs/topic-manager/edit-and-preview-a-topic.spec.ts"
    },
    {
      "name": "topic-manager/edit-preview-and-save-a-chapter",
      "module": "core/tests/puppeteer-acceptance-tests/specs/topic-manager/edit-preview-and-save-a-chapter.spec.ts"
    },
    {
      "name": "topic-manager/create-and-delete-subtopic-and-story",
      "module": "core/tests/puppeteer-acceptance-tests/specs/topic-manager/create-and-delete-subtopic-and-story.spec.ts"
    }
  ]
}<|MERGE_RESOLUTION|>--- conflicted
+++ resolved
@@ -125,7 +125,18 @@
       "module": "core/tests/puppeteer-acceptance-tests/specs/logged-out-user/select-and-play-topic-from-classroom-page.spec.ts"
     },
     {
-<<<<<<< HEAD
+      "name": "logged-out-user/choose-what-to-do-from-the-last-card-of-an-exploration",
+      "module": "core/tests/puppeteer-acceptance-tests/specs/logged-out-user/choose-what-to-do-from-the-last-card-of-an-exploration.spec.ts"
+    },
+    {
+      "name": "logged-out-user/share-and-give-feedback-for-exploration-but-not-report-and-rate-it",
+      "module": "core/tests/puppeteer-acceptance-tests/specs/logged-out-user/share-and-give-feedback-for-exploration-but-not-report-and-rate-it.spec.ts"
+    },
+    {
+      "name": "logged-out-user/play-through-lesson-while-getting-feedback-and-hints",
+      "module": "core/tests/puppeteer-acceptance-tests/specs/logged-out-user/play-through-lesson-while-getting-feedback-and-hints.spec.ts"
+    },
+    {
       "name": "logged-out-user/play-lesson-in-different-languages-and-listen-to-voiceovers",
       "module": "core/tests/puppeteer-acceptance-tests/specs/logged-out-user/play-lesson-in-different-languages-and-listen-to-voiceovers.spec.ts"
     },
@@ -136,18 +147,6 @@
     {
       "name": "logged-out-user/track-and-resume-exploration-progress-via-url",
       "module": "core/tests/puppeteer-acceptance-tests/specs/logged-out-user/track-and-resume-exploration-progress-via-url.spec.ts"
-=======
-      "name": "logged-out-user/choose-what-to-do-from-the-last-card-of-an-exploration",
-      "module": "core/tests/puppeteer-acceptance-tests/specs/logged-out-user/choose-what-to-do-from-the-last-card-of-an-exploration.spec.ts"
-    },
-    {
-      "name": "logged-out-user/share-and-give-feedback-for-exploration-but-not-report-and-rate-it",
-      "module": "core/tests/puppeteer-acceptance-tests/specs/logged-out-user/share-and-give-feedback-for-exploration-but-not-report-and-rate-it.spec.ts"
-    },
-    {
-      "name": "logged-out-user/play-through-lesson-while-getting-feedback-and-hints",
-      "module": "core/tests/puppeteer-acceptance-tests/specs/logged-out-user/play-through-lesson-while-getting-feedback-and-hints.spec.ts"
->>>>>>> d28fdef5
     },
     {
       "name": "moderator/edit-featured-activities-list",
