--- conflicted
+++ resolved
@@ -23,10 +23,7 @@
 from browsermobproxy import Server
 from selenium import webdriver
 
-<<<<<<< HEAD
 import feconf
-=======
->>>>>>> 576dee92
 from core.tests.performance_framework import perf_domain
 
 CHROME_DRIVER_PATH = os.path.join(
@@ -115,17 +112,12 @@
         similar to a typical production server state.
         """
         driver = self._setup_driver(proxy=None, use_proxy=False)
-<<<<<<< HEAD
-
-        get_page_url = page_url
-        if self.exploration_url:
-            get_page_url = self.exploration_url
-
-        driver.get(get_page_url)
-=======
-
-        driver.get(page_url)
->>>>>>> 576dee92
+
+        get_page_url = page_url
+        if self.exploration_url:
+            get_page_url = self.exploration_url
+
+        driver.get(get_page_url)
 
         self._stop_driver(driver)
 
@@ -135,8 +127,6 @@
         server, proxy = self._setup_proxy_server()
         driver = self._setup_driver(proxy=proxy, use_proxy=True)
 
-<<<<<<< HEAD
-
         get_page_url = page_url
         if self.exploration_url:
             get_page_url = self.exploration_url
@@ -144,12 +134,6 @@
         proxy.new_har(get_page_url, options={'captureHeaders': True})
         driver.get(get_page_url)
 
-=======
-        proxy.new_har(page_url, options={'captureHeaders': True})
-
-        driver.get(page_url)
-
->>>>>>> 576dee92
         self._wait_until_page_load_is_finished()
 
         har_dict = proxy.har
@@ -170,7 +154,6 @@
         server, proxy = self._setup_proxy_server()
         driver = self._setup_driver(proxy=proxy, use_proxy=True)
 
-<<<<<<< HEAD
         get_page_url = page_url
         if self.exploration_url:
             get_page_url = self.exploration_url
@@ -181,15 +164,6 @@
         # Start recording har data for the next page fetch.
         proxy.new_har(get_page_url, options={'captureHeaders': True})
         driver.get(get_page_url)
-=======
-        # Fetch the page once. This leads to caching of various resources.
-        driver.get(page_url)
-        self._wait_until_page_load_is_finished()
-
-        # Start recording har data for the next page fetch.
-        proxy.new_har(page_url, options={'captureHeaders': True})
-        driver.get(page_url)
->>>>>>> 576dee92
 
         self._wait_until_page_load_is_finished()
 
@@ -206,17 +180,12 @@
         page load timings for a page URL.
         """
         driver = self._setup_driver(proxy=None, use_proxy=False)
-<<<<<<< HEAD
-
-        get_page_url = page_url
-        if self.exploration_url:
-            get_page_url = self.exploration_url
-
-        driver.get(get_page_url)
-=======
-
-        driver.get(page_url)
->>>>>>> 576dee92
+
+        get_page_url = page_url
+        if self.exploration_url:
+            get_page_url = self.exploration_url
+
+        driver.get(get_page_url)
         self._wait_until_page_load_is_finished()
 
         page_session_timings = (
@@ -234,7 +203,6 @@
         """
         driver = self._setup_driver(proxy=None, use_proxy=False)
 
-<<<<<<< HEAD
         get_page_url = page_url
         if self.exploration_url:
             get_page_url = self.exploration_url
@@ -243,13 +211,6 @@
         self._wait_until_page_load_is_finished()
 
         driver.get(get_page_url)
-=======
-        # Fetch the page once. This leads to caching of various resources.
-        driver.get(page_url)
-        self._wait_until_page_load_is_finished()
-
-        driver.get(page_url)
->>>>>>> 576dee92
         self._wait_until_page_load_is_finished()
 
         page_session_timings = (
