# Copyright 2016 The Oppia Authors. All Rights Reserved.
#
# Licensed under the Apache License, Version 2.0 (the "License");
# you may not use this file except in compliance with the License.
# You may obtain a copy of the License at
#
#      http://www.apache.org/licenses/LICENSE-2.0
#
# Unless required by applicable law or agreed to in writing, software
# distributed under the License is distributed on an "AS-IS" BASIS,
# WITHOUT WARRANTIES OR CONDITIONS OF ANY KIND, either express or implied.
# See the License for the specific language governing permissions and
# limitations under the License.

"""Contains a utility for fetching performance data using Selenium and
Browsermob-proxy.
"""

import os
import time
import urlparse
from browsermobproxy import Server
from selenium import webdriver

# Used for headless testing i.e, making browser windows invisible to the user.
from xvfbwrapper import Xvfb

from core.tests.performance_framework import perf_domain

CHROME_DRIVER_PATH = os.path.join(
    '..', 'node_modules', 'protractor', 'selenium', 'chromedriver_2.21')

BROWSERMOB_PROXY_PATH = os.path.join(
    '..', 'oppia_tools', 'browsermob-proxy-2.1.1', 'bin', 'browsermob-proxy')


class SeleniumPerformanceDataFetcher(object):
    """Fetches performance data for locally served Oppia pages using Selenium
    and Browsermob-proxy.

    Selenium is used to programmatically interact with a browser.
    Browsermob-proxy is used to capture HTTP Archive (referred to as HAR) data.

    The HTTP Archive format is a JSON-formatted archive file format used for
    logging a web browser's interaction with a site. It contains detailed
    performance data, including information about page loading and displaying
    and per-resource statistics. Each entry contains the URL requested and
    request and response headers. For additional details, please see:
    https://dvcs.w3.org/hg/webperf/raw-file/tip/specs/HAR/Overview.html

    The HTTP Archive data is retrieved using the proxy server by recording the
    communication between the client and server.
    """

    # Chrome is the default browser that selenium will use for extracting
    # performance stats.
    DEFAULT_BROWSER_SOURCE = 'chrome'
    SUPPORTED_BROWSER_SOURCES = ['chrome', 'firefox']

    # Duration (in seconds) to wait for the complete page to load, otherwise
    # XHR requests made post initial page load will not be recorded.
    WAIT_DURATION_SECS = 3

    def __init__(self, browser=DEFAULT_BROWSER_SOURCE):
        if browser in self.SUPPORTED_BROWSER_SOURCES:
            self.browser = browser
        else:
            error_msg = 'Unsupported browser specified: %s' % browser
            raise ValueError(error_msg)

    def load_url(self, page_url):
<<<<<<< HEAD
        """Loads the specified url."""
=======
        """Loads the specified url, resulting in server-side caching of related
        resources. Used to obtain a uniform and warm-cache state for the tests,
        similar to a typical production server state.
        """
>>>>>>> b990b996
        with Xvfb() as _:
            driver = self._setup_driver(proxy=None, use_proxy=False)

            driver.get(page_url)

        self._stop_driver(driver)

    def get_page_metrics_for_url(self, page_url):
        """Returns a PageSessionMetrics domain object for a given page URL.
        """
        with Xvfb() as _:
            server, proxy = self._setup_proxy_server()
            driver = self._setup_driver(proxy=proxy, use_proxy=True)

            proxy.new_har(page_url, options={'captureHeaders': True})

            driver.get(page_url)

            self._wait_until_page_load_is_finished()

        har_dict = proxy.har

        self._stop_proxy_server(server)
        self._stop_driver(driver)

        return perf_domain.PageSessionMetrics(
            page_session_stats=har_dict, page_session_timings=None)

    def get_page_metrics_from_cached_session(self, page_url):
        """Returns a PageSessionMetrics domain object for a given page URL
        while simulating a cached session i.e, a return user.

        Note: This method is stand-alone and does not require
        `get_page_session_metrics_for_url` to be called before it.
        """
        with Xvfb() as _:
            server, proxy = self._setup_proxy_server()
            driver = self._setup_driver(proxy=proxy, use_proxy=True)

            # Fetch the page once. This leads to caching of various resources.
            driver.get(page_url)
            self._wait_until_page_load_is_finished()

            # Start recording har data for the next page fetch.
            proxy.new_har(page_url, options={'captureHeaders': True})
            driver.get(page_url)

            self._wait_until_page_load_is_finished()

        har_dict = proxy.har

        self._stop_proxy_server(server)
        self._stop_driver(driver)

        return perf_domain.PageSessionMetrics(
            page_session_stats=har_dict, page_session_timings=None)

    def get_page_timings_for_url(self, page_url):
        """Returns a PageSessionMetrics domain object initialized using
        page load timings for a page URL.
        """
        with Xvfb() as _:
            driver = self._setup_driver(proxy=None, use_proxy=False)

            driver.get(page_url)
            self._wait_until_page_load_is_finished()

            page_session_timings = (
                driver.execute_script("return window.performance"))

        self._stop_driver(driver)

        return perf_domain.PageSessionMetrics(
            page_session_stats=None, page_session_timings=page_session_timings)

    def get_page_timings_from_cached_session(self, page_url):
        """Returns a PageSessionMetrics domain object initialized using page
        load timings for a page URL while simulating a cached session i.e, a
        return user.
        """
        with Xvfb() as _:
            driver = self._setup_driver(proxy=None, use_proxy=False)

            # Fetch the page once. This leads to caching of various resources.
            driver.get(page_url)
            self._wait_until_page_load_is_finished()

            driver.get(page_url)
            self._wait_until_page_load_is_finished()

            page_session_timings = (
                driver.execute_script("return window.performance"))

        self._stop_driver(driver)

        return perf_domain.PageSessionMetrics(
            page_session_stats=None, page_session_timings=page_session_timings)

    def _wait_until_page_load_is_finished(self):
        # Waits for the complete page to load, otherwise XHR requests
        # made post initial page load will not be recorded.
        time.sleep(self.WAIT_DURATION_SECS)

    def _setup_proxy_server(self, downstream_kbps=None, upstream_kbps=None,
                            latency=None):
        server = Server(BROWSERMOB_PROXY_PATH)
        server.start()
        proxy = server.create_proxy()

        # The proxy server is pretty sluggish, setting the limits might not
        # achieve the desired behavior.
        proxy_options = {}

        if downstream_kbps:
            proxy_options['downstream_kbps'] = downstream_kbps

        if upstream_kbps:
            proxy_options['upstream_kbps'] = upstream_kbps

        if latency:
            proxy_options['latency'] = latency

        if len(proxy_options.items()) > 0:
            proxy.limits(proxy_options)

        return server, proxy

    def _setup_driver(self, proxy=None, use_proxy=False):
        """Initializes a Selenium webdriver instance to programmatically
        interact with a browser.
        """
        driver = None
        if self.browser == 'chrome':
            chrome_options = webdriver.ChromeOptions()
            # Disable several subsystems which run network requests in the
            # background. This helps reduce noise when measuring network
            # performance.
            chrome_options.add_argument("--disable-background-networking")

            if use_proxy:
                proxy_url = urlparse.urlparse(proxy.proxy).path
                proxy_argument = "--proxy-server={0}".format(proxy_url)
                chrome_options.add_argument(proxy_argument)

            driver = webdriver.Chrome(
                CHROME_DRIVER_PATH,
                chrome_options=chrome_options)

        elif self.browser == 'firefox':
            firefox_profile = webdriver.FirefoxProfile()

            if use_proxy:
                firefox_profile.set_proxy(proxy.selenium_proxy())

            driver = webdriver.Firefox(firefox_profile=firefox_profile)

        return driver

    def _stop_proxy_server(self, server):
        server.stop()

    def _stop_driver(self, driver):
        driver.quit()<|MERGE_RESOLUTION|>--- conflicted
+++ resolved
@@ -69,14 +69,10 @@
             raise ValueError(error_msg)
 
     def load_url(self, page_url):
-<<<<<<< HEAD
-        """Loads the specified url."""
-=======
         """Loads the specified url, resulting in server-side caching of related
         resources. Used to obtain a uniform and warm-cache state for the tests,
         similar to a typical production server state.
         """
->>>>>>> b990b996
         with Xvfb() as _:
             driver = self._setup_driver(proxy=None, use_proxy=False)
 
