require('dotenv').config();
var FirebaseAdmin = require('firebase-admin');
var path = require('path');
var fs = require('fs');
var childProcess = require('child_process');
var Constants = require('./webdriverio_utils/WebdriverioConstants');
var DOWNLOAD_PATH = path.resolve(__dirname, Constants.DOWNLOAD_PATH);
var args = process.argv;

// When tests is running in debug mode, the chrome version number
// is passed as 7th argument else it is passed as 6th argument.
// eslint-disable-next-line eqeqeq
var chromeVersion = (args[0] == 'DEBUG=true') ? args[6] : args[5];

const drivers = {
  chrome: { version: chromeVersion },
};

// If video recorder is not running the ffmpeg process will be null.
var ffmpegProcess = null;
// The absolute path where the recorded video of test will be stored.
var videoPath = null;
// Enable ALL_VIDEOS if you want success videos to be saved.
const ALL_VIDEOS = false;

var suites = {
  full: [
    './core/tests/webdriverio/**/*.js',
    './core/tests/webdriverio_desktop/**/*.js',
  ],

  accessibility: [
    './core/tests/webdriverio/accessibility.js'
  ],

  additionalEditorFeatures: [
    './core/tests/webdriverio_desktop/additionalEditorFeatures.js'
  ],

  additionalEditorFeaturesModals: [
    './core/tests/webdriverio_desktop/additionalEditorFeaturesModals.js'
  ],

  additionalPlayerFeatures: [
    './core/tests/webdriverio_desktop/additionalPlayerFeatures.js'
  ],

  adminPage: [
    './core/tests/webdriverio_desktop/adminTabFeatures.js'
  ],

  blogDashboard: [
    './core/tests/webdriverio_desktop/blogDashboard.js'
  ],

  checkpointFeatures: [
    './core/tests/webdriverio_desktop/checkpointFeatures.js'
  ],

  classroomPage: [
    './core/tests/webdriverio_desktop/classroomPage.js'
  ],

  classroomPageFileUploadFeatures: [
    './core/tests/webdriverio_desktop/classroomPageFileUploadFeatures.js'
  ],

  collections: [
    './core/tests/webdriverio_desktop/collections.js'
  ],

  contributorDashboard: [
    './core/tests/webdriverio_desktop/contributorDashboard.js'
  ],

  coreEditorAndPlayerFeatures: [
    './core/tests/webdriverio_desktop/coreEditorAndPlayerFeatures.js'
  ],

  creatorDashboard: [
    './core/tests/webdriverio_desktop/creatorDashboard.js'
  ],

  learner: [
    './core/tests/webdriverio/learnerFlow.js'
  ],

  learnerDashboard: [
    './core/tests/webdriverio_desktop/learnerDashboard.js'
  ],

  navigation: [
    './core/tests/webdriverio_desktop/navigation.js'
  ],

  preferences: [
    './core/tests/webdriverio_desktop/preferences.js'
  ],

  profileFeatures: [
    './core/tests/webdriverio_desktop/profileFeatures.js'
  ],

  profileMenu: [
    './core/tests/webdriverio/profileMenuFlow.js'
  ],

  skillEditor: [
    './core/tests/webdriverio_desktop/skillEditor.js'
  ],

  subscriptions: [
    './core/tests/webdriverio/subscriptionsFlow.js'
  ],

  topicsAndSkillsDashboard: [
    './core/tests/webdriverio_desktop/topicsAndSkillsDashboard.js'
  ],

  topicAndStoryEditor: [
    './core/tests/webdriverio_desktop/topicAndStoryEditor.js'
  ],

  topicAndStoryEditorFileUploadFeatures: [
    './core/tests/webdriverio_desktop/topicAndStoryEditorFileUploadFeatures.js'
  ],

  topicAndStoryViewer: [
    './core/tests/webdriverio_desktop/topicAndStoryViewer.js'
  ],

  users: [
    './core/tests/webdriverio_desktop/userJourneys.js'
  ],

  wipeout: [
    './core/tests/webdriverio_desktop/wipeout.js'
  ]
};

// A reference configuration file.
exports.config = {
  //
  // ====================
  // Runner Configuration
  // ====================
  //
  //
  // ==================
  // Specify Test Files
  // ==================
  // When run without a command line parameter, all suites will run. If run
  // with --suite=smoke, only the patterns matched by that suite will run.
  suites: suites,
  //
  // ============
  // Capabilities
  // ============
  // Define your capabilities here. WebdriverIO can run multiple capabilities
  // at the same time. Depending on the number of capabilities, WebdriverIO
  // launches several test sessions. Within your capabilities you can overwrite
  //  the spec and exclude options in order to group specific specs to a
  // specific capability.
  capabilities: [{
    browserName: 'chrome',
    'goog:chromeOptions': {
      args: [
        '--lang=en-EN',
        '--window-size=1285x1000',
        // These arguments let us simulate recording from a microphone.
        '--use-fake-device-for-media-stream',
        '--use-fake-ui-for-media-stream',
        '--use-file-for-fake-audio-capture=data/cafe.mp3',
        // These arguments are required to run the tests on GitHub
        // Actions.
        '--no-sandbox',
        '--disable-dev-shm-usage',
        '--disable-gpu',
      ],
      prefs: {
        download: {
          // eslint-disable-next-line quote-props
          'prompt_for_download': false,
          // eslint-disable-next-line quote-props
          'default_directory': DOWNLOAD_PATH,
        }
      }
    }
  }],

  // ===================
  // Test Configurations
  // ===================
  // Define all options that are relevant for the WebdriverIO instance here
  //
  // Level of logging verbosity: trace | debug | info | warn | error | silent.
  logLevel: 'warn',

  // Set a base URL in order to shorten url command calls. If your `url`
  // parameter starts with `/`, the base url gets prepended, not including
  // the path portion of your baseUrl. If your `url` parameter starts
  // without a scheme or `/` (like `some/path`), the base url gets
  //  prepended directly.
  baseUrl: 'http://localhost:9001',

  // Default timeout in milliseconds for request
  // if browser driver or grid doesn't send response.
  connectionRetryTimeout: 120000,

  // Default request retries count.
  connectionRetryCount: 3,

  // Test runner services
  // Services take over a specific job you don't want to take care of.
  // They enhance your test setup with almost no effort. Unlike plugins,
  // they don't add newcommands. Instead, they hook themselves up into
  // the test process.
  services: [
    ['selenium-standalone', {
      logPath: 'logs',
      installArgs: { drivers },
      args: { drivers }
    }],
    'intercept'
  ],

  // Framework you want to run your specs with.
  // The following are supported: Mocha, Jasmine, and Cucumber
  // see also: https://webdriver.io/docs/frameworks
  //
  // Make sure you have the wdio adapter package for the specific
  // framework installed before running any tests.
  framework: 'jasmine',

  // Test reporter for stdout.
  // The only one supported by default is 'dot'
  // see also: https://webdriver.io/docs/dot-reporter
  reporters: [
    ['spec', {
      showPreface: false,
      realtimeReporting: true,
    }]
  ],

  isMobile: false,

  // Options to be passed to Jasmine.
  jasmineOpts: {
    // Default time to wait in ms before a test fails.
    defaultTimeoutInterval: 1200000
  },


  // =====
  // Hooks
  // =====
  // WebdriverIO provides several hooks you can use to interfere with
  // the test process in order to enhance it and to build services around it.
  // You can either apply a single function or an array of methods to it.
  // If one of them returns with a promise, WebdriverIO will wait until that
  // promise got resolved to continue.
  /**
   * Gets executed before test execution begins. At this point you can access
   * to all global variables like `browser`. It is the perfect place to
   * define custom commands.
   * @param {Array.<Object>} capabilities list of capabilities details
   * @param {Array.<String>} specs   List of spec file paths that are to be run
   * @param {Object}         browser instance of created browser/device session
   */
  before: function() {
    // Set a wide enough window size for the navbar in the library pages to
    // display fully.
    browser.setWindowSize(1285, 1000);


    // Configure the Firebase Admin SDK to communicate with the emulator.
    process.env.FIREBASE_AUTH_EMULATOR_HOST = 'localhost:9099';
    FirebaseAdmin.initializeApp({projectId: 'dev-project-id'});

    // Navigate to the splash page so that tests can begin on an Angular page.
    browser.url('http://localhost:9001');
  },
  /**
    * Function to be executed before a test (in Mocha/Jasmine only)
    * @param {Object} test    test object
    * @param {Object} context scope object the test was executed with
    */
  beforeTest: function(test, context) {
    if (process.env.GITHUB_ACTIONS &&
      // eslint-disable-next-line eqeqeq
      process.env.VIDEO_RECORDING_IS_ENABLED == 1) {
      let ffmpegArgs = [
        '-y',
        '-r', '30',
        '-f', 'x11grab',
        '-s', '1285x1000',
        '-i', process.env.DISPLAY,
        '-g', '300',
        '-loglevel', '16',
      ];
      const uniqueString = Math.random().toString(36).substring(2, 8);
      var name = uniqueString + '.mp4';
      var dirPath = path.resolve(
        '__dirname', '..', '..', 'webdriverio-video/');
      try {
        fs.mkdirSync(dirPath, { recursive: true });
      } catch (err) {}
      videoPath = path.resolve(dirPath, name);
      ffmpegArgs.push(videoPath);
      ffmpegProcess = childProcess.spawn('ffmpeg', ffmpegArgs);
      // eslint-disable-next-line no-console
      console.log(
        'Test name: ' + test.fullName + ' has video path ' + videoPath);
      ffmpegProcess.on('message', (message) => {
        // eslint-disable-next-line no-console
        console.log(`ffmpeg stdout: ${message}`);
      });
      ffmpegProcess.on('error', (errorMessage) => {
        console.error(`ffmpeg stderr: ${errorMessage}`);
      });
      ffmpegProcess.on('close', (code) => {
        // eslint-disable-next-line no-console
        console.log(`ffmpeg exited with code ${code}`);
      });
    }
<<<<<<< HEAD
=======
    // eslint-disable-next-line eqeqeq
    mobileViewportArg = process.env.MOBILE == 'true';

    // eslint-disable-next-line eqeqeq
    if (mobileViewportArg) {
      browser.setWindowSize(600, 1000);
    } else {
      // Set a wide enough window size for the navbar in the library pages to
      // display fully.
      browser.setWindowSize(1285, 1000);
    }

    // Configure the Firebase Admin SDK to communicate with the emulator.
    process.env.FIREBASE_AUTH_EMULATOR_HOST = 'localhost:9099';
    FirebaseAdmin.initializeApp({projectId: 'dev-project-id'});

    // Navigate to the splash page so that tests can begin on an Angular page.
    browser.url('http://localhost:9001');
>>>>>>> a8d64966
  },
  /**
   * Function to be executed after a test
   * @param {Object}  test             test object
   * @param {Object}  context          scope object the test was executed with
   * @param {Error}   result.error     error object in case the test fails,
   *                                   otherwise `undefined`
   * @param {Any}     result.result    return object of test function
   * @param {Number}  result.duration  duration of test
   * @param {Boolean} result.passed    true if test has passed, otherwise false
   * @param {Object}  result.retries   informations to spec related retries,
   *                                   e.g. `{ attempts: 0, limit: 0 }`
   */
  afterTest: async function(
      test, context, { error, result, duration, passed, retries }) {
    if (process.env.GITHUB_ACTIONS &&
      // eslint-disable-next-line eqeqeq
      process.env.VIDEO_RECORDING_IS_ENABLED == 1) {
      ffmpegProcess.kill();
      if (passed === true && !ALL_VIDEOS && fs.existsSync(videoPath)) {
        fs.unlinkSync(videoPath);
        // eslint-disable-next-line no-console
        console.log(
          `Video for test: ${test.fullName}` +
          'was deleted successfully (test passed).');
      }
    }
    // If a test fails then only the error will be defined and
    // the screenshot will be taken and saved.
    if (error) {
      var dirPath = path.resolve(
        '__dirname', '..', '..', 'webdriverio-screenshots/');
      try {
        fs.mkdirSync(dirPath, { recursive: true });
        var screenshotPath = '../webdriverio-screenshots';
      } catch (err) {}

      var testName = encodeURIComponent(test.fullName.replace(/\s+/g, '-'));
      var fileName = testName + '.png';
      var filePath = path.join(screenshotPath, fileName);
      // Save screenshot.
      await browser.saveScreenshot(filePath);
    }
  },
};<|MERGE_RESOLUTION|>--- conflicted
+++ resolved
@@ -268,9 +268,17 @@
    * @param {Object}         browser instance of created browser/device session
    */
   before: function() {
-    // Set a wide enough window size for the navbar in the library pages to
-    // display fully.
-    browser.setWindowSize(1285, 1000);
+    // eslint-disable-next-line eqeqeq
+    mobileViewportArg = process.env.MOBILE == 'true';
+
+    // eslint-disable-next-line eqeqeq
+    if (mobileViewportArg) {
+      browser.setWindowSize(600, 1000);
+    } else {
+      // Set a wide enough window size for the navbar in the library pages to
+      // display fully.
+      browser.setWindowSize(1285, 1000);
+    }
 
 
     // Configure the Firebase Admin SDK to communicate with the emulator.
@@ -323,27 +331,6 @@
         console.log(`ffmpeg exited with code ${code}`);
       });
     }
-<<<<<<< HEAD
-=======
-    // eslint-disable-next-line eqeqeq
-    mobileViewportArg = process.env.MOBILE == 'true';
-
-    // eslint-disable-next-line eqeqeq
-    if (mobileViewportArg) {
-      browser.setWindowSize(600, 1000);
-    } else {
-      // Set a wide enough window size for the navbar in the library pages to
-      // display fully.
-      browser.setWindowSize(1285, 1000);
-    }
-
-    // Configure the Firebase Admin SDK to communicate with the emulator.
-    process.env.FIREBASE_AUTH_EMULATOR_HOST = 'localhost:9099';
-    FirebaseAdmin.initializeApp({projectId: 'dev-project-id'});
-
-    // Navigate to the splash page so that tests can begin on an Angular page.
-    browser.url('http://localhost:9001');
->>>>>>> a8d64966
   },
   /**
    * Function to be executed after a test
