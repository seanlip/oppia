--- conflicted
+++ resolved
@@ -72,13 +72,10 @@
     './core/tests/webdriverio_desktop/topicAndStoryEditor.js'
   ],
 
-<<<<<<< HEAD
   topicAndStoryEditorFileUploadFeatures: [
     './core/tests/webdriverio_desktop/topicAndStoryEditorFileUploadFeatures.js'
   ],
 
-=======
->>>>>>> 05153f91
   topicAndStoryViewer: [
     './core/tests/webdriverio_desktop/topicAndStoryViewer.js'
   ],
