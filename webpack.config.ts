// Copyright 2019 The Oppia Authors. All Rights Reserved.
//
// Licensed under the Apache License, Version 2.0 (the "License");
// you may not use this file except in compliance with the License.
// You may obtain a copy of the License at
//
//      http://www.apache.org/licenses/LICENSE-2.0
//
// Unless required by applicable law or agreed to in writing, software
// distributed under the License is distributed on an "AS-IS" BASIS,
// WITHOUT WARRANTIES OR CONDITIONS OF ANY KIND, either express or implied.
// See the License for the specific language governing permissions and
// limitations under the License.

/**
 * @fileoverview General config file for Webpack.
 */

var CleanWebpackPlugin = require('clean-webpack-plugin');
var ForkTsCheckerWebpackPlugin = require('fork-ts-checker-webpack-plugin');
var HtmlWebpackPlugin = require('html-webpack-plugin');

const CKEditorWebpackPlugin = require(
  '@ckeditor/ckeditor5-dev-webpack-plugin' );

var htmlMinifyConfig = {
  ignoreCustomFragments: [
    /\{\{[\s\S]*?\}\}/,
    /<\{%[\s\S]*?%\}/,
    /<\[[\s\S]*?\]>/]
};

var commonPrefix = './core/templates/dev/head';
var defaultMeta = {
  name: 'Personalized Online Learning from Oppia',
  description: 'Oppia is a free, open-source learning platform. Join ' +
    'the community to create or try an exploration today!'
};

module.exports = {
  entries: {
    about: commonPrefix + '/pages/about-page/about-page.scripts.ts',
    admin: commonPrefix + '/pages/admin-page/admin-page.scripts.ts',
    collection_editor:
      commonPrefix + '/pages/collection-editor-page/' +
      'collection-editor-page.scripts.ts',
    collection_player:
      commonPrefix + '/pages/collection-player-page/' +
      'collection-player-page.scripts.ts',
    contact: commonPrefix + '/pages/contact-page/contact-page.scripts.ts',
    creator_dashboard:
      commonPrefix + '/pages/creator-dashboard-page/' +
      'creator-dashboard-page.scripts.ts',
    community_dashboard:
      commonPrefix + '/pages/community-dashboard-page/' +
      'community-dashboard-page.scripts.ts',
    donate: commonPrefix + '/pages/donate-page/donate-page.scripts.ts',
    email_dashboard:
      commonPrefix +
      '/pages/email-dashboard-pages/email-dashboard-page.scripts.ts',
    email_dashboard_result:
      commonPrefix +
      '/pages/email-dashboard-pages/email-dashboard-result.scripts.ts',
    error: commonPrefix + '/pages/error-pages/error-page.scripts.ts',
    exploration_editor:
      commonPrefix + '/pages/exploration-editor-page/' +
      'exploration-editor-page.scripts.ts',
    exploration_player:
      commonPrefix + '/pages/exploration-player-page/' +
      'exploration-player-page.scripts.ts',
    get_started:
      commonPrefix + '/pages/get-started-page/get-started-page.scripts.ts',
    landing:
      commonPrefix + '/pages/landing-pages/topic-landing-page/' +
      'topic-landing-page.scripts.ts',
    learner_dashboard:
      commonPrefix + '/pages/learner-dashboard-page/' +
      'learner-dashboard-page.scripts.ts',
    library: commonPrefix + '/pages/library-page/library-page.scripts.ts',
    maintenance:
      commonPrefix + '/pages/maintenance-page/maintenance-page.scripts.ts',
    moderator:
      commonPrefix + '/pages/moderator-page/moderator-page.scripts.ts',
    notifications_dashboard:
      commonPrefix + '/pages/notifications-dashboard-page/' +
      'notifications-dashboard-page.scripts.ts',
    practice_session:
      commonPrefix + '/pages/practice-session-page/' +
        'practice-session-page.scripts.ts',
    privacy: commonPrefix + '/pages/privacy-page/privacy-page.scripts.ts',
    preferences:
      commonPrefix + '/pages/preferences-page/preferences-page.scripts.ts',
    profile: commonPrefix + '/pages/profile-page/profile-page.scripts.ts',
    review_test:
      commonPrefix + '/pages/review-test-page/review-test-page.scripts.ts',
    signup: commonPrefix + '/pages/signup-page/signup-page.scripts.ts',
    skill_editor:
      commonPrefix + '/pages/skill-editor-page/skill-editor-page.scripts.ts',
    splash: commonPrefix + '/pages/splash-page/splash-page.scripts.ts',
    stewards:
      commonPrefix + '/pages/landing-pages/stewards-landing-page/' +
      'stewards-landing-page.scripts.ts',
    story_editor:
      commonPrefix + '/pages/story-editor-page/story-editor-page.scripts.ts',
    story_viewer:
      commonPrefix + '/pages/story-viewer-page/story-viewer-page.scripts.ts',
    subtopic_viewer:
      commonPrefix + '/pages/subtopic-viewer-page/' +
      'subtopic-viewer-page.scripts.ts',
    teach: commonPrefix + '/pages/teach-page/teach-page.scripts.ts',
    terms: commonPrefix + '/pages/terms-page/terms-page.scripts.ts',
    thanks: commonPrefix + '/pages/thanks-page/thanks-page.scripts.ts',
    topic_editor:
      commonPrefix + '/pages/topic-editor-page/topic-editor-page.scripts.ts',
    topics_and_skills_dashboard: (
      commonPrefix +
      '/pages/topics-and-skills-dashboard-page/' +
      'topics-and-skills-dashboard-page.scripts.ts'
    ),
    topic_viewer:
      commonPrefix + '/pages/topic-viewer-page/topic-viewer-page.scripts.ts',
  },
  plugins: [
    new CKEditorWebpackPlugin({
      language: 'en'
    }),
    new HtmlWebpackPlugin({
      chunks: ['admin'],
      filename: 'admin-page.mainpage.html',
      meta: {
        name: defaultMeta.name,
        description: 'Oppia is a free site for sharing knowledge via ' +
          'interactive lessons called \'explorations\'. Learn from ' +
          'user-created explorations, or teach and create your own.'
      },
      template: commonPrefix + '/pages/admin-page/admin-page.mainpage.html',
      minify: htmlMinifyConfig,
      inject: false
    }),
    new HtmlWebpackPlugin({
      filename: 'base.html',
      template: 'core/templates/dev/head/pages/base.html',
      minify: htmlMinifyConfig,
      inject: false
    }),
    new HtmlWebpackPlugin({
      chunks: ['about'],
      filename: 'about-page.mainpage.html',
      meta: {
        name: defaultMeta.name,
        description: 'Oppia is an open source learning platform that ' +
        'connects a community of teachers and learners. You can use this ' +
        'site to create 1-1 learning scenarios for others.'
      },
      template: commonPrefix + '/pages/about-page/about-page.mainpage.html',
      minify: htmlMinifyConfig,
      inject: false
    }),
    new HtmlWebpackPlugin({
      chunks: ['collection_editor'],
      filename: 'collection-editor-page.mainpage.html',
      meta: {
        name: defaultMeta.name,
        description: 'Contact the Oppia team, submit feedback, and learn ' +
          'how to get involved with the Oppia project.'
      },
      template:
        commonPrefix + '/pages/collection-editor-page/' +
        'collection-editor-page.mainpage.html',
      minify: htmlMinifyConfig,
      inject: false
    }),
    new HtmlWebpackPlugin({
      chunks: ['collection_player'],
      filename: 'collection-player-page.mainpage.html',
      meta: {
        name: defaultMeta.name,
        description: 'Contact the Oppia team, submit feedback, and learn ' +
          'how to get involved with the Oppia project.'
      },
      template:
        commonPrefix + '/pages/collection-player-page/' +
        'collection-player-page.mainpage.html',
      minify: htmlMinifyConfig,
      inject: false
    }),
    new HtmlWebpackPlugin({
      filename: 'console_errors.html',
      template: commonPrefix + '/tests/console_errors.html',
      minify: htmlMinifyConfig,
      inject: false
    }),
    new HtmlWebpackPlugin({
      chunks: ['contact'],
      filename: 'contact-page.mainpage.html',
      meta: {
        name: defaultMeta.name,
        description: 'Contact the Oppia team, submit feedback, and learn ' +
          'how to get involved with the Oppia project.'
      },
      template: commonPrefix + '/pages/contact-page/contact-page.mainpage.html',
      minify: htmlMinifyConfig,
      inject: false
    }),
    new HtmlWebpackPlugin({
      chunks: ['creator_dashboard'],
      filename: 'creator-dashboard-page.mainpage.html',
      meta: defaultMeta,
      template:
        commonPrefix + '/pages/creator-dashboard-page/' +
        'creator-dashboard-page.mainpage.html',
      minify: htmlMinifyConfig,
      inject: false
    }),
    new HtmlWebpackPlugin({
      chunks: ['community_dashboard'],
      filename: 'community-dashboard-page.mainpage.html',
<<<<<<< HEAD
=======
      meta: defaultMeta,
>>>>>>> 899b9755
      template:
        commonPrefix + '/pages/community-dashboard-page/' +
        'community-dashboard-page.mainpage.html',
      minify: htmlMinifyConfig,
      inject: false
    }),
    new HtmlWebpackPlugin({
      chunks: ['donate'],
      filename: 'donate-page.mainpage.html',
      meta: {
        name: defaultMeta.name,
        description: 'Donate to The Oppia Foundation.'
      },
      template: commonPrefix + '/pages/donate-page/donate-page.mainpage.html',
      minify: htmlMinifyConfig,
      inject: false
    }),
    new HtmlWebpackPlugin({
      chunks: ['email_dashboard'],
      filename: 'email-dashboard-page.mainpage.html',
      meta: defaultMeta,
      template: (
        commonPrefix +
        '/pages/email-dashboard-pages/email-dashboard-page.mainpage.html'),
      minify: htmlMinifyConfig,
      inject: false
    }),
    new HtmlWebpackPlugin({
      chunks: ['email_dashboard_result'],
      filename: 'email-dashboard-result.mainpage.html',
      meta: defaultMeta,
      template:
        commonPrefix +
        '/pages/email-dashboard-pages/email-dashboard-result.mainpage.html',
      minify: htmlMinifyConfig,
      inject: false
    }),
    new HtmlWebpackPlugin({
      chunks: ['error'],
      filename: 'error-page.mainpage.html',
      template: commonPrefix + '/pages/error-pages/error-page.mainpage.html',
      minify: htmlMinifyConfig,
      inject: false
    }),
    new HtmlWebpackPlugin({
      chunks: ['exploration_editor'],
      filename: 'exploration-editor-page.mainpage.html',
      meta: {
        name: defaultMeta.name,
        description: 'Help others learn new things. Create lessons through ' +
          'explorations and share your knowledge with the community.'
      },
      template:
        commonPrefix + '/pages/exploration-editor-page/' +
        'exploration-editor-page.mainpage.html',
      minify: htmlMinifyConfig,
      inject: false
    }),
    new HtmlWebpackPlugin({
      chunks: ['exploration_player'],
      filename: 'exploration-player-page.mainpage.html',
      meta: defaultMeta,
      template:
        commonPrefix + '/pages/exploration-player-page/' +
        'exploration-player-page.mainpage.html',
      minify: htmlMinifyConfig,
      inject: false
    }),
    new HtmlWebpackPlugin({
      chunks: ['get_started'],
      filename: 'get-started-page.mainpage.html',
      meta: {
        name: defaultMeta.name,
        description: 'Learn how to get started using Oppia.'
      },
      template:
        commonPrefix + '/pages/get-started-page/get-started-page.mainpage.html',
      minify: htmlMinifyConfig,
      inject: false
    }),
    new HtmlWebpackPlugin({
      chunks: ['landing'],
      filename: 'topic-landing-page.mainpage.html',
      meta: defaultMeta,
      template:
        commonPrefix + '/pages/landing-pages/topic-landing-page/' +
        'topic-landing-page.mainpage.html',
      minify: htmlMinifyConfig,
      inject: false
    }),
    new HtmlWebpackPlugin({
      chunks: ['learner_dashboard'],
      filename: 'learner-dashboard-page.mainpage.html',
      meta: defaultMeta,
      template:
        commonPrefix + '/pages/learner-dashboard-page/' +
        'learner-dashboard-page.mainpage.html',
      minify: htmlMinifyConfig,
      inject: false
    }),
    new HtmlWebpackPlugin({
      chunks: ['library'],
      filename: 'library-page.mainpage.html',
      meta: {
        name: defaultMeta.name,
        description: 'Looking to learn something new? Find explorations ' +
          'created by professors, teachers and Oppia users in a subject ' +
          'you\'re interested in, and start exploring!'
      },
      template: commonPrefix + '/pages/library-page/library-page.mainpage.html',
      minify: htmlMinifyConfig,
      inject: false
    }),
    new HtmlWebpackPlugin({
      chunks: ['maintenance'],
      filename: 'maintenance-page.mainpage.html',
      template:
        commonPrefix + '/pages/maintenance-page/maintenance-page.mainpage.html',
      minify: htmlMinifyConfig,
      inject: false
    }),
    new HtmlWebpackPlugin({
      chunks: ['moderator'],
      filename: 'moderator-page.mainpage.html',
      meta: defaultMeta,
      template:
        commonPrefix + '/pages/moderator-page/moderator-page.mainpage.html',
      minify: htmlMinifyConfig,
      inject: false
    }),
    new HtmlWebpackPlugin({
      chunks: ['privacy'],
      filename: 'privacy-page.mainpage.html',
      meta: defaultMeta,
      template: commonPrefix + '/pages/privacy-page/privacy-page.mainpage.html',
      minify: htmlMinifyConfig,
      inject: false
    }),
    new HtmlWebpackPlugin({
      chunks: ['notifications_dashboard'],
      filename: 'notifications-dashboard-page.mainpage.html',
      meta: {
        name: defaultMeta.name,
        description: 'Keep track of the lessons you have created, as well ' +
          'as feedback from learners.'
      },
      template: (
        commonPrefix +
        '/pages/notifications-dashboard-page/' +
        'notifications-dashboard-page.mainpage.html'
      ),
      minify: htmlMinifyConfig,
      inject: false
    }),
    new HtmlWebpackPlugin({
      chunks: ['practice_session'],
      filename: 'practice-session-page.mainpage.html',
      template:
        commonPrefix + '/pages/practice-session-page/' +
        'practice-session-page.mainpage.html',
      minify: htmlMinifyConfig,
      inject: false
    }),
    new HtmlWebpackPlugin({
      chunks: ['preferences'],
      filename: 'preferences-page.mainpage.html',
      meta: {
        name: defaultMeta.name,
        description: 'Change your Oppia profile settings and preferences'
      },
      template:
        commonPrefix + '/pages/preferences-page/preferences-page.mainpage.html',
      minify: htmlMinifyConfig,
      inject: false
    }),
    new HtmlWebpackPlugin({
      chunks: ['profile'],
      filename: 'profile-page.mainpage.html',
      meta: defaultMeta,
      template: commonPrefix + '/pages/profile-page/profile-page.mainpage.html',
      minify: htmlMinifyConfig,
      inject: false
    }),
    new HtmlWebpackPlugin({
      chunks: ['review_test'],
      filename: 'review-test-page.mainpage.html',
      meta: defaultMeta,
      template:
        commonPrefix + '/pages/review-test-page/review-test-page.mainpage.html',
      minify: htmlMinifyConfig,
      inject: false
    }),
    new HtmlWebpackPlugin({
      chunks: ['signup'],
      filename: 'signup-page.mainpage.html',
      meta: {
        name: defaultMeta.name,
        description: 'Sign up for Oppia and begin exploring a new subject.'
      },
      template: commonPrefix + '/pages/signup-page/signup-page.mainpage.html',
      minify: htmlMinifyConfig,
      inject: false
    }),
    new HtmlWebpackPlugin({
      chunks: ['skill_editor'],
      filename: 'skill-editor-page.mainpage.html',
      meta: defaultMeta,
      template:
        commonPrefix + '/pages/skill-editor-page/' +
        'skill-editor-page.mainpage.html',
      minify: htmlMinifyConfig,
      inject: false
    }),
    new HtmlWebpackPlugin({
      chunks: ['splash'],
      filename: 'splash-page.mainpage.html',
      meta: {
        name: defaultMeta.name,
        description: 'Oppia is a free site for sharing knowledge via ' +
          'interactive lessons called \'explorations\'. Learn from ' +
          'user-created explorations, or teach and create your own.'
      },
      template: commonPrefix + '/pages/splash-page/splash-page.mainpage.html',
      minify: htmlMinifyConfig,
      inject: false
    }),
    new HtmlWebpackPlugin({
      chunks: ['stewards'],
      filename: 'stewards-landing-page.mainpage.html',
      meta: defaultMeta,
      template:
        commonPrefix +
        '/pages/landing-pages/stewards-landing-page/' +
        'stewards-landing-page.mainpage.html',
      minify: htmlMinifyConfig,
      inject: false
    }),
    new HtmlWebpackPlugin({
      chunks: ['story_editor'],
      filename: 'story-editor-page.mainpage.html',
      meta: defaultMeta,
      template:
        commonPrefix + '/pages/story-editor-page/' +
        'story-editor-page.mainpage.html',
      minify: htmlMinifyConfig,
      inject: false
    }),
    new HtmlWebpackPlugin({
      chunks: ['story_viewer'],
      filename: 'story-viewer-page.mainpage.html',
      meta: defaultMeta,
      template:
        commonPrefix + '/pages/story-viewer-page/' +
        'story-viewer-page.mainpage.html',
      minify: htmlMinifyConfig,
      inject: false
    }),
    new HtmlWebpackPlugin({
      chunks: ['subtopic_viewer'],
      filename: 'subtopic-viewer-page.mainpage.html',
      meta: defaultMeta,
      template:
        commonPrefix + '/pages/subtopic-viewer-page/' +
        'subtopic-viewer-page.mainpage.html',
      minify: htmlMinifyConfig,
      inject: false
    }),
    new HtmlWebpackPlugin({
      chunks: ['teach'],
      filename: 'teach-page.mainpage.html',
      meta: {
        name: defaultMeta.name,
        description: 'The Oppia library is full of user-created lessons ' +
        'called \'explorations\'. Read about how to participate in the ' +
        'community and begin creating explorations.'
      },
      template: commonPrefix + '/pages/teach-page/teach-page.mainpage.html',
      minify: htmlMinifyConfig,
      inject: false
    }),
    new HtmlWebpackPlugin({
      chunks: ['terms'],
      filename: 'terms-page.mainpage.html',
      meta: {
        name: defaultMeta.name,
        description: 'Oppia is a 501(c)(3) registered non-profit open-source' +
        ' e-learning platform. Learn about our terms and conditions for ' +
        'creating and distributing learning material.'
      },
      template: commonPrefix + '/pages/terms-page/terms-page.mainpage.html',
      minify: htmlMinifyConfig,
      inject: false
    }),
    new HtmlWebpackPlugin({
      chunks: ['thanks'],
      filename: 'thanks-page.mainpage.html',
      meta: {
        name: defaultMeta.name,
        description: 'Thank you for donating to The Oppia Foundation.'
      },
      template: commonPrefix + '/pages/thanks-page/thanks-page.mainpage.html',
      minify: htmlMinifyConfig,
      inject: false
    }),
    new HtmlWebpackPlugin({
      chunks: ['topic_editor'],
      filename: 'topic-editor-page.mainpage.html',
      meta: defaultMeta,
      template:
        commonPrefix + '/pages/topic-editor-page/' +
        'topic-editor-page.mainpage.html',
      minify: htmlMinifyConfig,
      inject: false
    }),
    new HtmlWebpackPlugin({
      chunks: ['topics_and_skills_dashboard'],
      filename: 'topics-and-skills-dashboard-page.mainpage.html',
      meta: defaultMeta,
      template: (
        commonPrefix +
        '/pages/topics-and-skills-dashboard-page/' +
        'topics-and-skills-dashboard-page.mainpage.html'
      ),
      minify: htmlMinifyConfig,
      inject: false
    }),
    new HtmlWebpackPlugin({
      chunks: ['topic_viewer'],
      filename: 'topic-viewer-page.mainpage.html',
      meta: defaultMeta,
      template:
        commonPrefix + '/pages/topic-viewer-page/' +
        'topic-viewer-page.mainpage.html',
      minify: htmlMinifyConfig,
      inject: false
    }),
    new ForkTsCheckerWebpackPlugin({ checkSyntacticErrors: true })
  ]
};<|MERGE_RESOLUTION|>--- conflicted
+++ resolved
@@ -215,10 +215,7 @@
     new HtmlWebpackPlugin({
       chunks: ['community_dashboard'],
       filename: 'community-dashboard-page.mainpage.html',
-<<<<<<< HEAD
-=======
-      meta: defaultMeta,
->>>>>>> 899b9755
+      meta: defaultMeta,
       template:
         commonPrefix + '/pages/community-dashboard-page/' +
         'community-dashboard-page.mainpage.html',
