// Copyright 2019 The Oppia Authors. All Rights Reserved.
//
// Licensed under the Apache License, Version 2.0 (the "License");
// you may not use this file except in compliance with the License.
// You may obtain a copy of the License at
//
//      http://www.apache.org/licenses/LICENSE-2.0
//
// Unless required by applicable law or agreed to in writing, software
// distributed under the License is distributed on an "AS-IS" BASIS,
// WITHOUT WARRANTIES OR CONDITIONS OF ANY KIND, either express or implied.
// See the License for the specific language governing permissions and
// limitations under the License.

/**
 * @fileoverview General config file for Webpack.
 */

var CleanWebpackPlugin = require('clean-webpack-plugin');
var ForkTsCheckerWebpackPlugin = require('fork-ts-checker-webpack-plugin');
var HtmlWebpackPlugin = require('html-webpack-plugin');

var htmlMinifyConfig = {
  ignoreCustomFragments: [
    /\{\{[\s\S]*?\}\}/,
    /<\{%[\s\S]*?%\}/,
    /<\[[\s\S]*?\]>/]
};

var commonPrefix = './core/templates/dev/head';

module.exports = {
  entries: {
    about: commonPrefix + '/pages/about-page/about-page.scripts.ts',
    admin: commonPrefix + '/pages/admin-page/admin-page.scripts.ts',
    app: commonPrefix + '/App.ts',
    collection_editor:
      commonPrefix + '/pages/collection-editor-page/' +
      'collection-editor-page.scripts.ts',
    collection_player:
      commonPrefix + '/pages/collection-player-page/' +
      'collection-player-page.scripts.ts',
    contact: commonPrefix + '/pages/contact-page/contact-page.scripts.ts',
    creator_dashboard:
      commonPrefix + '/pages/creator-dashboard-page/' +
      'creator-dashboard-page.scripts.ts',
    donate: commonPrefix + '/pages/donate-page/donate-page.scripts.ts',
    email_dashboard:
      commonPrefix +
      '/pages/email-dashboard-pages/email-dashboard-page.scripts.ts',
    email_dashboard_result:
      commonPrefix +
      '/pages/email-dashboard-pages/email-dashboard-result.scripts.ts',
    error: commonPrefix + '/pages/error-pages/error-page.scripts.ts',
    exploration_editor:
      commonPrefix + '/pages/exploration-editor-page/' +
      'exploration-editor-page.scripts.ts',
    exploration_player:
      commonPrefix + '/pages/exploration-player-page/' +
      'exploration-player-page.scripts.ts',
    get_started:
      commonPrefix + '/pages/get-started-page/get-started-page.scripts.ts',
    landing:
      commonPrefix + '/pages/landing-pages/topic-landing-page/' +
      'topic-landing-page.scripts.ts',
    learner_dashboard:
      commonPrefix + '/pages/learner-dashboard-page/' +
      'learner-dashboard-page.controller.ts',
    library: commonPrefix + '/pages/library-page/library-page.scripts.ts',
    maintenance:
      commonPrefix + '/pages/maintenance-page/maintenance-page.controller.ts',
    moderator:
      commonPrefix + '/pages/moderator-page/moderator-page.scripts.ts',
    notifications_dashboard:
      commonPrefix + '/pages/notifications-dashboard-page/' +
      'notifications-dashboard-page.scripts.ts',
    practice_session:
      commonPrefix + '/pages/practice-session-page/' +
        'practice-session-page.scripts.ts',
    privacy: commonPrefix + '/pages/privacy-page/privacy-page.controller.ts',
    preferences:
      commonPrefix + '/pages/preferences-page/preferences-page.scripts.ts',
    profile: commonPrefix + '/pages/profile-page/profile-page.scripts.ts',
    signup: commonPrefix + '/pages/signup-page/signup-page.scripts.ts',
    skill_editor:
      commonPrefix + '/pages/skill-editor-page/skill-editor-page.scripts.ts',
    splash: commonPrefix + '/pages/splash-page/splash-page.scripts.ts',
    stewards:
      commonPrefix + '/pages/landing-pages/stewards-landing-page/' +
      'stewards-landing-page.scripts.ts',
    story_editor:
<<<<<<< HEAD
      commonPrefix + '/pages/story-editor-page/story-editor-page.scripts.ts',
    teach: commonPrefix + '/pages/teach-page/teach-page.scripts.ts',
=======
      commonPrefix + '/pages/story-editor-page/story-editor-page.controller.ts',
    story_viewer:
      commonPrefix + '/pages/story-viewer-page/story-viewer-page.scripts.ts',
    teach: commonPrefix + '/pages/teach-page/teach-page.controller.ts',
>>>>>>> c8af9983
    terms: commonPrefix + '/pages/terms-page/terms-page.controller.ts',
    thanks: commonPrefix + '/pages/thanks-page/thanks-page.controller.ts',
    topic_editor:
      commonPrefix + '/pages/topic-editor-page/topic-editor-page.scripts.ts',
    topics_and_skills_dashboard: (
      commonPrefix +
      '/pages/topics-and-skills-dashboard-page/' +
      'topics-and-skills-dashboard-page.controller.ts'
    ),
    topic_viewer:
      commonPrefix + '/pages/topic-viewer-page/topic-viewer-page.scripts.ts',
  },
  plugins: [
    new HtmlWebpackPlugin({
      chunks: ['app', 'admin'],
      filename: 'admin-page.mainpage.html',
      template: commonPrefix + '/pages/admin-page/admin-page.mainpage.html',
      minify: htmlMinifyConfig,
      inject: false
    }),
    new HtmlWebpackPlugin({
      chunks: ['app'],
      filename: 'base.html',
      template: 'core/templates/dev/head/pages/base.html',
      minify: htmlMinifyConfig,
      inject: false
    }),
    new HtmlWebpackPlugin({
      chunks: ['app', 'about'],
      filename: 'about-page.mainpage.html',
      meta: {
        name: 'Personalized Online Learning from Oppia',
        description: 'Oppia is an open source learning platform that ' +
        'connects a community of teachers and learners. You can use this ' +
        'site to create 1-1 learning scenarios for others.'
      },
      template: commonPrefix + '/pages/about-page/about-page.mainpage.html',
      minify: htmlMinifyConfig,
      inject: false
    }),
    new HtmlWebpackPlugin({
      chunks: ['collection_editor'],
      filename: 'collection-editor-page.mainpage.html',
      template:
        commonPrefix + '/pages/collection-editor-page/' +
        'collection-editor-page.mainpage.html',
      minify: htmlMinifyConfig,
      inject: false
    }),
    new HtmlWebpackPlugin({
      chunks: ['collection_player'],
      filename: 'collection-player-page.mainpage.html',
      template:
        commonPrefix + '/pages/collection-player-page/' +
        'collection-player-page.mainpage.html',
      minify: htmlMinifyConfig,
      inject: false
    }),
    new HtmlWebpackPlugin({
      filename: 'console_errors.html',
      template: commonPrefix + '/tests/console_errors.html',
      minify: htmlMinifyConfig,
      inject: false
    }),
    new HtmlWebpackPlugin({
      chunks: ['contact'],
      filename: 'contact-page.mainpage.html',
      template: commonPrefix + '/pages/contact-page/contact-page.mainpage.html',
      minify: htmlMinifyConfig,
      inject: false
    }),
    new HtmlWebpackPlugin({
      chunks: ['creator_dashboard'],
      filename: 'creator-dashboard-page.mainpage.html',
      template:
        commonPrefix + '/pages/creator-dashboard-page/' +
        'creator-dashboard-page.mainpage.html',
      minify: htmlMinifyConfig,
      inject: false
    }),
    new HtmlWebpackPlugin({
      chunks: ['donate'],
      filename: 'donate-page.mainpage.html',
      template: commonPrefix + '/pages/donate-page/donate-page.mainpage.html',
      minify: htmlMinifyConfig,
      inject: false
    }),
    new HtmlWebpackPlugin({
      chunks: ['email_dashboard'],
      filename: 'email-dashboard-page.mainpage.html',
      template: (
        commonPrefix +
        '/pages/email-dashboard-pages/email-dashboard-page.mainpage.html'),
      minify: htmlMinifyConfig,
      inject: false
    }),
    new HtmlWebpackPlugin({
      chunks: ['email_dashboard_result'],
      filename: 'email-dashboard-result.mainpage.html',
      template:
        commonPrefix +
        '/pages/email-dashboard-pages/email-dashboard-result.mainpage.html',
      minify: htmlMinifyConfig,
      inject: false
    }),
    new HtmlWebpackPlugin({
      chunks: ['error'],
      filename: 'error-page.mainpage.html',
      template: commonPrefix + '/pages/error-pages/error-page.mainpage.html',
      minify: htmlMinifyConfig,
      inject: false
    }),
    new HtmlWebpackPlugin({
      chunks: ['exploration_editor'],
      filename: 'exploration-editor-page.mainpage.html',
      template:
        commonPrefix + '/pages/exploration-editor-page/' +
        'exploration-editor-page.mainpage.html',
      minify: htmlMinifyConfig,
      inject: false
    }),
    new HtmlWebpackPlugin({
      chunks: ['exploration_player'],
      filename: 'exploration-player-page.mainpage.html',
      template:
        commonPrefix + '/pages/exploration-player-page/' +
        'exploration-player-page.mainpage.html',
      minify: htmlMinifyConfig,
      inject: false
    }),
    new HtmlWebpackPlugin({
      chunks: ['app', 'get_started'],
      filename: 'get-started-page.mainpage.html',
      meta: {
        name: 'Personalized Online Learning from Oppia',
        description: 'Learn how to get started using Oppia.'
      },
      template:
        commonPrefix + '/pages/get-started-page/get-started-page.mainpage.html',
      minify: htmlMinifyConfig,
      inject: false
    }),
    new HtmlWebpackPlugin({
      chunks: ['landing'],
      filename: 'topic-landing-page.mainpage.html',
      template:
        commonPrefix + '/pages/landing-pages/topic-landing-page/' +
        'topic-landing-page.mainpage.html',
      minify: htmlMinifyConfig,
      inject: false
    }),
    new HtmlWebpackPlugin({
      chunks: ['learner_dashboard'],
      filename: 'learner-dashboard-page.mainpage.html',
      template:
        commonPrefix + '/pages/learner-dashboard-page/' +
        'learner-dashboard-page.mainpage.html',
      minify: htmlMinifyConfig,
      inject: false
    }),
    new HtmlWebpackPlugin({
      chunks: ['library'],
      filename: 'library-page.mainpage.html',
      template: commonPrefix + '/pages/library-page/library-page.mainpage.html',
      minify: htmlMinifyConfig,
      inject: false
    }),
    new HtmlWebpackPlugin({
      chunks: ['app', 'maintenance'],
      filename: 'maintenance-page.mainpage.html',
      template:
        commonPrefix + '/pages/maintenance-page/maintenance-page.mainpage.html',
      minify: htmlMinifyConfig,
      inject: false
    }),
    new HtmlWebpackPlugin({
      chunks: ['moderator'],
      filename: 'moderator-page.mainpage.html',
      template:
        commonPrefix + '/pages/moderator-page/moderator-page.mainpage.html',
      minify: htmlMinifyConfig,
      inject: false
    }),
    new HtmlWebpackPlugin({
      chunks: ['app', 'privacy'],
      filename: 'privacy-page.mainpage.html',
      meta: {
        name: 'Personalized Online Learning from Oppia',
        description: 'Oppia is a free, open-source learning platform. Join ' +
          'the community to create or try an exploration today!'
      },
      template: commonPrefix + '/pages/privacy-page/privacy-page.mainpage.html',
      minify: htmlMinifyConfig,
      inject: false
    }),
    new HtmlWebpackPlugin({
      chunks: ['notifications_dashboard'],
      filename: 'notifications-dashboard-page.mainpage.html',
      template: (
        commonPrefix +
        '/pages/notifications-dashboard-page/' +
        'notifications-dashboard-page.mainpage.html'
      ),
      minify: htmlMinifyConfig,
      inject: false
    }),
    new HtmlWebpackPlugin({
      chunks: ['practice_session'],
      filename: 'practice-session-page.mainpage.html',
      template:
        commonPrefix + '/pages/practice-session-page/' +
        'practice-session-page.mainpage.html',
      minify: htmlMinifyConfig,
      inject: false
    }),
    new HtmlWebpackPlugin({
      chunks: ['preferences'],
      filename: 'preferences-page.mainpage.html',
      template:
        commonPrefix + '/pages/preferences-page/preferences-page.mainpage.html',
      minify: htmlMinifyConfig,
      inject: false
    }),
    new HtmlWebpackPlugin({
      chunks: ['profile'],
      filename: 'profile-page.mainpage.html',
      template: commonPrefix + '/pages/profile-page/profile-page.mainpage.html',
      minify: htmlMinifyConfig,
      inject: false
    }),
    new HtmlWebpackPlugin({
      chunks: ['signup'],
      filename: 'signup-page.mainpage.html',
      template: commonPrefix + '/pages/signup-page/signup-page.mainpage.html',
      minify: htmlMinifyConfig,
      inject: false
    }),
    new HtmlWebpackPlugin({
      chunks: ['skill_editor'],
      filename: 'skill-editor-page.mainpage.html',
      template:
        commonPrefix + '/pages/skill-editor-page/' +
        'skill-editor-page.mainpage.html',
      minify: htmlMinifyConfig,
      inject: false
    }),
    new HtmlWebpackPlugin({
      chunks: ['app', 'splash'],
      filename: 'splash-page.mainpage.html',
      meta: {
        name: 'Personalized Online Learning from Oppia',
        description: 'Oppia is a free site for sharing knowledge via ' +
          'interactive lessons called \'explorations\'. Learn from ' +
          'user-created explorations, or teach and create your own.'
      },
      template: commonPrefix + '/pages/splash-page/splash-page.mainpage.html',
      minify: htmlMinifyConfig,
      inject: false
    }),
    new HtmlWebpackPlugin({
      chunks: ['app', 'splash'],
      filename: 'splash_at0.html',
      meta: {
        name: 'Personalized Online Learning from Oppia',
        description: 'Oppia is a free site for sharing knowledge via ' +
          'interactive lessons called \'explorations\'. Learn from ' +
          'user-created explorations, or teach and create your own.'
      },
      template: commonPrefix + '/pages/splash-page/splash_at0.html',
      minify: htmlMinifyConfig,
      inject: false
    }),
    new HtmlWebpackPlugin({
      chunks: ['splash'],
      filename: 'splash_at1.html',
      meta: {
        name: 'Personalized Online Learning from Oppia',
        description: 'Oppia is a free site for sharing knowledge via ' +
          'interactive lessons called \'explorations\'. Learn from ' +
          'user-created explorations, or teach and create your own.'
      },
      template: commonPrefix + '/pages/splash-page/splash_at1.html',
      minify: htmlMinifyConfig,
      inject: false
    }),
    new HtmlWebpackPlugin({
      chunks: ['stewards'],
      filename: 'stewards-landing-page.mainpage.html',
      template:
        commonPrefix +
        '/pages/landing-pages/stewards-landing-page/' +
        'stewards-landing-page.mainpage.html',
      minify: htmlMinifyConfig,
      inject: false
    }),
    new HtmlWebpackPlugin({
      chunks: ['story_editor'],
      filename: 'story-editor-page.mainpage.html',
      template:
        commonPrefix + '/pages/story-editor-page/' +
        'story-editor-page.mainpage.html',
      minify: htmlMinifyConfig,
      inject: false
    }),
    new HtmlWebpackPlugin({
      chunks: ['story_viewer'],
      filename: 'story-viewer-page.mainpage.html',
      template:
        commonPrefix + '/pages/story-viewer-page/' +
        'story-viewer-page.mainpage.html',
      minify: htmlMinifyConfig,
      inject: false
    }),
    new HtmlWebpackPlugin({
      chunks: ['app', 'teach'],
      filename: 'teach-page.mainpage.html',
      meta: {
        name: 'Personalized Online Learning from Oppia',
        description: 'The Oppia library is full of user-created lessons ' +
        'called \'explorations\'. Read about how to participate in the ' +
        'community and begin creating explorations.'
      },
      template: commonPrefix + '/pages/teach-page/teach-page.mainpage.html',
      minify: htmlMinifyConfig,
      inject: false
    }),
    new HtmlWebpackPlugin({
      chunks: ['app', 'terms'],
      filename: 'terms-page.mainpage.html',
      meta: {
        name: 'Personalized Online Learning from Oppia',
        description: 'Oppia is a 501(c)(3) registered non-profit open-source' +
        ' e-learning platform. Learn about our terms and conditions for ' +
        'creating and distributing learning material.'
      },
      template: commonPrefix + '/pages/terms-page/terms-page.mainpage.html',
      minify: htmlMinifyConfig,
      inject: false
    }),
    new HtmlWebpackPlugin({
      chunks: ['thanks'],
      filename: 'thanks-page.mainpage.html',
      template: commonPrefix + '/pages/thanks-page/thanks-page.mainpage.html',
      minify: htmlMinifyConfig,
      inject: false
    }),
    new HtmlWebpackPlugin({
      chunks: ['topic_editor'],
      filename: 'topic-editor-page.mainpage.html',
      template:
        commonPrefix + '/pages/topic-editor-page/' +
        'topic-editor-page.mainpage.html',
      minify: htmlMinifyConfig,
      inject: false
    }),
    new HtmlWebpackPlugin({
      chunks: ['topics_and_skills_dashboard'],
      filename: 'topics-and-skills-dashboard-page.mainpage.html',
      template: (
        commonPrefix +
        '/pages/topics-and-skills-dashboard-page/' +
        'topics-and-skills-dashboard-page.mainpage.html'
      ),
      minify: htmlMinifyConfig,
      inject: false
    }),
    new HtmlWebpackPlugin({
      chunks: ['topic_viewer'],
      filename: 'topic-viewer-page.mainpage.html',
      template:
        commonPrefix + '/pages/topic-viewer-page/' +
        'topic-viewer-page.mainpage.html',
      minify: htmlMinifyConfig,
      inject: false
    }),
    new ForkTsCheckerWebpackPlugin({ checkSyntacticErrors: true })
  ]
};<|MERGE_RESOLUTION|>--- conflicted
+++ resolved
@@ -89,15 +89,10 @@
       commonPrefix + '/pages/landing-pages/stewards-landing-page/' +
       'stewards-landing-page.scripts.ts',
     story_editor:
-<<<<<<< HEAD
       commonPrefix + '/pages/story-editor-page/story-editor-page.scripts.ts',
-    teach: commonPrefix + '/pages/teach-page/teach-page.scripts.ts',
-=======
-      commonPrefix + '/pages/story-editor-page/story-editor-page.controller.ts',
     story_viewer:
       commonPrefix + '/pages/story-viewer-page/story-viewer-page.scripts.ts',
-    teach: commonPrefix + '/pages/teach-page/teach-page.controller.ts',
->>>>>>> c8af9983
+    teach: commonPrefix + '/pages/teach-page/teach-page.scripts.ts',
     terms: commonPrefix + '/pages/terms-page/terms-page.controller.ts',
     thanks: commonPrefix + '/pages/thanks-page/thanks-page.controller.ts',
     topic_editor:
