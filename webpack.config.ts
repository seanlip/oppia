// Copyright 2019 The Oppia Authors. All Rights Reserved.
//
// Licensed under the Apache License, Version 2.0 (the "License");
// you may not use this file except in compliance with the License.
// You may obtain a copy of the License at
//
//      http://www.apache.org/licenses/LICENSE-2.0
//
// Unless required by applicable law or agreed to in writing, software
// distributed under the License is distributed on an "AS-IS" BASIS,
// WITHOUT WARRANTIES OR CONDITIONS OF ANY KIND, either express or implied.
// See the License for the specific language governing permissions and
// limitations under the License.

/**
 * @fileoverview General config file for Webpack.
 */

var CleanWebpackPlugin = require('clean-webpack-plugin');
var ForkTsCheckerWebpackPlugin = require('fork-ts-checker-webpack-plugin');
var HtmlWebpackPlugin = require('html-webpack-plugin');

var htmlMinifyConfig = {
  ignoreCustomFragments: [
    /\{\{[\s\S]*?\}\}/,
    /<\{%[\s\S]*?%\}/,
    /<\[[\s\S]*?\]>/]
};

var commonPrefix = './core/templates/dev/head';

module.exports = {
  entries: {
    about: commonPrefix + '/pages/about-page/about-page.scripts.ts',
    admin: commonPrefix + '/pages/admin-page/admin-page.scripts.ts',
    app: commonPrefix + '/App.ts',
    collection_editor:
      commonPrefix + '/pages/collection-editor-page/' +
      'collection-editor-page.scripts.ts',
    collection_player:
      commonPrefix + '/pages/collection-player-page/' +
      'collection-player-page.scripts.ts',
    contact: commonPrefix + '/pages/contact-page/contact-page.scripts.ts',
    creator_dashboard:
      commonPrefix + '/pages/creator-dashboard-page/' +
      'creator-dashboard-page.scripts.ts',
    donate: commonPrefix + '/pages/donate-page/donate-page.scripts.ts',
    email_dashboard:
      commonPrefix +
      '/pages/email-dashboard-pages/email-dashboard-page.scripts.ts',
    email_dashboard_result:
      commonPrefix +
      '/pages/email-dashboard-pages/email-dashboard-result.scripts.ts',
    error: commonPrefix + '/pages/error-pages/error-page.scripts.ts',
    exploration_editor:
      commonPrefix + '/pages/exploration-editor-page/' +
      'exploration-editor-page.scripts.ts',
    exploration_player:
      commonPrefix + '/pages/exploration-player-page/' +
      'exploration-player-page.scripts.ts',
    get_started:
      commonPrefix + '/pages/get-started-page/get-started-page.scripts.ts',
    landing:
      commonPrefix + '/pages/landing-pages/topic-landing-page/' +
      'topic-landing-page.scripts.ts',
    learner_dashboard:
      commonPrefix + '/pages/learner-dashboard-page/' +
      'learner-dashboard-page.controller.ts',
    library: commonPrefix + '/pages/library-page/library-page.scripts.ts',
    maintenance:
      commonPrefix + '/pages/maintenance-page/maintenance-page.controller.ts',
    moderator:
      commonPrefix + '/pages/moderator-page/moderator-page.scripts.ts',
    notifications_dashboard:
      commonPrefix + '/pages/notifications-dashboard-page/' +
      'notifications-dashboard-page.scripts.ts',
    practice_session:
      commonPrefix + '/pages/practice-session-page/' +
        'practice-session-page.scripts.ts',
    privacy: commonPrefix + '/pages/privacy-page/privacy-page.controller.ts',
    preferences:
      commonPrefix + '/pages/preferences-page/preferences-page.scripts.ts',
<<<<<<< HEAD
    profile: commonPrefix + '/pages/profile-page/profile-page.scripts.ts',
    signup: commonPrefix + '/pages/signup-page/signup-page.scripts.ts',
=======
    profile: commonPrefix + '/pages/profile-page/profile-page.controller.ts',
    review_test:
      commonPrefix + '/pages/review-test-page/review-test-page.scripts.ts',
    signup: commonPrefix + '/pages/signup-page/signup-page.controller.ts',
>>>>>>> 12f565e5
    skill_editor:
      commonPrefix + '/pages/skill-editor-page/skill-editor-page.scripts.ts',
    splash: commonPrefix + '/pages/splash-page/splash-page.scripts.ts',
    stewards:
      commonPrefix + '/pages/landing-pages/stewards-landing-page/' +
      'stewards-landing-page.scripts.ts',
    story_editor:
      commonPrefix + '/pages/story-editor-page/story-editor-page.scripts.ts',
    story_viewer:
      commonPrefix + '/pages/story-viewer-page/story-viewer-page.scripts.ts',
    teach: commonPrefix + '/pages/teach-page/teach-page.scripts.ts',
    terms: commonPrefix + '/pages/terms-page/terms-page.controller.ts',
    thanks: commonPrefix + '/pages/thanks-page/thanks-page.controller.ts',
    topic_editor:
      commonPrefix + '/pages/topic-editor-page/topic-editor-page.scripts.ts',
    topics_and_skills_dashboard: (
      commonPrefix +
      '/pages/topics-and-skills-dashboard-page/' +
      'topics-and-skills-dashboard-page.controller.ts'
    ),
    topic_viewer:
      commonPrefix + '/pages/topic-viewer-page/topic-viewer-page.scripts.ts',
  },
  plugins: [
    new HtmlWebpackPlugin({
      chunks: ['app', 'admin'],
      filename: 'admin-page.mainpage.html',
      template: commonPrefix + '/pages/admin-page/admin-page.mainpage.html',
      minify: htmlMinifyConfig,
      inject: false
    }),
    new HtmlWebpackPlugin({
      chunks: ['app'],
      filename: 'base.html',
      template: 'core/templates/dev/head/pages/base.html',
      minify: htmlMinifyConfig,
      inject: false
    }),
    new HtmlWebpackPlugin({
      chunks: ['app', 'about'],
      filename: 'about-page.mainpage.html',
      meta: {
        name: 'Personalized Online Learning from Oppia',
        description: 'Oppia is an open source learning platform that ' +
        'connects a community of teachers and learners. You can use this ' +
        'site to create 1-1 learning scenarios for others.'
      },
      template: commonPrefix + '/pages/about-page/about-page.mainpage.html',
      minify: htmlMinifyConfig,
      inject: false
    }),
    new HtmlWebpackPlugin({
      chunks: ['collection_editor'],
      filename: 'collection-editor-page.mainpage.html',
      template:
        commonPrefix + '/pages/collection-editor-page/' +
        'collection-editor-page.mainpage.html',
      minify: htmlMinifyConfig,
      inject: false
    }),
    new HtmlWebpackPlugin({
      chunks: ['collection_player'],
      filename: 'collection-player-page.mainpage.html',
      template:
        commonPrefix + '/pages/collection-player-page/' +
        'collection-player-page.mainpage.html',
      minify: htmlMinifyConfig,
      inject: false
    }),
    new HtmlWebpackPlugin({
      filename: 'console_errors.html',
      template: commonPrefix + '/tests/console_errors.html',
      minify: htmlMinifyConfig,
      inject: false
    }),
    new HtmlWebpackPlugin({
      chunks: ['contact'],
      filename: 'contact-page.mainpage.html',
      template: commonPrefix + '/pages/contact-page/contact-page.mainpage.html',
      minify: htmlMinifyConfig,
      inject: false
    }),
    new HtmlWebpackPlugin({
      chunks: ['creator_dashboard'],
      filename: 'creator-dashboard-page.mainpage.html',
      template:
        commonPrefix + '/pages/creator-dashboard-page/' +
        'creator-dashboard-page.mainpage.html',
      minify: htmlMinifyConfig,
      inject: false
    }),
    new HtmlWebpackPlugin({
      chunks: ['donate'],
      filename: 'donate-page.mainpage.html',
      template: commonPrefix + '/pages/donate-page/donate-page.mainpage.html',
      minify: htmlMinifyConfig,
      inject: false
    }),
    new HtmlWebpackPlugin({
      chunks: ['email_dashboard'],
      filename: 'email-dashboard-page.mainpage.html',
      template: (
        commonPrefix +
        '/pages/email-dashboard-pages/email-dashboard-page.mainpage.html'),
      minify: htmlMinifyConfig,
      inject: false
    }),
    new HtmlWebpackPlugin({
      chunks: ['email_dashboard_result'],
      filename: 'email-dashboard-result.mainpage.html',
      template:
        commonPrefix +
        '/pages/email-dashboard-pages/email-dashboard-result.mainpage.html',
      minify: htmlMinifyConfig,
      inject: false
    }),
    new HtmlWebpackPlugin({
      chunks: ['error'],
      filename: 'error-page.mainpage.html',
      template: commonPrefix + '/pages/error-pages/error-page.mainpage.html',
      minify: htmlMinifyConfig,
      inject: false
    }),
    new HtmlWebpackPlugin({
      chunks: ['exploration_editor'],
      filename: 'exploration-editor-page.mainpage.html',
      template:
        commonPrefix + '/pages/exploration-editor-page/' +
        'exploration-editor-page.mainpage.html',
      minify: htmlMinifyConfig,
      inject: false
    }),
    new HtmlWebpackPlugin({
      chunks: ['exploration_player'],
      filename: 'exploration-player-page.mainpage.html',
      template:
        commonPrefix + '/pages/exploration-player-page/' +
        'exploration-player-page.mainpage.html',
      minify: htmlMinifyConfig,
      inject: false
    }),
    new HtmlWebpackPlugin({
      chunks: ['app', 'get_started'],
      filename: 'get-started-page.mainpage.html',
      meta: {
        name: 'Personalized Online Learning from Oppia',
        description: 'Learn how to get started using Oppia.'
      },
      template:
        commonPrefix + '/pages/get-started-page/get-started-page.mainpage.html',
      minify: htmlMinifyConfig,
      inject: false
    }),
    new HtmlWebpackPlugin({
      chunks: ['landing'],
      filename: 'topic-landing-page.mainpage.html',
      template:
        commonPrefix + '/pages/landing-pages/topic-landing-page/' +
        'topic-landing-page.mainpage.html',
      minify: htmlMinifyConfig,
      inject: false
    }),
    new HtmlWebpackPlugin({
      chunks: ['learner_dashboard'],
      filename: 'learner-dashboard-page.mainpage.html',
      template:
        commonPrefix + '/pages/learner-dashboard-page/' +
        'learner-dashboard-page.mainpage.html',
      minify: htmlMinifyConfig,
      inject: false
    }),
    new HtmlWebpackPlugin({
      chunks: ['library'],
      filename: 'library-page.mainpage.html',
      template: commonPrefix + '/pages/library-page/library-page.mainpage.html',
      minify: htmlMinifyConfig,
      inject: false
    }),
    new HtmlWebpackPlugin({
      chunks: ['app', 'maintenance'],
      filename: 'maintenance-page.mainpage.html',
      template:
        commonPrefix + '/pages/maintenance-page/maintenance-page.mainpage.html',
      minify: htmlMinifyConfig,
      inject: false
    }),
    new HtmlWebpackPlugin({
      chunks: ['moderator'],
      filename: 'moderator-page.mainpage.html',
      template:
        commonPrefix + '/pages/moderator-page/moderator-page.mainpage.html',
      minify: htmlMinifyConfig,
      inject: false
    }),
    new HtmlWebpackPlugin({
      chunks: ['app', 'privacy'],
      filename: 'privacy-page.mainpage.html',
      meta: {
        name: 'Personalized Online Learning from Oppia',
        description: 'Oppia is a free, open-source learning platform. Join ' +
          'the community to create or try an exploration today!'
      },
      template: commonPrefix + '/pages/privacy-page/privacy-page.mainpage.html',
      minify: htmlMinifyConfig,
      inject: false
    }),
    new HtmlWebpackPlugin({
      chunks: ['notifications_dashboard'],
      filename: 'notifications-dashboard-page.mainpage.html',
      template: (
        commonPrefix +
        '/pages/notifications-dashboard-page/' +
        'notifications-dashboard-page.mainpage.html'
      ),
      minify: htmlMinifyConfig,
      inject: false
    }),
    new HtmlWebpackPlugin({
      chunks: ['practice_session'],
      filename: 'practice-session-page.mainpage.html',
      template:
        commonPrefix + '/pages/practice-session-page/' +
        'practice-session-page.mainpage.html',
      minify: htmlMinifyConfig,
      inject: false
    }),
    new HtmlWebpackPlugin({
      chunks: ['preferences'],
      filename: 'preferences-page.mainpage.html',
      template:
        commonPrefix + '/pages/preferences-page/preferences-page.mainpage.html',
      minify: htmlMinifyConfig,
      inject: false
    }),
    new HtmlWebpackPlugin({
      chunks: ['profile'],
      filename: 'profile-page.mainpage.html',
      template: commonPrefix + '/pages/profile-page/profile-page.mainpage.html',
      minify: htmlMinifyConfig,
      inject: false
    }),
    new HtmlWebpackPlugin({
      chunks: ['review_test'],
      filename: 'review-test-page.mainpage.html',
      template:
        commonPrefix + '/pages/review-test-page/review-test-page.mainpage.html',
      minify: htmlMinifyConfig,
      inject: false
    }),
    new HtmlWebpackPlugin({
      chunks: ['signup'],
      filename: 'signup-page.mainpage.html',
      template: commonPrefix + '/pages/signup-page/signup-page.mainpage.html',
      minify: htmlMinifyConfig,
      inject: false
    }),
    new HtmlWebpackPlugin({
      chunks: ['skill_editor'],
      filename: 'skill-editor-page.mainpage.html',
      template:
        commonPrefix + '/pages/skill-editor-page/' +
        'skill-editor-page.mainpage.html',
      minify: htmlMinifyConfig,
      inject: false
    }),
    new HtmlWebpackPlugin({
      chunks: ['app', 'splash'],
      filename: 'splash-page.mainpage.html',
      meta: {
        name: 'Personalized Online Learning from Oppia',
        description: 'Oppia is a free site for sharing knowledge via ' +
          'interactive lessons called \'explorations\'. Learn from ' +
          'user-created explorations, or teach and create your own.'
      },
      template: commonPrefix + '/pages/splash-page/splash-page.mainpage.html',
      minify: htmlMinifyConfig,
      inject: false
    }),
    new HtmlWebpackPlugin({
      chunks: ['app', 'splash'],
      filename: 'splash_at0.html',
      meta: {
        name: 'Personalized Online Learning from Oppia',
        description: 'Oppia is a free site for sharing knowledge via ' +
          'interactive lessons called \'explorations\'. Learn from ' +
          'user-created explorations, or teach and create your own.'
      },
      template: commonPrefix + '/pages/splash-page/splash_at0.html',
      minify: htmlMinifyConfig,
      inject: false
    }),
    new HtmlWebpackPlugin({
      chunks: ['splash'],
      filename: 'splash_at1.html',
      meta: {
        name: 'Personalized Online Learning from Oppia',
        description: 'Oppia is a free site for sharing knowledge via ' +
          'interactive lessons called \'explorations\'. Learn from ' +
          'user-created explorations, or teach and create your own.'
      },
      template: commonPrefix + '/pages/splash-page/splash_at1.html',
      minify: htmlMinifyConfig,
      inject: false
    }),
    new HtmlWebpackPlugin({
      chunks: ['stewards'],
      filename: 'stewards-landing-page.mainpage.html',
      template:
        commonPrefix +
        '/pages/landing-pages/stewards-landing-page/' +
        'stewards-landing-page.mainpage.html',
      minify: htmlMinifyConfig,
      inject: false
    }),
    new HtmlWebpackPlugin({
      chunks: ['story_editor'],
      filename: 'story-editor-page.mainpage.html',
      template:
        commonPrefix + '/pages/story-editor-page/' +
        'story-editor-page.mainpage.html',
      minify: htmlMinifyConfig,
      inject: false
    }),
    new HtmlWebpackPlugin({
      chunks: ['story_viewer'],
      filename: 'story-viewer-page.mainpage.html',
      template:
        commonPrefix + '/pages/story-viewer-page/' +
        'story-viewer-page.mainpage.html',
      minify: htmlMinifyConfig,
      inject: false
    }),
    new HtmlWebpackPlugin({
      chunks: ['app', 'teach'],
      filename: 'teach-page.mainpage.html',
      meta: {
        name: 'Personalized Online Learning from Oppia',
        description: 'The Oppia library is full of user-created lessons ' +
        'called \'explorations\'. Read about how to participate in the ' +
        'community and begin creating explorations.'
      },
      template: commonPrefix + '/pages/teach-page/teach-page.mainpage.html',
      minify: htmlMinifyConfig,
      inject: false
    }),
    new HtmlWebpackPlugin({
      chunks: ['app', 'terms'],
      filename: 'terms-page.mainpage.html',
      meta: {
        name: 'Personalized Online Learning from Oppia',
        description: 'Oppia is a 501(c)(3) registered non-profit open-source' +
        ' e-learning platform. Learn about our terms and conditions for ' +
        'creating and distributing learning material.'
      },
      template: commonPrefix + '/pages/terms-page/terms-page.mainpage.html',
      minify: htmlMinifyConfig,
      inject: false
    }),
    new HtmlWebpackPlugin({
      chunks: ['thanks'],
      filename: 'thanks-page.mainpage.html',
      template: commonPrefix + '/pages/thanks-page/thanks-page.mainpage.html',
      minify: htmlMinifyConfig,
      inject: false
    }),
    new HtmlWebpackPlugin({
      chunks: ['topic_editor'],
      filename: 'topic-editor-page.mainpage.html',
      template:
        commonPrefix + '/pages/topic-editor-page/' +
        'topic-editor-page.mainpage.html',
      minify: htmlMinifyConfig,
      inject: false
    }),
    new HtmlWebpackPlugin({
      chunks: ['topics_and_skills_dashboard'],
      filename: 'topics-and-skills-dashboard-page.mainpage.html',
      template: (
        commonPrefix +
        '/pages/topics-and-skills-dashboard-page/' +
        'topics-and-skills-dashboard-page.mainpage.html'
      ),
      minify: htmlMinifyConfig,
      inject: false
    }),
    new HtmlWebpackPlugin({
      chunks: ['topic_viewer'],
      filename: 'topic-viewer-page.mainpage.html',
      template:
        commonPrefix + '/pages/topic-viewer-page/' +
        'topic-viewer-page.mainpage.html',
      minify: htmlMinifyConfig,
      inject: false
    }),
    new ForkTsCheckerWebpackPlugin({ checkSyntacticErrors: true })
  ]
};<|MERGE_RESOLUTION|>--- conflicted
+++ resolved
@@ -80,15 +80,10 @@
     privacy: commonPrefix + '/pages/privacy-page/privacy-page.controller.ts',
     preferences:
       commonPrefix + '/pages/preferences-page/preferences-page.scripts.ts',
-<<<<<<< HEAD
     profile: commonPrefix + '/pages/profile-page/profile-page.scripts.ts',
-    signup: commonPrefix + '/pages/signup-page/signup-page.scripts.ts',
-=======
-    profile: commonPrefix + '/pages/profile-page/profile-page.controller.ts',
     review_test:
       commonPrefix + '/pages/review-test-page/review-test-page.scripts.ts',
-    signup: commonPrefix + '/pages/signup-page/signup-page.controller.ts',
->>>>>>> 12f565e5
+    signup: commonPrefix + '/pages/signup-page/signup-page.scripts.ts',
     skill_editor:
       commonPrefix + '/pages/skill-editor-page/skill-editor-page.scripts.ts',
     splash: commonPrefix + '/pages/splash-page/splash-page.scripts.ts',
