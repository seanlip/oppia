// Copyright 2019 The Oppia Authors. All Rights Reserved.
//
// Licensed under the Apache License, Version 2.0 (the "License");
// you may not use this file except in compliance with the License.
// You may obtain a copy of the License at
//
//      http://www.apache.org/licenses/LICENSE-2.0
//
// Unless required by applicable law or agreed to in writing, software
// distributed under the License is distributed on an "AS-IS" BASIS,
// WITHOUT WARRANTIES OR CONDITIONS OF ANY KIND, either express or implied.
// See the License for the specific language governing permissions and
// limitations under the License.

/**
 * @fileoverview General config file for Webpack.
 */

var CleanWebpackPlugin = require('clean-webpack-plugin');
var ForkTsCheckerWebpackPlugin = require('fork-ts-checker-webpack-plugin');
var HtmlWebpackPlugin = require('html-webpack-plugin');

var htmlMinifyConfig = {
  ignoreCustomFragments: [
    /\{\{[\s\S]*?\}\}/,
    /<\{%[\s\S]*?%\}/,
    /<\[[\s\S]*?\]>/]
};

var commonPrefix = './core/templates/dev/head';

module.exports = {
  entries: {
    about: commonPrefix + '/pages/about-page/about-page.controller.ts',
    admin: commonPrefix + '/pages/admin/Admin.ts',
    app: commonPrefix + '/App.ts',
    collection_editor:
      commonPrefix + '/pages/collection_editor/CollectionEditor.ts',
    collection_player:
      commonPrefix + '/pages/collection-player-page/' +
      'collection-player-page.scripts.ts',
    contact: commonPrefix + '/pages/contact-page/contact-page.scripts.ts',
    creator_dashboard:
      commonPrefix + '/pages/creator-dashboard-page/' +
      'creator-dashboard-page.controller.ts',
    donate: commonPrefix + '/pages/donate-page/donate-page.controller.ts',
    email_dashboard:
      commonPrefix +
      '/pages/email-dashboard-pages/email-dashboard-page.controller.ts',
    email_dashboard_result:
      commonPrefix +
      '/pages/email-dashboard-pages/email-dashboard-result.controller.ts',
    error: commonPrefix + '/pages/error-pages/error-page.controller.ts',
    exploration_editor:
      commonPrefix + '/pages/exploration_editor/ExplorationEditor.ts',
    exploration_player:
      commonPrefix + '/pages/exploration_player/ExplorationPlayer.ts',
    get_started:
      commonPrefix + '/pages/get-started-page/get-started-page.scripts.ts',
    landing:
      commonPrefix + '/pages/landing-pages/topic-landing-page/' +
      'topic-landing-page.controller.ts',
    learner_dashboard:
      commonPrefix + '/pages/learner_dashboard/LearnerDashboard.ts',
    library: commonPrefix + '/pages/library-page/library-page.scripts.ts',
    maintenance:
      commonPrefix + '/pages/maintenance-page/maintenance-page.controller.ts',
    moderator:
      commonPrefix + '/pages/moderator-page/moderator-page.controller.ts',
    notifications_dashboard:
      commonPrefix + '/pages/notifications-dashboard-page/' +
      'notifications-dashboard-page.controller.ts',
    practice_session:
<<<<<<< HEAD
      commonPrefix + '/pages/practice_session/PracticeSession.ts',
    privacy: commonPrefix + '/pages/privacy/Privacy.ts',
    preferences: commonPrefix + '/pages/preferences/Preferences.ts',
    profile: commonPrefix + '/pages/profile/Profile.ts',
    signup: commonPrefix + '/pages/signup/Signup.ts',
    skill_editor: commonPrefix + '/pages/skill_editor/SkillEditor.ts',
    splash: commonPrefix + '/pages/splash/Splash.ts',
    stewards: commonPrefix + '/pages/landing/stewards/Stewards.ts',
    story_editor: commonPrefix + '/pages/story_editor/StoryEditor.ts',
    teach: commonPrefix + '/pages/teach/Teach.ts',
    terms: commonPrefix + '/pages/terms/Terms.ts',
    thanks: commonPrefix + '/pages/thanks/Thanks.ts',
=======
      commonPrefix + '/pages/practice-session-page/' +
      'practice-session-page.controller.ts',
    preferences:
      commonPrefix + '/pages/preferences-page/preferences-page.controller.ts',
    profile: commonPrefix + '/pages/profile-page/profile-page.controller.ts',
    signup: commonPrefix + '/pages/signup-page/signup-page.controller.ts',
    skill_editor:
      commonPrefix + '/pages/skill-editor-page/skill-editor-page.controller.ts',
    splash: commonPrefix + '/pages/splash-page/splash-page.controller.ts',
    stewards:
      commonPrefix + '/pages/landing-pages/stewards-landing-page/' +
      'stewards-landing-page.controller.ts',
    story_editor:
      commonPrefix + '/pages/story-editor-page/story-editor-page.controller.ts',
    teach: commonPrefix + '/pages/teach-page/teach-page.controller.ts',
    thanks: commonPrefix + '/pages/thanks-page/thanks-page.controller.ts',
>>>>>>> 7e25a913
    topic_editor: commonPrefix + '/pages/topic_editor/TopicEditor.ts',
    topics_and_skills_dashboard: (
      commonPrefix +
      '/pages/topics-and-skills-dashboard-page/' +
      'topics-and-skills-dashboard-page.controller.ts'
    ),
    topic_viewer:
      commonPrefix + '/pages/topic-viewer-page/topic-viewer-page.controller.ts',
  },
  plugins: [
    new HtmlWebpackPlugin({
      chunks: ['app', 'admin'],
      filename: 'admin.html',
      template: commonPrefix + '/pages/admin/admin.html',
      minify: htmlMinifyConfig,
      inject: false
    }),
    new HtmlWebpackPlugin({
      chunks: ['app'],
      filename: 'base.html',
      template: 'core/templates/dev/head/pages/base.html',
      minify: htmlMinifyConfig,
      inject: false
    }),
    new HtmlWebpackPlugin({
<<<<<<< HEAD
      chunks: ['app', 'about'],
      filename: 'about.html',
      meta: {
        name: 'Personalized Online Learning from Oppia',
        description: 'Oppia is an open source learning platform that ' +
        'connects a community of teachers and learners. You can use this ' +
        'site to create 1-1 learning scenarios for others.'
      },
      template: commonPrefix + '/pages/about/about.html',
=======
      chunks: ['about'],
      filename: 'about-page.mainpage.html',
      template: commonPrefix + '/pages/about-page/about-page.mainpage.html',
>>>>>>> 7e25a913
      minify: htmlMinifyConfig,
      inject: false
    }),
    new HtmlWebpackPlugin({
      chunks: ['collection_editor'],
      filename: 'collection_editor.html',
      template:
        commonPrefix + '/pages/collection_editor/collection_editor.html',
      minify: htmlMinifyConfig,
      inject: false
    }),
    new HtmlWebpackPlugin({
      chunks: ['collection_player'],
      filename: 'collection-player-page.mainpage.html',
      template:
        commonPrefix + '/pages/collection-player-page/' +
        'collection-player-page.mainpage.html',
      minify: htmlMinifyConfig,
      inject: false
    }),
    new HtmlWebpackPlugin({
      filename: 'console_errors.html',
      template: commonPrefix + '/tests/console_errors.html',
      minify: htmlMinifyConfig,
      inject: false
    }),
    new HtmlWebpackPlugin({
      chunks: ['contact'],
      filename: 'contact-page.mainpage.html',
      template: commonPrefix + '/pages/contact-page/contact-page.mainpage.html',
      minify: htmlMinifyConfig,
      inject: false
    }),
    new HtmlWebpackPlugin({
      chunks: ['creator_dashboard'],
      filename: 'creator-dashboard-page.mainpage.html',
      template:
        commonPrefix + '/pages/creator-dashboard-page/' +
        'creator-dashboard-page.mainpage.html',
      minify: htmlMinifyConfig,
      inject: false
    }),
    new HtmlWebpackPlugin({
      chunks: ['donate'],
      filename: 'donate-page.mainpage.html',
      template: commonPrefix + '/pages/donate-page/donate-page.mainpage.html',
      minify: htmlMinifyConfig,
      inject: false
    }),
    new HtmlWebpackPlugin({
      chunks: ['email_dashboard'],
      filename: 'email-dashboard-page.mainpage.html',
      template: (
        commonPrefix +
        '/pages/email-dashboard-pages/email-dashboard-page.mainpage.html'),
      minify: htmlMinifyConfig,
      inject: false
    }),
    new HtmlWebpackPlugin({
      chunks: ['email_dashboard_result'],
      filename: 'email-dashboard-result.mainpage.html',
      template:
        commonPrefix +
        '/pages/email-dashboard-pages/email-dashboard-result.mainpage.html',
      minify: htmlMinifyConfig,
      inject: false
    }),
    new HtmlWebpackPlugin({
      chunks: ['error'],
      filename: 'error-page.mainpage.html',
      template: commonPrefix + '/pages/error-pages/error-page.mainpage.html',
      minify: htmlMinifyConfig,
      inject: false
    }),
    new HtmlWebpackPlugin({
      chunks: ['exploration_editor'],
      filename: 'exploration_editor.html',
      template:
        commonPrefix + '/pages/exploration_editor/exploration_editor.html',
      minify: htmlMinifyConfig,
      inject: false
    }),
    new HtmlWebpackPlugin({
      chunks: ['exploration_player'],
      filename: 'exploration_player.html',
      template:
        commonPrefix + '/pages/exploration_player/exploration_player.html',
      minify: htmlMinifyConfig,
      inject: false
    }),
    new HtmlWebpackPlugin({
      chunks: ['app', 'get_started'],
      filename: 'get-started-page.mainpage.html',
      meta: {
        name: 'Personalized Online Learning from Oppia',
        description: 'Learn how to get started using Oppia.'
      },
      template:
        commonPrefix + '/pages/get-started-page/get-started-page.mainpage.html',
      minify: htmlMinifyConfig,
      inject: false
    }),
    new HtmlWebpackPlugin({
      chunks: ['landing'],
      filename: 'topic-landing-page.mainpage.html',
      template:
        commonPrefix + '/pages/landing-pages/topic-landing-page/' +
        'topic-landing-page.mainpage.html',
      minify: htmlMinifyConfig,
      inject: false
    }),
    new HtmlWebpackPlugin({
      chunks: ['learner_dashboard'],
      filename: 'learner_dashboard.html',
      template:
        commonPrefix + '/pages/learner_dashboard/learner_dashboard.html',
      minify: htmlMinifyConfig,
      inject: false
    }),
    new HtmlWebpackPlugin({
      chunks: ['library'],
      filename: 'library-page.mainpage.html',
      template: commonPrefix + '/pages/library-page/library-page.mainpage.html',
      minify: htmlMinifyConfig,
      inject: false
    }),
    new HtmlWebpackPlugin({
      chunks: ['app', 'maintenance'],
      filename: 'maintenance-page.mainpage.html',
      template:
        commonPrefix + '/pages/maintenance-page/maintenance-page.mainpage.html',
      minify: htmlMinifyConfig,
      inject: false
    }),
    new HtmlWebpackPlugin({
      chunks: ['moderator'],
      filename: 'moderator-page.mainpage.html',
      template:
        commonPrefix + '/pages/moderator-page/moderator-page.mainpage.html',
      minify: htmlMinifyConfig,
      inject: false
    }),
    new HtmlWebpackPlugin({
<<<<<<< HEAD
      chunks: ['app', 'privacy'],
      filename: 'privacy.html',
      meta: {
        name: 'Personalized Online Learning from Oppia',
        description: 'Oppia is a free, open-source learning platform. Join ' +
          'the community to create or try an exploration today!'
      },
      template: commonPrefix + '/pages/privacy/privacy.html',
=======
      filename: 'privacy-page.mainpage.html',
      template: commonPrefix + '/pages/privacy-page/privacy-page.mainpage.html',
>>>>>>> 7e25a913
      minify: htmlMinifyConfig,
      inject: false
    }),
    new HtmlWebpackPlugin({
      chunks: ['notifications_dashboard'],
      filename: 'notifications-dashboard-page.mainpage.html',
      template: (
        commonPrefix +
        '/pages/notifications-dashboard-page/' +
        'notifications-dashboard-page.mainpage.html'
      ),
      minify: htmlMinifyConfig,
      inject: false
    }),
    new HtmlWebpackPlugin({
      chunks: ['practice_session'],
      filename: 'practice-session-page.mainpage.html',
      template:
        commonPrefix + '/pages/practice-session-page/' +
        'practice-session-page.mainpage.html',
      minify: htmlMinifyConfig,
      inject: false
    }),
    new HtmlWebpackPlugin({
      chunks: ['preferences'],
      filename: 'preferences-page.mainpage.html',
      template:
        commonPrefix + '/pages/preferences-page/preferences-page.mainpage.html',
      minify: htmlMinifyConfig,
      inject: false
    }),
    new HtmlWebpackPlugin({
      chunks: ['profile'],
      filename: 'profile-page.mainpage.html',
      template: commonPrefix + '/pages/profile-page/profile-page.mainpage.html',
      minify: htmlMinifyConfig,
      inject: false
    }),
    new HtmlWebpackPlugin({
      chunks: ['signup'],
      filename: 'signup-page.mainpage.html',
      template: commonPrefix + '/pages/signup-page/signup-page.mainpage.html',
      minify: htmlMinifyConfig,
      inject: false
    }),
    new HtmlWebpackPlugin({
      chunks: ['skill_editor'],
      filename: 'skill-editor-page.mainpage.html',
      template:
        commonPrefix + '/pages/skill-editor-page/' +
        'skill-editor-page.mainpage.html',
      minify: htmlMinifyConfig,
      inject: false
    }),
    new HtmlWebpackPlugin({
<<<<<<< HEAD
      chunks: ['app', 'splash'],
      filename: 'splash.html',
      meta: {
        name: 'Personalized Online Learning from Oppia',
        description: 'Oppia is a free site for sharing knowledge via ' +
          'interactive lessons called \'explorations\'. Learn from ' +
          'user-created explorations, or teach and create your own.'
      },
      template: commonPrefix + '/pages/splash/splash.html',
=======
      chunks: ['splash'],
      filename: 'splash-page.mainpage.html',
      template: commonPrefix + '/pages/splash-page/splash-page.mainpage.html',
>>>>>>> 7e25a913
      minify: htmlMinifyConfig,
      inject: false
    }),
    new HtmlWebpackPlugin({
      chunks: ['app', 'splash'],
      filename: 'splash_at0.html',
<<<<<<< HEAD
      meta: {
        name: 'Personalized Online Learning from Oppia',
        description: 'Oppia is a free site for sharing knowledge via ' +
          'interactive lessons called \'explorations\'. Learn from ' +
          'user-created explorations, or teach and create your own.'
      },
      template: commonPrefix + '/pages/splash/splash_at0.html',
=======
      template: commonPrefix + '/pages/splash-page/splash_at0.html',
>>>>>>> 7e25a913
      minify: htmlMinifyConfig,
      inject: false
    }),
    new HtmlWebpackPlugin({
      chunks: ['splash'],
      filename: 'splash_at1.html',
<<<<<<< HEAD
      meta: {
        name: 'Personalized Online Learning from Oppia',
        description: 'Oppia is a free site for sharing knowledge via ' +
          'interactive lessons called \'explorations\'. Learn from ' +
          'user-created explorations, or teach and create your own.'
      },
      template: commonPrefix + '/pages/splash/splash_at1.html',
=======
      template: commonPrefix + '/pages/splash-page/splash_at1.html',
>>>>>>> 7e25a913
      minify: htmlMinifyConfig,
      inject: false
    }),
    new HtmlWebpackPlugin({
      chunks: ['stewards'],
      filename: 'stewards-landing-page.mainpage.html',
      template:
        commonPrefix +
        '/pages/landing-pages/stewards-landing-page/' +
        'stewards-landing-page.mainpage.html',
      minify: htmlMinifyConfig,
      inject: false
    }),
    new HtmlWebpackPlugin({
      chunks: ['story_editor'],
      filename: 'story-editor-page.mainpage.html',
      template:
        commonPrefix + '/pages/story-editor-page/' +
        'story-editor-page.mainpage.html',
      minify: htmlMinifyConfig,
      inject: false
    }),
    new HtmlWebpackPlugin({
<<<<<<< HEAD
      chunks: ['app', 'teach'],
      filename: 'teach.html',
      meta: {
        name: 'Personalized Online Learning from Oppia',
        description: 'The Oppia library is full of user-created lessons ' +
        'called \'explorations\'. Read about how to participate in the ' +
        'community and begin creating explorations.'
      },
      template: commonPrefix + '/pages/teach/teach.html',
=======
      chunks: ['teach'],
      filename: 'teach-page.mainpage.html',
      template: commonPrefix + '/pages/teach-page/teach-page.mainpage.html',
>>>>>>> 7e25a913
      minify: htmlMinifyConfig,
      inject: false
    }),
    new HtmlWebpackPlugin({
<<<<<<< HEAD
      chunks: ['app', 'terms'],
      filename: 'terms.html',
      meta: {
        name: 'Personalized Online Learning from Oppia',
        description: 'Oppia is a 501(c)(3) registered non-profit open-source' +
        ' e-learning platform. Learn about our terms and conditions for ' +
        'creating and distributing learning material.'
      },
      template: commonPrefix + '/pages/terms/terms.html',
=======
      filename: 'terms-page.mainpage.html',
      template: commonPrefix + '/pages/terms-page/terms-page.mainpage.html',
>>>>>>> 7e25a913
      minify: htmlMinifyConfig,
      inject: false
    }),
    new HtmlWebpackPlugin({
      chunks: ['thanks'],
      filename: 'thanks-page.mainpage.html',
      template: commonPrefix + '/pages/thanks-page/thanks-page.mainpage.html',
      minify: htmlMinifyConfig,
      inject: false
    }),
    new HtmlWebpackPlugin({
      chunks: ['topic_editor'],
      filename: 'topic_editor.html',
      template: commonPrefix + '/pages/topic_editor/topic_editor.html',
      minify: htmlMinifyConfig,
      inject: false
    }),
    new HtmlWebpackPlugin({
      chunks: ['topics_and_skills_dashboard'],
      filename: 'topics-and-skills-dashboard-page.mainpage.html',
      template: (
        commonPrefix +
        '/pages/topics-and-skills-dashboard-page/' +
        'topics-and-skills-dashboard-page.mainpage.html'
      ),
      minify: htmlMinifyConfig,
      inject: false
    }),
    new HtmlWebpackPlugin({
      chunks: ['topic_viewer'],
      filename: 'topic-viewer-page.mainpage.html',
      template:
        commonPrefix + '/pages/topic-viewer-page/' +
        'topic-viewer-page.mainpage.html',
      minify: htmlMinifyConfig,
      inject: false
    }),
    new ForkTsCheckerWebpackPlugin({ checkSyntacticErrors: true })
  ]
};<|MERGE_RESOLUTION|>--- conflicted
+++ resolved
@@ -71,22 +71,9 @@
       commonPrefix + '/pages/notifications-dashboard-page/' +
       'notifications-dashboard-page.controller.ts',
     practice_session:
-<<<<<<< HEAD
-      commonPrefix + '/pages/practice_session/PracticeSession.ts',
-    privacy: commonPrefix + '/pages/privacy/Privacy.ts',
-    preferences: commonPrefix + '/pages/preferences/Preferences.ts',
-    profile: commonPrefix + '/pages/profile/Profile.ts',
-    signup: commonPrefix + '/pages/signup/Signup.ts',
-    skill_editor: commonPrefix + '/pages/skill_editor/SkillEditor.ts',
-    splash: commonPrefix + '/pages/splash/Splash.ts',
-    stewards: commonPrefix + '/pages/landing/stewards/Stewards.ts',
-    story_editor: commonPrefix + '/pages/story_editor/StoryEditor.ts',
-    teach: commonPrefix + '/pages/teach/Teach.ts',
-    terms: commonPrefix + '/pages/terms/Terms.ts',
-    thanks: commonPrefix + '/pages/thanks/Thanks.ts',
-=======
       commonPrefix + '/pages/practice-session-page/' +
-      'practice-session-page.controller.ts',
+        'practice-session-page.controller.ts',
+    privacy: commonPrefix + '/pages/privacy-page/privacy-page.controller.ts',
     preferences:
       commonPrefix + '/pages/preferences-page/preferences-page.controller.ts',
     profile: commonPrefix + '/pages/profile-page/profile-page.controller.ts',
@@ -94,14 +81,16 @@
     skill_editor:
       commonPrefix + '/pages/skill-editor-page/skill-editor-page.controller.ts',
     splash: commonPrefix + '/pages/splash-page/splash-page.controller.ts',
-    stewards:
-      commonPrefix + '/pages/landing-pages/stewards-landing-page/' +
-      'stewards-landing-page.controller.ts',
+    stewards: (
+        commonPrefix + 
+        '/pages/landing-pages/stewards-landing-page/' +
+        'stewards-landing-page.controller.ts'
+      ),
     story_editor:
       commonPrefix + '/pages/story-editor-page/story-editor-page.controller.ts',
     teach: commonPrefix + '/pages/teach-page/teach-page.controller.ts',
+    terms: commonPrefix + '/pages/terms-page/terms-page.controller.ts',
     thanks: commonPrefix + '/pages/thanks-page/thanks-page.controller.ts',
->>>>>>> 7e25a913
     topic_editor: commonPrefix + '/pages/topic_editor/TopicEditor.ts',
     topics_and_skills_dashboard: (
       commonPrefix +
@@ -127,21 +116,15 @@
       inject: false
     }),
     new HtmlWebpackPlugin({
-<<<<<<< HEAD
       chunks: ['app', 'about'],
-      filename: 'about.html',
+      filename: 'about-page.mainpage.html',
       meta: {
         name: 'Personalized Online Learning from Oppia',
         description: 'Oppia is an open source learning platform that ' +
         'connects a community of teachers and learners. You can use this ' +
         'site to create 1-1 learning scenarios for others.'
       },
-      template: commonPrefix + '/pages/about/about.html',
-=======
-      chunks: ['about'],
-      filename: 'about-page.mainpage.html',
       template: commonPrefix + '/pages/about-page/about-page.mainpage.html',
->>>>>>> 7e25a913
       minify: htmlMinifyConfig,
       inject: false
     }),
@@ -285,19 +268,14 @@
       inject: false
     }),
     new HtmlWebpackPlugin({
-<<<<<<< HEAD
       chunks: ['app', 'privacy'],
-      filename: 'privacy.html',
+      filename: 'privacy-page.mainpage.html',
       meta: {
         name: 'Personalized Online Learning from Oppia',
         description: 'Oppia is a free, open-source learning platform. Join ' +
           'the community to create or try an exploration today!'
       },
-      template: commonPrefix + '/pages/privacy/privacy.html',
-=======
-      filename: 'privacy-page.mainpage.html',
       template: commonPrefix + '/pages/privacy-page/privacy-page.mainpage.html',
->>>>>>> 7e25a913
       minify: htmlMinifyConfig,
       inject: false
     }),
@@ -353,55 +331,41 @@
       inject: false
     }),
     new HtmlWebpackPlugin({
-<<<<<<< HEAD
       chunks: ['app', 'splash'],
-      filename: 'splash.html',
+      filename: 'splash-page.mainpage.html',
       meta: {
         name: 'Personalized Online Learning from Oppia',
         description: 'Oppia is a free site for sharing knowledge via ' +
           'interactive lessons called \'explorations\'. Learn from ' +
           'user-created explorations, or teach and create your own.'
       },
-      template: commonPrefix + '/pages/splash/splash.html',
-=======
-      chunks: ['splash'],
-      filename: 'splash-page.mainpage.html',
       template: commonPrefix + '/pages/splash-page/splash-page.mainpage.html',
->>>>>>> 7e25a913
       minify: htmlMinifyConfig,
       inject: false
     }),
     new HtmlWebpackPlugin({
       chunks: ['app', 'splash'],
       filename: 'splash_at0.html',
-<<<<<<< HEAD
       meta: {
         name: 'Personalized Online Learning from Oppia',
         description: 'Oppia is a free site for sharing knowledge via ' +
           'interactive lessons called \'explorations\'. Learn from ' +
           'user-created explorations, or teach and create your own.'
       },
-      template: commonPrefix + '/pages/splash/splash_at0.html',
-=======
       template: commonPrefix + '/pages/splash-page/splash_at0.html',
->>>>>>> 7e25a913
       minify: htmlMinifyConfig,
       inject: false
     }),
     new HtmlWebpackPlugin({
       chunks: ['splash'],
       filename: 'splash_at1.html',
-<<<<<<< HEAD
       meta: {
         name: 'Personalized Online Learning from Oppia',
         description: 'Oppia is a free site for sharing knowledge via ' +
           'interactive lessons called \'explorations\'. Learn from ' +
           'user-created explorations, or teach and create your own.'
       },
-      template: commonPrefix + '/pages/splash/splash_at1.html',
-=======
       template: commonPrefix + '/pages/splash-page/splash_at1.html',
->>>>>>> 7e25a913
       minify: htmlMinifyConfig,
       inject: false
     }),
@@ -425,39 +389,28 @@
       inject: false
     }),
     new HtmlWebpackPlugin({
-<<<<<<< HEAD
       chunks: ['app', 'teach'],
-      filename: 'teach.html',
+      filename: 'teach-page.mainpage.html',
       meta: {
         name: 'Personalized Online Learning from Oppia',
         description: 'The Oppia library is full of user-created lessons ' +
         'called \'explorations\'. Read about how to participate in the ' +
         'community and begin creating explorations.'
       },
-      template: commonPrefix + '/pages/teach/teach.html',
-=======
-      chunks: ['teach'],
-      filename: 'teach-page.mainpage.html',
       template: commonPrefix + '/pages/teach-page/teach-page.mainpage.html',
->>>>>>> 7e25a913
-      minify: htmlMinifyConfig,
-      inject: false
-    }),
-    new HtmlWebpackPlugin({
-<<<<<<< HEAD
+      minify: htmlMinifyConfig,
+      inject: false
+    }),
+    new HtmlWebpackPlugin({
       chunks: ['app', 'terms'],
-      filename: 'terms.html',
+      filename: 'terms-page.mainpage.html',
       meta: {
         name: 'Personalized Online Learning from Oppia',
         description: 'Oppia is a 501(c)(3) registered non-profit open-source' +
         ' e-learning platform. Learn about our terms and conditions for ' +
         'creating and distributing learning material.'
       },
-      template: commonPrefix + '/pages/terms/terms.html',
-=======
-      filename: 'terms-page.mainpage.html',
       template: commonPrefix + '/pages/terms-page/terms-page.mainpage.html',
->>>>>>> 7e25a913
       minify: htmlMinifyConfig,
       inject: false
     }),
