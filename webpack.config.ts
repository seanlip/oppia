--- conflicted
+++ resolved
@@ -79,29 +79,15 @@
         'practice-session-page.scripts.ts',
     privacy: commonPrefix + '/pages/privacy-page/privacy-page.controller.ts',
     preferences:
-<<<<<<< HEAD
-      commonPrefix + '/pages/preferences-page/preferences-page.controller.ts',
+      commonPrefix + '/pages/preferences-page/preferences-page.scripts.ts',
     profile: commonPrefix + '/pages/profile-page/profile-page.scripts.ts',
     signup: commonPrefix + '/pages/signup-page/signup-page.scripts.ts',
     skill_editor:
       commonPrefix + '/pages/skill-editor-page/skill-editor-page.scripts.ts',
-    splash: commonPrefix + '/pages/splash-page/splash-page.controller.ts',
-    stewards: (
-      commonPrefix +
-      '/pages/landing-pages/stewards-landing-page/' +
-      'stewards-landing-page.controller.ts'
-    ),
-=======
-      commonPrefix + '/pages/preferences-page/preferences-page.scripts.ts',
-    profile: commonPrefix + '/pages/profile-page/profile-page.controller.ts',
-    signup: commonPrefix + '/pages/signup-page/signup-page.controller.ts',
-    skill_editor:
-      commonPrefix + '/pages/skill-editor-page/skill-editor-page.controller.ts',
     splash: commonPrefix + '/pages/splash-page/splash-page.scripts.ts',
     stewards:
       commonPrefix + '/pages/landing-pages/stewards-landing-page/' +
       'stewards-landing-page.scripts.ts',
->>>>>>> 9b5d43d1
     story_editor:
       commonPrefix + '/pages/story-editor-page/story-editor-page.scripts.ts',
     teach: commonPrefix + '/pages/teach-page/teach-page.scripts.ts',
