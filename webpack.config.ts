--- conflicted
+++ resolved
@@ -206,20 +206,14 @@
       inject: false
     }),
     new HtmlWebpackPlugin({
-<<<<<<< HEAD
       chunks: ['app', 'get_started'],
-      filename: 'get_started.html',
+      filename: 'get-started-page.mainpage.html',
       meta: {
         name: 'Personalized Online Learning from Oppia',
         description: 'Learn how to get started using Oppia.'
       },
-      template: commonPrefix + '/pages/get_started/get_started.html',
-=======
-      chunks: ['get_started'],
-      filename: 'get-started-page.mainpage.html',
       template:
         commonPrefix + '/pages/get-started-page/get-started-page.mainpage.html',
->>>>>>> 46c0969d
       minify: htmlMinifyConfig,
       inject: false
     }),
