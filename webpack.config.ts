--- conflicted
+++ resolved
@@ -182,7 +182,6 @@
       inject: false
     }),
     new HtmlWebpackPlugin({
-<<<<<<< HEAD
       chunks: ['community_dashboard'],
       filename: 'community-dashboard-page.mainpage.html',
       template:
@@ -193,9 +192,6 @@
     }),
     new HtmlWebpackPlugin({
       chunks: ['app', 'donate'],
-=======
-      chunks: ['donate'],
->>>>>>> 521a4b06
       filename: 'donate-page.mainpage.html',
       meta: {
         name: 'Personalized Online Learning from Oppia',
